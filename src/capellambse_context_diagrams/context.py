--- conflicted
+++ resolved
@@ -27,11 +27,8 @@
     _generic,
     cable_tree,
     dataflow_view,
-<<<<<<< HEAD
+    default,
     diagram_view,
-=======
-    default,
->>>>>>> 8f42d0a7
     exchanges,
     portless,
     realization_view,
@@ -224,9 +221,8 @@
         return self._get(obj, CableTreeViewDiagram)
 
 
-<<<<<<< HEAD
 class DiagramLayoutAccessor(m.Accessor):
-    """Provides access to the context diagrams."""
+    """Provides access to an ELK layout of a diagram."""
 
     def __init__(
         self,
@@ -248,7 +244,6 @@
     def __get__(
         self, obj: m.T | None, objtype: type | None = None
     ) -> m.Accessor | ELKDiagram:
-        """Make a ContextDiagram for the given model object."""
         del objtype
         if obj is None:  # pragma: no cover
             return self
@@ -266,12 +261,8 @@
         return new_diagram
 
 
-class CustomDiagram(m.AbstractDiagram):
-    """An automatically generated custom diagram.
-=======
 class ContextDiagram(m.AbstractDiagram):
     """An automatically generated context diagram.
->>>>>>> 8f42d0a7
 
     Attributes
     ----------
@@ -1012,7 +1003,7 @@
         )
 
 
-class ELKDiagram(CustomDiagram):
+class ELKDiagram(ContextDiagram):
     """A former diagram layouted by ELKJS."""
 
     _include_port_allocations: bool
@@ -1037,9 +1028,9 @@
             default_render_parameters=default_render_parameters,
         )
         self.collector = diagram_view.collect_from_diagram
-        self.target: m.Diagram = obj
-
-        # self.__port_allocations = []
+        self.target: m.Diagram = obj  # type: ignore[assignment]
+
+        # self.__port_allocations = [] # noqa: ERA001
         self.__nodes: m.MixedElementList | None = None
 
     @property
@@ -1064,26 +1055,13 @@
         data = self.elk_input_data(params)
         assert not isinstance(data, tuple)
         layout = try_to_layout(data)
-        # if self._include_port_allocations:
-        #     self._add_port_allocations(layout)
+        # if self._include_port_allocations: XXX: Implement this
+        #     self._add_port_allocations(layout)  # noqa: ERA001
 
         add_context(layout)
         return self.serializer.make_diagram(
             layout, transparent_background=self._transparent_background
         )
-
-    # def _add_port_allocations(self, layout: _elkjs.ELKOutputData) -> None:
-    #     for allocation in self.__port_allocations:
-    #         if isinstance(allocation.source, fa.ComponentPort):
-    #             interface_port = allocation.source
-    #             port = allocation.target
-    #         else:
-    #             interface_port = allocation.target
-    #             port = allocation.source
-
-    #         allocation.source
-
-    #         allocation.target
 
 
 def try_to_layout(data: _elkjs.ELKInputData) -> _elkjs.ELKOutputData:
