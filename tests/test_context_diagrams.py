--- conflicted
+++ resolved
@@ -5,13 +5,8 @@
 import typing as t
 
 import capellambse
-import capellambse.metamodel as mm
 import pytest
 
-<<<<<<< HEAD
-# pylint: disable-next=relative-beyond-top-level, useless-suppression
-from .conftest import SYSTEM_ANALYSIS_PARAMS
-=======
 from .conftest import (  # type: ignore[import-untyped]
     TEST_ELK_INPUT_ROOT,
     TEST_ELK_LAYOUT_ROOT,
@@ -20,7 +15,6 @@
     generic_layouting_test,
     generic_serializing_test,
 )
->>>>>>> 8f42d0a7
 
 TEST_CAP_SIZING_UUID = "b996a45f-2954-4fdd-9141-7934e7687de6"
 TEST_HUMAN_ACTOR_SIZING_UUID = "e95847ae-40bb-459e-8104-7209e86ea2d1"
@@ -35,31 +29,6 @@
 TEST_SYS_FNC_UUID = "a5642060-c9cc-4d49-af09-defaa3024bae"
 TEST_DERIVATION_UUID = "4ec45aec-0d6a-411a-80ee-ebd3c1a53d2c"
 TEST_PHYSICAL_PORT_UUID = "c403d4f4-9633-42a2-a5d6-9e1df2655146"
-<<<<<<< HEAD
-
-TEST_TYPES = (mm.oa.OperationalCapability, mm.sa.Capability, mm.sa.Mission)
-
-
-@pytest.mark.parametrize("uuid", SYSTEM_ANALYSIS_PARAMS)
-def test_capability_and_mission_context_diagrams(
-    model: capellambse.MelodyModel, uuid: str
-) -> None:
-    obj = model.by_uuid(uuid)
-    assert isinstance(obj, TEST_TYPES), "Precondition failed"
-
-    diag = obj.context_diagram
-
-    assert diag.nodes
-
-
-@pytest.mark.parametrize(
-    "uuid",
-    [
-        pytest.param(TEST_ENTITY_UUID, id="Entity"),
-        pytest.param("8bcb11e6-443b-4b92-bec2-ff1d87a224e7", id="Activity"),
-        pytest.param(
-            "344a405e-c7e5-4367-8a9a-41d3d9a27f81", id="SystemComponent"
-=======
 TEST_PC_NODE_UUID = "309296b1-cf37-45d7-b0f3-f7bc00422a59"
 TEST_CONTEXT_SET = [
     pytest.param(
@@ -67,7 +36,6 @@
             "da08ddb6-92ba-4c3b-956a-017424dbfe85",
             "opcap_context_diagram.json",
             {"display_symbols_as_boxes": True},
->>>>>>> 8f42d0a7
         ),
         id="OperationalCapability",
     ),
