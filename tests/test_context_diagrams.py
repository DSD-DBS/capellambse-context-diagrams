# SPDX-FileCopyrightText: 2022 Copyright DB InfraGO AG and the capellambse-context-diagrams contributors
# SPDX-License-Identifier: Apache-2.0

import sys

import capellambse
import pytest

TEST_CAP_SIZING_UUID = "b996a45f-2954-4fdd-9141-7934e7687de6"
TEST_HUMAN_ACTOR_SIZING_UUID = "e95847ae-40bb-459e-8104-7209e86ea2d1"
TEST_ACTOR_SIZING_UUID = "6c8f32bf-0316-477f-a23b-b5239624c28d"
TEST_HIERARCHY_UUID = "16b4fcc5-548d-4721-b62a-d3d5b1c1d2eb"
TEST_HIERARCHY_PARENTS_UUIDS = {
    "0d2edb8f-fa34-4e73-89ec-fb9a63001440",
    "99a1d711-74af-4db7-af08-4dbd91c281ce",
    "53558f58-270e-4206-8fc7-3cf9e788fac9",
}
TEST_ACTIVITY_UUIDS = {
    "097bb133-abf3-4df0-ae4e-a28378537691",
    "5cc0ba13-badb-40b5-9d4c-e4d7b964fb36",
    "c90f731b-0036-47e5-a455-9cf270d6880c",
}
TEST_FUNCTION_UUIDS = {
    "861b9be3-a7b2-4e1d-b34b-8e857062b3df",
    "f0bc11ba-89aa-4297-98d2-076440e9117f",
}
TEST_DERIVED_UUID = "dbd99773-efb6-4476-bf5c-270a61f18b09"
TEST_ENTITY_UUID = "e37510b9-3166-4f80-a919-dfaac9b696c7"
TEST_SYS_FNC_UUID = "a5642060-c9cc-4d49-af09-defaa3024bae"
TEST_DERIVATION_UUID = "4ec45aec-0d6a-411a-80ee-ebd3c1a53d2c"
TEST_PHYSICAL_PORT_UUID = "c403d4f4-9633-42a2-a5d6-9e1df2655146"


@pytest.mark.parametrize(
    "uuid",
    [
        pytest.param(TEST_ENTITY_UUID, id="Entity"),
        pytest.param("8bcb11e6-443b-4b92-bec2-ff1d87a224e7", id="Activity"),
        pytest.param(
            "344a405e-c7e5-4367-8a9a-41d3d9a27f81", id="SystemComponent"
        ),
        pytest.param(
            "230c4621-7e0a-4d0a-9db2-d4ba5e97b3df", id="SystemComponent Root"
        ),
        pytest.param(TEST_SYS_FNC_UUID, id="SystemFunction"),
        pytest.param(
            "f632888e-51bc-4c9f-8e81-73e9404de784", id="LogicalComponent"
        ),
        pytest.param(
            "7f138bae-4949-40a1-9a88-15941f827f8c", id="LogicalFunction"
        ),
        pytest.param(
            "b51ccc6f-5f96-4e28-b90e-72463a3b50cf", id="PhysicalNodeComponent"
        ),
        pytest.param(
            "c78b5d7c-be0c-4ed4-9d12-d447cb39304e",
            id="PhysicalBehaviorComponent",
        ),
        pytest.param(TEST_PHYSICAL_PORT_UUID, id="PhysicalPort"),
    ],
)
def test_context_diagrams(model: capellambse.MelodyModel, uuid: str) -> None:
    obj = model.by_uuid(uuid)

    diag = obj.context_diagram
    diag.render(None, display_parent_relation=False)

    assert diag.nodes


def test_context_is_collected_again_with_derivated(
    model: capellambse.MelodyModel,
) -> None:
    obj = model.by_uuid(TEST_DERIVATION_UUID)

    diagram = obj.context_diagram.render(None)

    assert len(diagram) > 1


@pytest.mark.parametrize(
    "parameter",
    [
        "display_parent_relation",
        "display_symbols_as_boxes",
        "display_derived_interfaces",
        "slim_center_box",
    ],
)
@pytest.mark.parametrize(
    "uuid",
    [
        pytest.param(TEST_ENTITY_UUID, id="Entity"),
        pytest.param(TEST_SYS_FNC_UUID, id="SystemFunction"),
    ],
)
def test_context_diagrams_rerender_on_parameter_change(
    model: capellambse.MelodyModel, parameter: str, uuid: str
) -> None:
    obj = model.by_uuid(uuid)

    diag = obj.context_diagram
    diag.render(None, **{parameter: True})
    diag.render(None, **{parameter: False})


@pytest.mark.parametrize(
    "diagram_elements",
    [
        pytest.param(
            [
                ("e9a6fd43-88d2-4832-91d5-595b6fbf613d", 42, 42),
                ("a4f69ce4-2f3f-40d4-af58-423388df449f", 72, 72),
                ("a07b7cb1-0424-4261-9980-504dd9c811d4", 72, 72),
            ],
            id="Entity",
        ),
        pytest.param(
            [
                (TEST_ACTOR_SIZING_UUID, 40, 40),
                (TEST_HUMAN_ACTOR_SIZING_UUID, 43, 43),
                (TEST_CAP_SIZING_UUID, 141, 141),
            ],
            id="Capability",
        ),
        pytest.param(
            [
                ("e1e48763-7479-4f3a-8134-c82bb6705d58", 112, 187),
                ("8df45b70-15cc-4d3a-99e4-593516392c5a", 154, 234),
                ("74af6883-25a0-446a-80f3-656f8a490b11", 266, 412),
            ],
            id="LogicalComponent",
        ),
        pytest.param(
            [
                ("0c06cc88-8c77-46f2-8542-c08b1e8edd18", 98, 164),
                ("9f1e1875-9ead-4af2-b428-c390786a436a", 98, 164),
            ],
            id="LogicalFunction",
        ),
        pytest.param(
            [
                ("6241d0c5-65d2-4c0b-b79c-a2a8ed7273f6", 36, 36),
                ("344a405e-c7e5-4367-8a9a-41d3d9a27f81", 40, 40),
                ("230c4621-7e0a-4d0a-9db2-d4ba5e97b3df", 42, 49),
            ],
            id="SystemComponent Root",
        ),
    ],
)
def test_context_diagrams_box_sizing(
    model: capellambse.MelodyModel,
    diagram_elements: list[tuple[str, int, int]],
) -> None:
    uuid, min_size, min_size_labels = diagram_elements.pop()
    obj = model.by_uuid(uuid)

    adiag = obj.context_diagram.render(
        None, display_symbols_as_boxes=True, display_port_labels=False
    )
    bdiag = obj.context_diagram.render(
        None, display_symbols_as_boxes=True, display_port_labels=True
    )

    assert adiag[uuid].size.y >= min_size
    assert bdiag[uuid].size.y >= min_size_labels
    for uuid, min_size, min_size_labels in diagram_elements:
        obj = model.by_uuid(uuid)

        assert adiag[uuid].size.y >= min_size
        assert bdiag[uuid].size.y >= min_size_labels


def test_context_diagrams_symbol_sizing(
    model: capellambse.MelodyModel,
) -> None:
    obj = model.by_uuid(TEST_CAP_SIZING_UUID)

    adiag = obj.context_diagram.render(None)

    assert adiag[TEST_CAP_SIZING_UUID].size.y >= 92
    assert adiag[TEST_HUMAN_ACTOR_SIZING_UUID].size.y >= 57
    assert adiag[TEST_ACTOR_SIZING_UUID].size.y >= 37


def test_parent_relation_in_context_diagram(
    model: capellambse.MelodyModel,
) -> None:
    obj = model.by_uuid(TEST_HIERARCHY_UUID)

    diag = obj.context_diagram
    hide_relation = diag.render(None, display_parent_relation=False)
    diag.invalidate_cache()
    display_relation = diag.render(None, display_parent_relation=True)

    for uuid in TEST_HIERARCHY_PARENTS_UUIDS:
        assert display_relation[uuid]

        with pytest.raises(KeyError):
            hide_relation[uuid]  # pylint: disable=pointless-statement


@pytest.mark.parametrize("uuid", TEST_ACTIVITY_UUIDS)
def test_context_diagram_of_allocated_activities(
    model: capellambse.MelodyModel, uuid: str
) -> None:
    obj = model.by_uuid(uuid)

    diag = obj.context_diagram
    diag.display_parent_relation = True

    assert len(diag.nodes) > 1


@pytest.mark.parametrize("uuid", TEST_FUNCTION_UUIDS)
def test_context_diagram_of_allocated_functions(
    model: capellambse.MelodyModel, uuid: str
) -> None:
    obj = model.by_uuid(uuid)

    diag = obj.context_diagram
    diag.display_parent_relation = True

    assert len(diag.nodes) > 1


def test_context_diagram_with_derived_interfaces(
    model: capellambse.MelodyModel,
) -> None:
    obj = model.by_uuid(TEST_DERIVED_UUID)

    context_diagram = obj.context_diagram
    derived_diagram = context_diagram.render(
        None, display_derived_interfaces=True
    )

    assert len(derived_diagram) > 5


@pytest.mark.parametrize(
    "uuid",
    [
        pytest.param(
            "fdb34c92-7c49-491d-bf11-dd139930786e", id="PhysicalNodeComponent"
        ),
        pytest.param(
            "313f48f4-fb7e-47a8-b28a-76440932fcb9",
            id="PhysicalBehaviorComponent",
        ),
    ],
)
def test_context_diagram_of_physical_node_component(
    model: capellambse.MelodyModel, uuid: str
) -> None:
    obj = model.by_uuid(uuid)

    diag = obj.context_diagram

    assert len(diag.nodes) > 1


def test_context_diagram_hide_direct_children(
    model: capellambse.MelodyModel,
) -> None:
    obj = model.by_uuid("eca84d5c-fdcd-4cbe-90d5-7d00a256c62b")
    expected_hidden_uuids = {
        "a34300ee-6e63-4c72-b210-2adee00478f8",
        "6a557565-c9d4-4216-8e9e-03539c0e6095",
        "32483de8-abd5-4e50-811b-407fad44defa",
        "e786b912-51ed-4bb8-b03c-acb05c48f0c8",
        "727b7d69-3cd2-45cc-b423-1e7b93c83f5b",
        "c0a2ae6d-ac5e-4a73-84ef-b7b9df344170",
        "3e66b559-eea0-40af-b18c-0328ee10add7",
        "1b978e1e-1368-44a2-a9e6-12818614b23e",  # Port
    }

    diag = obj.context_diagram
    grey = diag.render("svgdiagram", blackbox=True).save(pretty=True)
    diag.invalidate_cache()
    white = diag.render(None, blackbox=False)

    assert not {element.uuid for element in grey} & expected_hidden_uuids
    assert {element.uuid for element in white} & expected_hidden_uuids


def test_context_diagram_detects_and_handles_cycles(
    model: capellambse.MelodyModel,
) -> None:
    obj = model.by_uuid("98bbf6ec-161a-4332-a95e-e6990df868ad")

    diag = obj.context_diagram

    assert diag.nodes


def test_context_diagram_display_unused_ports(
    model: capellambse.MelodyModel,
) -> None:
    obj = model.by_uuid("446d3f9f-644d-41ee-bd57-8ae0f7662db2")
    unused_port_uuid = "5cbc4d2d-1b9c-4e10-914e-44d4526e4a2f"

    adiag = obj.context_diagram.render(None, display_unused_ports=False)
    bdiag = obj.context_diagram.render(None, display_unused_ports=True)

    assert unused_port_uuid not in {element.uuid for element in adiag}
    assert unused_port_uuid in {element.uuid for element in bdiag}


<<<<<<< HEAD
def test_context_diagram_blackbox(
    model: capellambse.MelodyModel,
) -> None:
    obj = model.by_uuid("77b3349c-9184-478a-b005-893a4d789b47")
    hidden_element_uuids = {
        "22881485-4989-49c0-8068-5af004d1db63",
        "138c1c84-713d-4567-9304-30364330b5a9",
        "386f8111-bd45-4bd0-a22b-b8f6c4b1216a",
        "f9897b61-602d-4c18-a72d-f4521e7c094f",
        "25f152df-7309-46d1-88ea-b34772c3eb34",
        "a662d5a2-beb0-469b-b947-f663ecf8f482",
        "47cc117b-3760-470b-9474-0472d149d194",
    }

    white = obj.context_diagram.render(None, blackbox=False)
    black = obj.context_diagram.render("svgdiagram", blackbox=True).save(
        pretty=True
    )

    assert {element.uuid for element in white} & hidden_element_uuids
    assert not {element.uuid for element in black} & hidden_element_uuids
=======
@pytest.mark.skipif(
    sys.platform == "win32",
    reason="Wrong coordinates on Windows for some reason",
)
def test_serializer_handles_hierarchical_edges_correctly(
    model: capellambse.MelodyModel,
) -> None:
    obj = model.by_uuid("b87dab3f-b44e-46ff-bfbe-fb96fbafe008")
    edge_uuid = "1a302a4a-9839-4ba4-8296-f54b470b4e59"
    edge1_uuid = "43158e15-f8d1-49e3-bc01-7222edcbf839"

    adiag = obj.context_diagram.render(None)

    assert (231.35, 94) <= adiag[f"{edge_uuid}_j0"].center <= (235, 94)
    assert (405.25, 122) <= adiag[f"{edge1_uuid}_j1"].center <= (410, 122)
>>>>>>> a5669e39
<|MERGE_RESOLUTION|>--- conflicted
+++ resolved
@@ -306,7 +306,6 @@
     assert unused_port_uuid in {element.uuid for element in bdiag}
 
 
-<<<<<<< HEAD
 def test_context_diagram_blackbox(
     model: capellambse.MelodyModel,
 ) -> None:
@@ -328,7 +327,8 @@
 
     assert {element.uuid for element in white} & hidden_element_uuids
     assert not {element.uuid for element in black} & hidden_element_uuids
-=======
+
+
 @pytest.mark.skipif(
     sys.platform == "win32",
     reason="Wrong coordinates on Windows for some reason",
@@ -343,5 +343,4 @@
     adiag = obj.context_diagram.render(None)
 
     assert (231.35, 94) <= adiag[f"{edge_uuid}_j0"].center <= (235, 94)
-    assert (405.25, 122) <= adiag[f"{edge1_uuid}_j1"].center <= (410, 122)
->>>>>>> a5669e39
+    assert (405.25, 122) <= adiag[f"{edge1_uuid}_j1"].center <= (410, 122)