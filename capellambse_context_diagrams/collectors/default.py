# SPDX-FileCopyrightText: 2022 Copyright DB InfraGO AG and the capellambse-context-diagrams contributors
# SPDX-License-Identifier: Apache-2.0
"""
Collection of [`ELKInputData`][capellambse_context_diagrams._elkjs.ELKInputData]
on diagrams that involve ports.
"""
from __future__ import annotations

import collections.abc as cabc
import typing as t
from itertools import chain

from capellambse import helpers
from capellambse.model import common
from capellambse.model.crosslayer import cs, fa
from capellambse.model.layers import ctx as sa
from capellambse.model.layers import la
from capellambse.model.modeltypes import DiagramType as DT

from .. import _elkjs, context
from . import exchanges, generic, makers


def collector(
    diagram: context.ContextDiagram, params: dict[str, t.Any] | None = None
) -> _elkjs.ELKInputData:
    """Collect context data from ports of centric box."""
<<<<<<< HEAD
    diagram.display_parent_relation = (params or {}).pop(
        "display_parent_relation", diagram.display_parent_relation
=======
    diagram.display_derived_interfaces = (params or {}).pop(
        "display_derived_interfaces", diagram.display_derived_interfaces
>>>>>>> 2c42cd58
    )
    data = generic.collector(diagram, no_symbol=True)
    ports = port_collector(diagram.target, diagram.type)
    centerbox = data["children"][0]
    connections = port_exchange_collector(ports)
    centerbox["ports"] = [
        makers.make_port(uuid) for uuid, edges in connections.items() if edges
    ]
    ex_datas: list[generic.ExchangeData] = []
    edges: common.ElementList[fa.AbstractExchange]
    for ex in (edges := list(chain.from_iterable(connections.values()))):

        if is_hierarchical := exchanges.is_hierarchical(ex, centerbox):
            if not diagram.display_parent_relation:
                continue
            centerbox["labels"][0][
                "layoutOptions"
            ] = makers.DEFAULT_LABEL_LAYOUT_OPTIONS
            elkdata: _elkjs.ELKInputData = centerbox
        else:
            elkdata = data
        try:
            ex_data = generic.ExchangeData(
                ex, elkdata, diagram.filters, params, is_hierarchical
            )
            generic.exchange_data_collector(ex_data)
            ex_datas.append(ex_data)
        except AttributeError:
            continue
    global_boxes = {centerbox["id"]: centerbox}
    made_boxes = {centerbox["id"]: centerbox}
    to_delete = set()
    to_delete.add(centerbox["id"])

    def _make_box_and_update_globals(
        obj: t.Any,
        **kwargs: t.Any,
    ) -> _elkjs.ELKInputChild:
        box = makers.make_box(
            obj,
            **kwargs,
        )
        global_boxes[obj.uuid] = box
        made_boxes[obj.uuid] = box
        return box

    if diagram.display_parent_relation and diagram.target.owner:
        box = _make_box_and_update_globals(
            diagram.target.owner,
            no_symbol=diagram.display_symbols_as_boxes,
            layout_options=makers.DEFAULT_LABEL_LAYOUT_OPTIONS,
        )
        box["children"] = [centerbox]
        del data["children"][0]
        all_owners = generic.get_all_owners(diagram.target)
        start = 0
        common_owner = diagram.target

    stack_heights: dict[str, float | int] = {
        "input": -makers.NEIGHBOR_VMARGIN,
        "output": -makers.NEIGHBOR_VMARGIN,
    }
    for child, local_ports, side in port_context_collector(ex_datas, ports):
        _, label_height = helpers.get_text_extent(child.name)
        height = max(
            label_height + 2 * makers.LABEL_VPAD,
            makers.PORT_PADDING
            + (makers.PORT_SIZE + makers.PORT_PADDING) * len(local_ports),
        )
        if box := global_boxes.get(child.uuid):  # type: ignore[assignment]
            if box is centerbox:
                continue
            box.setdefault("ports", []).extend(
                [makers.make_port(j.uuid) for j in local_ports]
            )
            box["height"] += height
        else:
            box = _make_box_and_update_globals(
                child,
                height=height,
                no_symbol=diagram.display_symbols_as_boxes,
            )
            box["ports"] = [makers.make_port(j.uuid) for j in local_ports]

        if diagram.display_parent_relation:
            current = child
            while (
                current
                and not isinstance(current, generic.PackageTypes)
                and current.uuid not in all_owners
            ):
                if not (parent_box := global_boxes.get(current.owner.uuid)):
                    parent_box = _make_box_and_update_globals(
                        current.owner,
                        no_symbol=diagram.display_symbols_as_boxes,
                        layout_options=makers.DEFAULT_LABEL_LAYOUT_OPTIONS,
                    )
                new_box = global_boxes.get(current.uuid, current)
                for box in (children := parent_box.setdefault("children", [])):
                    if box["id"] == current.uuid:
                        box = new_box
                        break
                else:
                    children.append(new_box)
                to_delete.add(current.uuid)
                current = current.owner
            try:
                if all_owners.index(current.uuid, start) > start:
                    common_owner = current
            except ValueError:
                pass

        stack_heights[side] += makers.NEIGHBOR_VMARGIN + height

    if diagram.display_parent_relation and diagram.target.owner:
        current = diagram.target.owner
        while (
            current
            and not isinstance(current, generic.PackageTypes)
            and current != common_owner
        ):
            if not (parent_box := global_boxes.get(current.owner.uuid)):
                parent_box = _make_box_and_update_globals(
                    current.owner,
                    no_symbol=diagram.display_symbols_as_boxes,
                    layout_options=makers.DEFAULT_LABEL_LAYOUT_OPTIONS,
                )
            for box in (children := parent_box.setdefault("children", [])):
                if box["id"] == current.uuid:
                    box = global_boxes.pop(current.uuid)
                    break
            else:
                children.append(global_boxes.pop(current.uuid))

            current = current.owner

    for uuid in to_delete:
        del global_boxes[uuid]
    data["children"].extend(global_boxes.values())
    if diagram.display_parent_relation:
        owner_boxes: dict[str, _elkjs.ELKInputChild] = {
            uuid: box
            for uuid, box in made_boxes.items()
            if box.get("children")
        }
        generic.move_parent_boxes_to_owner(owner_boxes, diagram.target, data)
        generic.move_edges(owner_boxes, edges, data)

    centerbox["height"] = max(centerbox["height"], *stack_heights.values())
    if diagram.display_derived_interfaces:
        add_derived_components_and_interfaces(diagram, data)

    return data


def port_collector(
    target: common.GenericElement | common.ElementList, diagram_type: DT
) -> list[common.GenericElement]:
    """Savely collect ports from `target`."""

    def __collect(target):
        all_ports: list[common.GenericElement] = []
        for attr in generic.DIAGRAM_TYPE_TO_CONNECTOR_NAMES[diagram_type]:
            try:
                ports = getattr(target, attr)
                if ports and isinstance(
                    ports[0],
                    (fa.FunctionPort, fa.ComponentPort, cs.PhysicalPort),
                ):
                    all_ports.extend(ports)
            except AttributeError:
                pass
        return all_ports

    if isinstance(target, cabc.Iterable):
        assert not isinstance(target, common.GenericElement)
        all_ports: list[common.GenericElement] = []
        for obj in target:
            all_ports.extend(__collect(obj))
    else:
        all_ports = __collect(target)
    return all_ports


def port_exchange_collector(
    ports: t.Iterable[common.GenericElement],
    filter: cabc.Callable[
        [cabc.Iterable[common.GenericElement]],
        cabc.Iterable[common.GenericElement],
    ] = lambda i: i,
) -> dict[str, common.ElementList[fa.AbstractExchange]]:
    """Collect exchanges from `ports` savely."""
    edges: dict[str, common.ElementList[fa.AbstractExchange]] = {}
    for i in ports:
        try:
            edges[i.uuid] = filter(getattr(i, "exchanges"))
        except AttributeError:
            pass
    return edges


class ContextInfo(t.NamedTuple):
    """ContextInfo data."""

    element: common.GenericElement
    """An element of context."""
    ports: list[common.GenericElement]
    """The context element's relevant ports.

    This list only contains ports that at least one of the exchanges
    passed into ``collect_exchanges`` sees.
    """
    side: t.Literal["input", "output"]
    """Whether this is an input or output to the element of interest."""


def port_context_collector(
    exchange_datas: t.Iterable[generic.ExchangeData],
    local_ports: t.Container[common.GenericElement],
) -> t.Iterator[ContextInfo]:
    """Collect the context objects.

    Parameters
    ----------
    exchange_datas
        The ``ExchangeData``s to look at to find new elements.
    local_ports
        Connectors/Ports lookup where ``exchange_datas`` is checked
        against. If an exchange connects via a port from ``local_ports``
        it is collected.

    Returns
    -------
    contexts
        An iterator over
        [`ContextDiagram.ContextInfo`s][capellambse_context_diagrams.context.ContextDiagram].
    """

    ctx: dict[str, ContextInfo] = {}
    side: t.Literal["input", "output"]
    for exd in exchange_datas:
        try:
            source, target = generic.collect_exchange_endpoints(exd)
        except AttributeError:
            continue

        if source in local_ports:
            port = target
            side = "output"
        elif target in local_ports:
            port = source
            side = "input"
        else:
            continue

        try:
            owner = port.owner  # type: ignore[attr-defined]
        except AttributeError:
            continue

        info = ContextInfo(owner, [], side)
        info = ctx.setdefault(owner.uuid, info)
        if port not in info.ports:
            info.ports.append(port)

    return iter(ctx.values())


def add_derived_components_and_interfaces(
    diagram: context.ContextDiagram, data: _elkjs.ELKInputData
) -> None:
    """Add hidden Boxes and Exchanges to ``obj``'s context.

    The derived exchanges are displayed with a dashed line.
    """
    if not (derivator := DERIVATORS.get(type(diagram.target))):
        return

    derivator(diagram, data)


def derive_from_functions(
    diagram: context.ContextDiagram, data: _elkjs.ELKInputData
) -> None:
    """Derive Components from allocated functions of the context target.

    A Component, a ComponentExchange and two ComponentPorts are added
    to ``data``. These elements are prefixed with ``Derived-`` to
    receive special styling in the serialization step.
    """
    assert isinstance(diagram.target, cs.Component)
    ports = []
    for fnc in diagram.target.allocated_functions:
        ports.extend(port_collector(fnc, diagram.type))

    context_box_ids = {child["id"] for child in data["children"]}
    components: dict[str, cs.Component] = {}
    for port in ports:
        for fex in port.exchanges:
            if isinstance(port, fa.FunctionOutputPort):
                attr = "target"
            else:
                attr = "source"

            try:
                derived_comp = getattr(fex, attr).owner.owner
                if (
                    derived_comp == diagram.target
                    or derived_comp.uuid in context_box_ids
                ):
                    continue

                if derived_comp.uuid not in components:
                    components[derived_comp.uuid] = derived_comp
            except AttributeError:
                ...

    # TODO: Even out derived interfaces on each side

    centerbox = data["children"][0]
    for i, (uuid, derived_component) in enumerate(components.items(), 1):
        box = makers.make_box(
            derived_component,
            no_symbol=diagram.display_symbols_as_boxes,
        )
        class_ = type(derived_comp).__name__
        box["id"] = f"__Derived-{class_}:{uuid}"
        data["children"].append(box)
        source_id = f"__Derived-CP_INOUT:{i}"
        target_id = f"__Derived-CP_INOUT:{-i}"
        box.setdefault("ports", []).append(makers.make_port(source_id))
        centerbox.setdefault("ports", []).append(makers.make_port(target_id))
        if i % 2 == 0:
            source_id, target_id = target_id, source_id

        data["edges"].append(
            {
                "id": f"__Derived-ComponentExchange:{i}",
                "sources": [source_id],
                "targets": [target_id],
            }
        )

    data["children"][0]["height"] += (
        makers.PORT_PADDING
        + (makers.PORT_SIZE + makers.PORT_PADDING) * len(components) // 2
    )


DERIVATORS = {
    la.LogicalComponent: derive_from_functions,
    sa.SystemComponent: derive_from_functions,
}
"""Objects to build derived contexts."""<|MERGE_RESOLUTION|>--- conflicted
+++ resolved
@@ -25,13 +25,11 @@
     diagram: context.ContextDiagram, params: dict[str, t.Any] | None = None
 ) -> _elkjs.ELKInputData:
     """Collect context data from ports of centric box."""
-<<<<<<< HEAD
     diagram.display_parent_relation = (params or {}).pop(
         "display_parent_relation", diagram.display_parent_relation
-=======
+    )
     diagram.display_derived_interfaces = (params or {}).pop(
         "display_derived_interfaces", diagram.display_derived_interfaces
->>>>>>> 2c42cd58
     )
     data = generic.collector(diagram, no_symbol=True)
     ports = port_collector(diagram.target, diagram.type)
@@ -78,14 +76,15 @@
         made_boxes[obj.uuid] = box
         return box
 
-    if diagram.display_parent_relation and diagram.target.owner:
-        box = _make_box_and_update_globals(
-            diagram.target.owner,
-            no_symbol=diagram.display_symbols_as_boxes,
-            layout_options=makers.DEFAULT_LABEL_LAYOUT_OPTIONS,
-        )
-        box["children"] = [centerbox]
-        del data["children"][0]
+    if diagram.display_parent_relation:
+        if diagram.target.owner:
+            box = _make_box_and_update_globals(
+                diagram.target.owner,
+                no_symbol=diagram.display_symbols_as_boxes,
+                layout_options=makers.DEFAULT_LABEL_LAYOUT_OPTIONS,
+            )
+            box["children"] = [centerbox]
+            del data["children"][0]
         all_owners = generic.get_all_owners(diagram.target)
         start = 0
         common_owner = diagram.target
