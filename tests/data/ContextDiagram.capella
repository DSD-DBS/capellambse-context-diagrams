--- conflicted
+++ resolved
@@ -1940,16 +1940,14 @@
               sourceElement="#86a1afc2-b7fd-4023-bbd5-ab44f5dc2c28"/>
         </ownedComponentExchanges>
         <ownedComponentExchanges xsi:type="org.polarsys.capella.core.data.fa:ComponentExchange"
-<<<<<<< HEAD
-            id="db5126f8-a842-48b5-a344-1d272aa33f52" name="Holla" source="#e7ea5a90-3b07-499d-b17f-4e61917c850a"
-            target="#c3c130ad-e999-4145-ab73-4257a9cc69f0" kind="FLOW"/>
-=======
             id="2602eeef-c1bc-40a8-9406-52f4a809ca4a" name="Test Output Ex" source="#dcbf18a9-8589-4ba6-84ad-094ec1810de1"
             target="#c8ea5da6-6042-4881-89cb-c67977df1d60" kind="FLOW"/>
         <ownedComponentExchanges xsi:type="org.polarsys.capella.core.data.fa:ComponentExchange"
             id="560e799d-d291-4928-a367-430232ddef65" name="Test Input Ex" source="#d5fd4286-1d41-4d21-b3cf-9babc8872c77"
             target="#898b878b-4392-499a-82f7-eb48e0f07e36" kind="FLOW"/>
->>>>>>> 5ba0aa09
+        <ownedComponentExchanges xsi:type="org.polarsys.capella.core.data.fa:ComponentExchange"
+            id="66edd9e5-64bf-4bfa-8f0c-17966ab94c98" name="Holla" source="#e7ea5a90-3b07-499d-b17f-4e61917c850a"
+            target="#c3c130ad-e999-4145-ab73-4257a9cc69f0" kind="FLOW"/>
         <ownedStateMachines xsi:type="org.polarsys.capella.core.data.capellacommon:StateMachine"
             id="9806df59-397c-4505-918f-3b1288638251" name="RootStateMachine">
           <ownedRegions xsi:type="org.polarsys.capella.core.data.capellacommon:Region"
