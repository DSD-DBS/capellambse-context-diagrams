# SPDX-FileCopyrightText: Copyright DB InfraGO AG and the capellambse-context-diagrams contributors
# SPDX-License-Identifier: Apache-2.0
"""The Context Diagrams model extension.

This extension adds a new property to many model elements called
`context_diagram`, which allows access automatically generated diagrams
of an element's "context".

The context of an element is defined as the collection of the element
itself, its ports, the exchanges that flow into or out of the ports, as
well as the ports on the other side of the exchange and the ports'
direct parent elements.

The element of interest uses the regular styling (configurable via
function), other elements use a white background color to distinguish
them.
"""

from __future__ import annotations

import logging
import shutil
from importlib import metadata

import capellambse.model as m
from capellambse.diagram import COLORS, CSSdef, capstyle
<<<<<<< HEAD
from capellambse.metamodel import cs, fa, information, la, oa, pa, sa
=======
from capellambse.metamodel import cs, information
from capellambse.model import DiagramType
>>>>>>> 8f42d0a7

from . import _elkjs, _registry, context

try:
    __version__ = metadata.version("capellambse-context-diagrams")
except metadata.PackageNotFoundError:
    __version__ = "0.0.0+unknown"

<<<<<<< HEAD

DefaultRenderParams = dict[str, t.Any]
SupportedContextClass = tuple[
    type[m.ModelElement], m.DiagramType, DefaultRenderParams
]
SupportedInterfaceContextClass = tuple[
    type[m.ModelElement], dict[type[m.ModelElement], str], DefaultRenderParams
]
=======
>>>>>>> 8f42d0a7
logger = logging.getLogger(__name__)

ATTR_NAME = "context_diagram"


def install_elk() -> None:
    """Install an ELK.js binary.

    When rendering a context diagram, elk.js will be installed
    automatically into a persistent local cache directory. This function
    may be called while building a container, starting a server or
    similar tasks in order to prepare the elk.js execution environment
    ahead of time.
    """
    if shutil.which("deno") and "dev" in metadata.version(
        "capellambse_context_diagrams"
    ):
        return

    _elkjs.elk_manager.spawn_process()


def init() -> None:
    """Initialize the extension."""
    register_classes()
    register_interface_context()
    register_physical_port_context()
    register_tree_view()
    register_realization_view()
    register_data_flow_view()
    register_cable_tree_view()
<<<<<<< HEAD
    register_custom_diagram()
    register_diagram_layout_accessor()
    # register_functional_context() XXX: Future
=======
>>>>>>> 8f42d0a7


def register_classes() -> None:
    """Add the `context_diagram` property to the relevant model objects."""
<<<<<<< HEAD
    supported_classes: list[SupportedContextClass] = [
        (oa.Entity, m.DiagramType.OAB, {}),
        (
            oa.OperationalActivity,
            m.DiagramType.OAB,
            {"display_parent_relation": True},
        ),
        (oa.OperationalCapability, m.DiagramType.OCB, {}),
        (sa.Mission, m.DiagramType.MCB, {}),
        (
            sa.Capability,
            m.DiagramType.MCB,
            {"display_symbols_as_boxes": False},
        ),
        (
            sa.SystemComponent,
            m.DiagramType.SAB,
            {
                "display_symbols_as_boxes": True,
                "display_parent_relation": True,
                "display_derived_interfaces": True,
                "render_styles": styling.BLUE_ACTOR_FNCS,
            },
        ),
        (
            sa.SystemFunction,
            m.DiagramType.SAB,
            {
                "display_symbols_as_boxes": True,
                "display_parent_relation": True,
                "render_styles": styling.BLUE_ACTOR_FNCS,
            },
        ),
        (
            la.LogicalComponent,
            m.DiagramType.LAB,
            {
                "display_symbols_as_boxes": True,
                "display_parent_relation": True,
                "display_derived_interfaces": True,
                "render_styles": styling.BLUE_ACTOR_FNCS,
            },
        ),
        (
            la.LogicalFunction,
            m.DiagramType.LAB,
            {
                "display_symbols_as_boxes": True,
                "display_parent_relation": True,
                "render_styles": styling.BLUE_ACTOR_FNCS,
            },
        ),
        (
            pa.PhysicalComponent,
            m.DiagramType.PAB,
            {
                "display_parent_relation": True,
                "display_port_labels": True,
                "display_derived_interfaces": True,
            },
        ),
        (
            pa.PhysicalFunction,
            m.DiagramType.PAB,
            {
                "display_parent_relation": True,
            },
        ),
    ]
=======
>>>>>>> 8f42d0a7
    cap: dict[str, CSSdef] = {
        "fill": [COLORS["_CAP_Entity_Gray_min"], COLORS["_CAP_Entity_Gray"]],
        "stroke": COLORS["dark_gray"],
        "text_fill": COLORS["black"],
    }
    capstyle.STYLES["Missions Capabilities Blank"].update(
        {"Box.Capability": cap, "Box.Mission": cap}
    )
    capstyle.STYLES["Operational Capabilities Blank"][
        "Box.OperationalCapability"
    ] = cap
    circle_style: dict[str, CSSdef] = {
        "fill": COLORS["_CAP_xAB_Function_Border_Green"],
    }
    class_: type[m.ModelElement]
    for (
        class_,
        dgcls,
        default_render_params,
    ) in _registry.CONTEXT_DIAGRAM_CLASSES:
        accessor = context.ContextAccessor(dgcls.value, default_render_params)
        m.set_accessor(class_, ATTR_NAME, accessor)
        capstyle.STYLES[dgcls.value]["Circle.FunctionalExchange"] = (
            circle_style
        )


def register_interface_context() -> None:
    """Add the `context_diagram` property to interface model objects."""
<<<<<<< HEAD
    supported_classes: list[SupportedInterfaceContextClass] = [
        (
            oa.CommunicationMean,
            {
                oa.EntityPkg: m.DiagramType.OAB.value,
                oa.Entity: m.DiagramType.OAB.value,
            },
            {"include_interface": True},
        ),
        (
            fa.ComponentExchange,
            {
                sa.SystemComponentPkg: m.DiagramType.SAB.value,
                sa.SystemComponent: m.DiagramType.SAB.value,
                la.LogicalComponentPkg: m.DiagramType.LAB.value,
                la.LogicalComponent: m.DiagramType.LAB.value,
                pa.PhysicalComponentPkg: m.DiagramType.PAB.value,
                pa.PhysicalComponent: m.DiagramType.PAB.value,
            },
            {"include_interface": True, "include_port_allocations": True},
        ),
        (
            cs.PhysicalLink,
            {
                sa.SystemComponentPkg: m.DiagramType.SAB.value,
                sa.SystemComponent: m.DiagramType.SAB.value,
                la.LogicalComponentPkg: m.DiagramType.LAB.value,
                la.LogicalComponent: m.DiagramType.LAB.value,
                pa.PhysicalComponentPkg: m.DiagramType.PAB.value,
                pa.PhysicalComponent: m.DiagramType.PAB.value,
            },
            {"include_interface": True, "display_port_labels": True},
        ),
    ]
=======
>>>>>>> 8f42d0a7
    class_: type[m.ModelElement]
    for (
        class_,
        dgclasses,
        default_render_params,
    ) in _registry.INTERFACE_CONTEXT_CLASSES:
        accessor = context.InterfaceContextAccessor(
            dgclasses, default_render_params
        )
        m.set_accessor(class_, ATTR_NAME, accessor)

    port_alloc_output_style: dict[str, CSSdef] = {
        "fill": COLORS["_CAP_xAB_Function_Border_Green"],
        "stroke": COLORS["_CAP_xAB_Function_Border_Green"],
        "stroke-dasharray": "2",
        "text_fill": COLORS["black"],
    }
    port_alloc_input_style: dict[str, CSSdef] = {
        "fill": COLORS["dark_orange"],
        "stroke": COLORS["dark_orange"],
        "stroke-dasharray": "2",
        "text_fill": COLORS["black"],
    }
    for dt in (m.DiagramType.SAB, m.DiagramType.LAB, m.DiagramType.PAB):
        capstyle.STYLES[dt.value]["Edge.PortInputAllocation"] = (
            port_alloc_input_style
        )
        capstyle.STYLES[dt.value]["Edge.PortOutputAllocation"] = (
            port_alloc_output_style
        )


<<<<<<< HEAD
def register_functional_context() -> None:
    """Add the `functional_context_diagram` attribute to `ModelObject`s.

    !!! bug "Full of bugs"

    The functional context diagrams will be available soon.
    """
    attr_name = f"functional_{ATTR_NAME}"
    supported_classes: list[tuple[type[m.ModelElement], m.DiagramType]] = [
        (oa.Entity, m.DiagramType.OAB),
        (sa.SystemComponent, m.DiagramType.SAB),
        (la.LogicalComponent, m.DiagramType.LAB),
        (pa.PhysicalComponent, m.DiagramType.PAB),
    ]
    class_: type[m.ModelElement]
    for class_, dgcls in supported_classes:
        m.set_accessor(
            class_,
            attr_name,
            context.FunctionalContextAccessor(dgcls.value),
        )


=======
>>>>>>> 8f42d0a7
def register_physical_port_context() -> None:
    """Add the `context_diagram` attribute to `PhysicalPort`s."""
    m.set_accessor(
        cs.PhysicalPort,
        ATTR_NAME,
        context.PhysicalPortContextAccessor(m.DiagramType.PAB.value, {}),
    )


def register_tree_view() -> None:
    """Add the ``tree_view`` attribute to ``Class``es."""
    m.set_accessor(
        information.Class,
        "tree_view",
        context.ClassTreeAccessor(m.DiagramType.CDB.value),
    )


def register_realization_view() -> None:
    """Add the ``realization_view`` attribute to various objects.

    Adds ``realization_view`` to Activities, Functions and Components
    of all layers.
    """
<<<<<<< HEAD
    supported_classes: list[SupportedContextClass] = [
        (oa.Entity, m.DiagramType.OAB, {}),
        (oa.OperationalActivity, m.DiagramType.OAIB, {}),
        (sa.SystemComponent, m.DiagramType.SAB, {}),
        (sa.SystemFunction, m.DiagramType.SDFB, {}),
        (la.LogicalComponent, m.DiagramType.LAB, {}),
        (la.LogicalFunction, m.DiagramType.LDFB, {}),
        (pa.PhysicalComponent, m.DiagramType.PAB, {}),
        (pa.PhysicalFunction, m.DiagramType.PDFB, {}),
    ]
=======
>>>>>>> 8f42d0a7
    styles: dict[str, dict[str, capstyle.CSSdef]] = {}
    for class_, dgcls, _ in _registry.REALIZATION_VIEW_CLASSES:
        m.set_accessor(
            class_,
            "realization_view",
            context.RealizationViewContextAccessor("RealizationView Diagram"),
        )
        styles.update(capstyle.STYLES.get(dgcls.value, {}))

    capstyle.STYLES["RealizationView Diagram"] = styles
    capstyle.STYLES["RealizationView Diagram"].update(
        capstyle.STYLES["__GLOBAL__"]
    )
    capstyle.STYLES["RealizationView Diagram"]["Edge.Realization"] = {
        "stroke": capstyle.COLORS["dark_gray"],
        "marker-end": "FineArrowMark",
        "stroke-dasharray": "5",
    }


def register_data_flow_view() -> None:
<<<<<<< HEAD
    supported_classes: list[SupportedContextClass] = [
        (oa.OperationalCapability, m.DiagramType.OAIB, {}),  # portless
        (sa.Capability, m.DiagramType.SDFB, {}),  # default
    ]
=======
    """Add the `data_flow_view` attribute to ``Capability``s."""
>>>>>>> 8f42d0a7
    class_: type[m.ModelElement]
    for class_, dgcls, default_render_params in _registry.DATAFLOW_CLASSES:
        accessor = context.DataFlowAccessor(dgcls.value, default_render_params)
        m.set_accessor(class_, "data_flow_view", accessor)


def register_cable_tree_view() -> None:
    """Add the `cable_tree_view` attribute to `PhysicalLink`s."""
    m.set_accessor(
        cs.PhysicalLink,
        "cable_tree",
        context.CableTreeAccessor(
            m.DiagramType.PAB.value,
            {},
        ),
<<<<<<< HEAD
    )


def register_custom_diagram() -> None:
    """Add the `custom_diagram` attribute to `ModelObject`s."""
    supported_classes: list[tuple[type[m.ModelElement], m.DiagramType]] = [
        (oa.Entity, m.DiagramType.OAB),
        (oa.OperationalActivity, m.DiagramType.OAB),
        (oa.OperationalCapability, m.DiagramType.OCB),
        (oa.CommunicationMean, m.DiagramType.OAB),
        (sa.Mission, m.DiagramType.MCB),
        (sa.Capability, m.DiagramType.MCB),
        (sa.SystemComponent, m.DiagramType.SAB),
        (sa.SystemFunction, m.DiagramType.SAB),
        (la.LogicalComponent, m.DiagramType.LAB),
        (la.LogicalFunction, m.DiagramType.LAB),
        (pa.PhysicalComponent, m.DiagramType.PAB),
        (pa.PhysicalFunction, m.DiagramType.PAB),
        (cs.PhysicalLink, m.DiagramType.PAB),
        (cs.PhysicalPort, m.DiagramType.PAB),
        (fa.ComponentExchange, m.DiagramType.SAB),
        (information.Class, m.DiagramType.CDB),
    ]
    for class_, dgcls in supported_classes:
        m.set_accessor(
            class_,
            "custom_diagram",
            context.CustomAccessor(dgcls.value, {}),
        )


def register_diagram_layout_accessor() -> None:
    """Add the `auto_layout` attribute to `Diagram`s."""
    render_params = {
        m.DiagramType.SAB: {"display_symbols_as_boxes": True},
        m.DiagramType.LAB: {"display_symbols_as_boxes": True},
        m.DiagramType.PAB: {"display_port_labels": True},
    }

    m.set_accessor(
        m.Diagram,
        "auto_layout",
        context.DiagramLayoutAccessor(render_params),
=======
>>>>>>> 8f42d0a7
    )<|MERGE_RESOLUTION|>--- conflicted
+++ resolved
@@ -24,12 +24,7 @@
 
 import capellambse.model as m
 from capellambse.diagram import COLORS, CSSdef, capstyle
-<<<<<<< HEAD
-from capellambse.metamodel import cs, fa, information, la, oa, pa, sa
-=======
 from capellambse.metamodel import cs, information
-from capellambse.model import DiagramType
->>>>>>> 8f42d0a7
 
 from . import _elkjs, _registry, context
 
@@ -38,17 +33,6 @@
 except metadata.PackageNotFoundError:
     __version__ = "0.0.0+unknown"
 
-<<<<<<< HEAD
-
-DefaultRenderParams = dict[str, t.Any]
-SupportedContextClass = tuple[
-    type[m.ModelElement], m.DiagramType, DefaultRenderParams
-]
-SupportedInterfaceContextClass = tuple[
-    type[m.ModelElement], dict[type[m.ModelElement], str], DefaultRenderParams
-]
-=======
->>>>>>> 8f42d0a7
 logger = logging.getLogger(__name__)
 
 ATTR_NAME = "context_diagram"
@@ -80,88 +64,11 @@
     register_realization_view()
     register_data_flow_view()
     register_cable_tree_view()
-<<<<<<< HEAD
-    register_custom_diagram()
     register_diagram_layout_accessor()
-    # register_functional_context() XXX: Future
-=======
->>>>>>> 8f42d0a7
 
 
 def register_classes() -> None:
     """Add the `context_diagram` property to the relevant model objects."""
-<<<<<<< HEAD
-    supported_classes: list[SupportedContextClass] = [
-        (oa.Entity, m.DiagramType.OAB, {}),
-        (
-            oa.OperationalActivity,
-            m.DiagramType.OAB,
-            {"display_parent_relation": True},
-        ),
-        (oa.OperationalCapability, m.DiagramType.OCB, {}),
-        (sa.Mission, m.DiagramType.MCB, {}),
-        (
-            sa.Capability,
-            m.DiagramType.MCB,
-            {"display_symbols_as_boxes": False},
-        ),
-        (
-            sa.SystemComponent,
-            m.DiagramType.SAB,
-            {
-                "display_symbols_as_boxes": True,
-                "display_parent_relation": True,
-                "display_derived_interfaces": True,
-                "render_styles": styling.BLUE_ACTOR_FNCS,
-            },
-        ),
-        (
-            sa.SystemFunction,
-            m.DiagramType.SAB,
-            {
-                "display_symbols_as_boxes": True,
-                "display_parent_relation": True,
-                "render_styles": styling.BLUE_ACTOR_FNCS,
-            },
-        ),
-        (
-            la.LogicalComponent,
-            m.DiagramType.LAB,
-            {
-                "display_symbols_as_boxes": True,
-                "display_parent_relation": True,
-                "display_derived_interfaces": True,
-                "render_styles": styling.BLUE_ACTOR_FNCS,
-            },
-        ),
-        (
-            la.LogicalFunction,
-            m.DiagramType.LAB,
-            {
-                "display_symbols_as_boxes": True,
-                "display_parent_relation": True,
-                "render_styles": styling.BLUE_ACTOR_FNCS,
-            },
-        ),
-        (
-            pa.PhysicalComponent,
-            m.DiagramType.PAB,
-            {
-                "display_parent_relation": True,
-                "display_port_labels": True,
-                "display_derived_interfaces": True,
-            },
-        ),
-        (
-            pa.PhysicalFunction,
-            m.DiagramType.PAB,
-            {
-                "display_parent_relation": True,
-            },
-        ),
-    ]
-=======
->>>>>>> 8f42d0a7
     cap: dict[str, CSSdef] = {
         "fill": [COLORS["_CAP_Entity_Gray_min"], COLORS["_CAP_Entity_Gray"]],
         "stroke": COLORS["dark_gray"],
@@ -191,43 +98,6 @@
 
 def register_interface_context() -> None:
     """Add the `context_diagram` property to interface model objects."""
-<<<<<<< HEAD
-    supported_classes: list[SupportedInterfaceContextClass] = [
-        (
-            oa.CommunicationMean,
-            {
-                oa.EntityPkg: m.DiagramType.OAB.value,
-                oa.Entity: m.DiagramType.OAB.value,
-            },
-            {"include_interface": True},
-        ),
-        (
-            fa.ComponentExchange,
-            {
-                sa.SystemComponentPkg: m.DiagramType.SAB.value,
-                sa.SystemComponent: m.DiagramType.SAB.value,
-                la.LogicalComponentPkg: m.DiagramType.LAB.value,
-                la.LogicalComponent: m.DiagramType.LAB.value,
-                pa.PhysicalComponentPkg: m.DiagramType.PAB.value,
-                pa.PhysicalComponent: m.DiagramType.PAB.value,
-            },
-            {"include_interface": True, "include_port_allocations": True},
-        ),
-        (
-            cs.PhysicalLink,
-            {
-                sa.SystemComponentPkg: m.DiagramType.SAB.value,
-                sa.SystemComponent: m.DiagramType.SAB.value,
-                la.LogicalComponentPkg: m.DiagramType.LAB.value,
-                la.LogicalComponent: m.DiagramType.LAB.value,
-                pa.PhysicalComponentPkg: m.DiagramType.PAB.value,
-                pa.PhysicalComponent: m.DiagramType.PAB.value,
-            },
-            {"include_interface": True, "display_port_labels": True},
-        ),
-    ]
-=======
->>>>>>> 8f42d0a7
     class_: type[m.ModelElement]
     for (
         class_,
@@ -260,32 +130,6 @@
         )
 
 
-<<<<<<< HEAD
-def register_functional_context() -> None:
-    """Add the `functional_context_diagram` attribute to `ModelObject`s.
-
-    !!! bug "Full of bugs"
-
-    The functional context diagrams will be available soon.
-    """
-    attr_name = f"functional_{ATTR_NAME}"
-    supported_classes: list[tuple[type[m.ModelElement], m.DiagramType]] = [
-        (oa.Entity, m.DiagramType.OAB),
-        (sa.SystemComponent, m.DiagramType.SAB),
-        (la.LogicalComponent, m.DiagramType.LAB),
-        (pa.PhysicalComponent, m.DiagramType.PAB),
-    ]
-    class_: type[m.ModelElement]
-    for class_, dgcls in supported_classes:
-        m.set_accessor(
-            class_,
-            attr_name,
-            context.FunctionalContextAccessor(dgcls.value),
-        )
-
-
-=======
->>>>>>> 8f42d0a7
 def register_physical_port_context() -> None:
     """Add the `context_diagram` attribute to `PhysicalPort`s."""
     m.set_accessor(
@@ -310,19 +154,6 @@
     Adds ``realization_view`` to Activities, Functions and Components
     of all layers.
     """
-<<<<<<< HEAD
-    supported_classes: list[SupportedContextClass] = [
-        (oa.Entity, m.DiagramType.OAB, {}),
-        (oa.OperationalActivity, m.DiagramType.OAIB, {}),
-        (sa.SystemComponent, m.DiagramType.SAB, {}),
-        (sa.SystemFunction, m.DiagramType.SDFB, {}),
-        (la.LogicalComponent, m.DiagramType.LAB, {}),
-        (la.LogicalFunction, m.DiagramType.LDFB, {}),
-        (pa.PhysicalComponent, m.DiagramType.PAB, {}),
-        (pa.PhysicalFunction, m.DiagramType.PDFB, {}),
-    ]
-=======
->>>>>>> 8f42d0a7
     styles: dict[str, dict[str, capstyle.CSSdef]] = {}
     for class_, dgcls, _ in _registry.REALIZATION_VIEW_CLASSES:
         m.set_accessor(
@@ -344,14 +175,7 @@
 
 
 def register_data_flow_view() -> None:
-<<<<<<< HEAD
-    supported_classes: list[SupportedContextClass] = [
-        (oa.OperationalCapability, m.DiagramType.OAIB, {}),  # portless
-        (sa.Capability, m.DiagramType.SDFB, {}),  # default
-    ]
-=======
     """Add the `data_flow_view` attribute to ``Capability``s."""
->>>>>>> 8f42d0a7
     class_: type[m.ModelElement]
     for class_, dgcls, default_render_params in _registry.DATAFLOW_CLASSES:
         accessor = context.DataFlowAccessor(dgcls.value, default_render_params)
@@ -367,50 +191,13 @@
             m.DiagramType.PAB.value,
             {},
         ),
-<<<<<<< HEAD
-    )
-
-
-def register_custom_diagram() -> None:
-    """Add the `custom_diagram` attribute to `ModelObject`s."""
-    supported_classes: list[tuple[type[m.ModelElement], m.DiagramType]] = [
-        (oa.Entity, m.DiagramType.OAB),
-        (oa.OperationalActivity, m.DiagramType.OAB),
-        (oa.OperationalCapability, m.DiagramType.OCB),
-        (oa.CommunicationMean, m.DiagramType.OAB),
-        (sa.Mission, m.DiagramType.MCB),
-        (sa.Capability, m.DiagramType.MCB),
-        (sa.SystemComponent, m.DiagramType.SAB),
-        (sa.SystemFunction, m.DiagramType.SAB),
-        (la.LogicalComponent, m.DiagramType.LAB),
-        (la.LogicalFunction, m.DiagramType.LAB),
-        (pa.PhysicalComponent, m.DiagramType.PAB),
-        (pa.PhysicalFunction, m.DiagramType.PAB),
-        (cs.PhysicalLink, m.DiagramType.PAB),
-        (cs.PhysicalPort, m.DiagramType.PAB),
-        (fa.ComponentExchange, m.DiagramType.SAB),
-        (information.Class, m.DiagramType.CDB),
-    ]
-    for class_, dgcls in supported_classes:
-        m.set_accessor(
-            class_,
-            "custom_diagram",
-            context.CustomAccessor(dgcls.value, {}),
-        )
+    )
 
 
 def register_diagram_layout_accessor() -> None:
     """Add the `auto_layout` attribute to `Diagram`s."""
-    render_params = {
-        m.DiagramType.SAB: {"display_symbols_as_boxes": True},
-        m.DiagramType.LAB: {"display_symbols_as_boxes": True},
-        m.DiagramType.PAB: {"display_port_labels": True},
-    }
-
     m.set_accessor(
         m.Diagram,
         "auto_layout",
-        context.DiagramLayoutAccessor(render_params),
-=======
->>>>>>> 8f42d0a7
+        context.DiagramLayoutAccessor(_registry.DIAGRAM_LAYOUT_PARAMS),
     )