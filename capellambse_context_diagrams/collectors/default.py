--- conflicted
+++ resolved
@@ -31,7 +31,6 @@
 STYLECLASS_PREFIX = "__Derived"
 
 
-<<<<<<< HEAD
 class ContextProcessor:
     def __init__(
         self,
@@ -43,10 +42,10 @@
         self.diagram = diagram
         self.data = data
         self.params = params or {}
-        self.centerbox = self.data["children"][0]
-        self.global_boxes = {self.centerbox["id"]: self.centerbox}
-        self.made_boxes = {self.centerbox["id"]: self.centerbox}
-        self.boxes_to_delete = {self.centerbox["id"]}
+        self.centerbox = self.data.children[0]
+        self.global_boxes = {self.centerbox.id: self.centerbox}
+        self.made_boxes = {self.centerbox.id: self.centerbox}
+        self.boxes_to_delete = {self.centerbox.id}
         self.edges: list[fa.AbstractExchange] = []
         if self.diagram.display_parent_relation:
             self.diagram_target_owners = generic.get_all_owners(
@@ -65,8 +64,8 @@
                 no_symbol=self.diagram.display_symbols_as_boxes,
                 layout_options=makers.DEFAULT_LABEL_LAYOUT_OPTIONS,
             )
-            box["children"] = [self.centerbox]
-            del self.data["children"][0]
+            box.children = [self.centerbox]
+            del self.data.children[0]
 
         stack_heights: dict[str, float | int] = {
             "input": -makers.NEIGHBOR_VMARGIN,
@@ -91,20 +90,20 @@
         for uuid in self.boxes_to_delete:
             del self.global_boxes[uuid]
 
-        self.data["children"].extend(self.global_boxes.values())
+        self.data.children.extend(self.global_boxes.values())
         if self.diagram.display_parent_relation:
             owner_boxes: dict[str, _elkjs.ELKInputChild] = {
                 uuid: box
                 for uuid, box in self.made_boxes.items()
-                if box.get("children")
+                if box.children
             }
             generic.move_parent_boxes_to_owner(
                 owner_boxes, self.diagram.target, self.data
             )
             generic.move_edges(owner_boxes, self.edges, self.data)
 
-        self.centerbox["height"] = max(
-            self.centerbox["height"], *stack_heights.values()
+        self.centerbox.height = max(
+            self.centerbox.height, *stack_heights.values()
         )
 
     def _process_exchanges(self) -> tuple[
@@ -113,9 +112,7 @@
     ]:
         ports = port_collector(self.diagram.target, self.diagram.type)
         connections = port_exchange_collector(ports)
-        self.centerbox["ports"] = [
-            makers.make_port(uuid) for uuid in connections
-        ]
+        self.centerbox.ports = [makers.make_port(uuid) for uuid in connections]
         self.edges = list(chain.from_iterable(connections.values()))
         ex_datas: list[generic.ExchangeData] = []
         for ex in self.edges:
@@ -124,9 +121,9 @@
             ):
                 if not self.diagram.display_parent_relation:
                     continue
-                self.centerbox["labels"][0][
-                    "layoutOptions"
-                ] = makers.DEFAULT_LABEL_LAYOUT_OPTIONS
+                self.centerbox.labels[0].layoutOptions = (
+                    makers.DEFAULT_LABEL_LAYOUT_OPTIONS
+                )
                 elkdata: _elkjs.ELKInputData = self.centerbox
             else:
                 elkdata = self.data
@@ -157,17 +154,17 @@
             if box := self.global_boxes.get(port.uuid):  # type: ignore[assignment]
                 if box is self.centerbox:
                     continue
-                box.setdefault("ports", []).extend(
+                box.ports.extend(
                     [makers.make_port(j.uuid) for j in local_ports]
                 )
-                box["height"] += height
+                box.height += height
             else:
                 box = self._make_box(
                     port,
                     height=height,
                     no_symbol=self.diagram.display_symbols_as_boxes,
                 )
-                box["ports"] = [makers.make_port(j.uuid) for j in local_ports]
+                box.ports = [makers.make_port(j.uuid) for j in local_ports]
 
             if self.diagram.display_parent_relation:
                 current = port
@@ -182,47 +179,6 @@
                         current,
                     )
                 self.common_owners.add(current.uuid)
-=======
-def collector(
-    diagram: context.ContextDiagram, params: dict[str, t.Any] | None = None
-) -> _elkjs.ELKInputData:
-    """Collect context data from ports of centric box."""
-    diagram.display_derived_interfaces = (params or {}).pop(
-        "display_derived_interfaces", diagram.display_derived_interfaces
-    )
-    data = generic.collector(diagram, no_symbol=True)
-    ports = port_collector(diagram.target, diagram.type)
-    centerbox = data.children[0]
-    connections = port_exchange_collector(ports)
-    centerbox.ports = [
-        makers.make_port(uuid) for uuid, edges in connections.items() if edges
-    ]
-    ex_datas: list[generic.ExchangeData] = []
-    edges: common.ElementList[fa.AbstractExchange] = list(
-        chain.from_iterable(connections.values())
-    )
-    for ex in edges:
-        if is_hierarchical := exchanges.is_hierarchical(ex, centerbox):
-            if not diagram.display_parent_relation:
-                continue
-            centerbox.labels[0].layoutOptions = (
-                makers.DEFAULT_LABEL_LAYOUT_OPTIONS
-            )
-            elkdata: _elkjs.ELKInputData = centerbox
-        else:
-            elkdata = data
-        try:
-            ex_data = generic.ExchangeData(
-                ex, elkdata, diagram.filters, params, is_hierarchical
-            )
-            generic.exchange_data_collector(ex_data)
-            ex_datas.append(ex_data)
-        except AttributeError:
-            continue
-    global_boxes = {centerbox.id: centerbox}
-    made_boxes = {centerbox.id: centerbox}
-    boxes_to_delete = {centerbox.id}
->>>>>>> 778e0b62
 
             stack_heights[side] += makers.NEIGHBOR_VMARGIN + height
 
@@ -250,23 +206,16 @@
                 no_symbol=diagram.display_symbols_as_boxes,
                 layout_options=makers.DEFAULT_LABEL_LAYOUT_OPTIONS,
             )
-<<<<<<< HEAD
         assert (obj_box := self.global_boxes.get(obj.uuid))
-        for box in (children := parent_box.setdefault("children", [])):
-            if box["id"] == obj.uuid:
+        for box in (children := parent_box.children):
+            if box.id == obj.uuid:
                 box = obj_box
-=======
-        for box in (children := parent_box.children):
-            if box.id == current.uuid:
-                box = global_boxes.get(current.uuid, current)
->>>>>>> 778e0b62
                 break
         else:
             children.append(obj_box)
         self.boxes_to_delete.add(obj.uuid)
         return obj.owner
 
-<<<<<<< HEAD
 
 def collector(
     diagram: context.ContextDiagram, params: dict[str, t.Any] | None = None
@@ -275,86 +224,6 @@
     data = generic.collector(diagram, no_symbol=True)
     processor = ContextProcessor(diagram, data, params=params)
     processor.process_context()
-=======
-    if diagram.display_parent_relation:
-        try:
-            if not isinstance(diagram.target.owner, generic.PackageTypes):
-                box = _make_box_and_update_globals(
-                    diagram.target.owner,
-                    no_symbol=diagram.display_symbols_as_boxes,
-                    layout_options=makers.DEFAULT_LABEL_LAYOUT_OPTIONS,
-                )
-                box.children = [centerbox]
-                del data.children[0]
-        except AttributeError:
-            pass
-        diagram_target_owners = generic.get_all_owners(diagram.target)
-        common_owners = set()
-
-    stack_heights: dict[str, float | int] = {
-        "input": -makers.NEIGHBOR_VMARGIN,
-        "output": -makers.NEIGHBOR_VMARGIN,
-    }
-    for child, local_ports, side in port_context_collector(ex_datas, ports):
-        _, label_height = helpers.get_text_extent(child.name)
-        height = max(
-            label_height + 2 * makers.LABEL_VPAD,
-            makers.PORT_PADDING
-            + (makers.PORT_SIZE + makers.PORT_PADDING) * len(local_ports),
-        )
-        if box := global_boxes.get(child.uuid):  # type: ignore[assignment]
-            if box is centerbox:
-                continue
-            box.ports.extend([makers.make_port(j.uuid) for j in local_ports])
-            box.height += height
-        else:
-            box = _make_box_and_update_globals(
-                child,
-                height=height,
-                no_symbol=diagram.display_symbols_as_boxes,
-            )
-            box.ports = [makers.make_port(j.uuid) for j in local_ports]
-
-        if diagram.display_parent_relation:
-            current = child
-            while current and current.uuid not in diagram_target_owners:
-                try:
-                    if isinstance(current.owner, generic.PackageTypes):
-                        break
-                    current = _make_owner_box(current)
-                except AttributeError:
-                    break
-            common_owners.add(current.uuid)
-
-        stack_heights[side] += makers.NEIGHBOR_VMARGIN + height
-
-    if diagram.display_parent_relation and diagram.target.owner:
-        current = diagram.target.owner
-        common_owner_uuid = current.uuid
-        for owner in diagram_target_owners[::-1]:
-            if owner in common_owners:
-                common_owner_uuid = owner
-                break
-        while current and current.uuid != common_owner_uuid:
-            try:
-                if isinstance(current.owner, generic.PackageTypes):
-                    break
-                current = _make_owner_box(current)
-            except AttributeError:
-                break
-
-    for uuid in boxes_to_delete:
-        del global_boxes[uuid]
-    data.children.extend(global_boxes.values())
-    if diagram.display_parent_relation:
-        owner_boxes: dict[str, _elkjs.ELKInputChild] = {
-            uuid: box for uuid, box in made_boxes.items() if box.children
-        }
-        generic.move_parent_boxes_to_owner(owner_boxes, diagram.target, data)
-        generic.move_edges(owner_boxes, edges, data)
-
-    centerbox.height = max(centerbox.height, *stack_heights.values())
->>>>>>> 778e0b62
     derivator = DERIVATORS.get(type(diagram.target))
     if diagram.display_derived_interfaces and derivator is not None:
         derivator(
