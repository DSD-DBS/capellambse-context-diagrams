--- conflicted
+++ resolved
@@ -132,13 +132,9 @@
                 derived = True
         else:
             styleclass = self.get_styleclass(child["id"])
-<<<<<<< HEAD
-
-=======
             uuid = child["id"]
 
         styleoverrides = self.get_styleoverrides(uuid, child, derived=derived)
->>>>>>> 2c42cd58
         element: diagram.Box | diagram.Edge | diagram.Circle
         if child["type"] in {"node", "port"}:
             assert parent is None or isinstance(parent, diagram.Box)
@@ -308,13 +304,8 @@
 
             styleoverrides = style_condition(obj, self) or {}
 
-<<<<<<< HEAD
-        if child["id"] == self._diagram.target.uuid:
-            styleoverrides["stroke-width"] = "3"
-=======
         if derived:
             styleoverrides["stroke-dasharray"] = "4"
->>>>>>> 2c42cd58
 
         style: dict[str, t.Any]
         if style := child.get("style", {}):
