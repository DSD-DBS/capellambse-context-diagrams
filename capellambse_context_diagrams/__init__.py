--- conflicted
+++ resolved
@@ -228,11 +228,7 @@
 
 
 def register_data_flow_view() -> None:
-<<<<<<< HEAD
-    supported_classes: list[ClassPair] = [
-=======
     supported_classes: list[SupportedClass] = [
->>>>>>> 17f7be9a
         (oa.OperationalCapability, DiagramType.OAIB, {}),  # portless
         (ctx.Capability, DiagramType.SDFB, {}),  # default
     ]
