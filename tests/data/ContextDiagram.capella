<?xml version="1.0" encoding="UTF-8"?>

<!--Capella_Version_5.2.0-->
<org.polarsys.capella.core.data.capellamodeller:Project xmi:version="2.0" xmlns:xmi="http://www.omg.org/XMI"
    xmlns:xsi="http://www.w3.org/2001/XMLSchema-instance" xmlns:CapellaRequirements="http://www.polarsys.org/capella/requirements"
    xmlns:Requirements="http://www.polarsys.org/kitalpha/requirements" xmlns:libraries="http://www.polarsys.org/capella/common/libraries/5.0.0"
    xmlns:org.polarsys.capella.core.data.capellacommon="http://www.polarsys.org/capella/core/common/5.0.0"
    xmlns:org.polarsys.capella.core.data.capellacore="http://www.polarsys.org/capella/core/core/5.0.0"
    xmlns:org.polarsys.capella.core.data.capellamodeller="http://www.polarsys.org/capella/core/modeller/5.0.0"
    xmlns:org.polarsys.capella.core.data.cs="http://www.polarsys.org/capella/core/cs/5.0.0"
    xmlns:org.polarsys.capella.core.data.ctx="http://www.polarsys.org/capella/core/ctx/5.0.0"
    xmlns:org.polarsys.capella.core.data.epbs="http://www.polarsys.org/capella/core/epbs/5.0.0"
    xmlns:org.polarsys.capella.core.data.fa="http://www.polarsys.org/capella/core/fa/5.0.0"
    xmlns:org.polarsys.capella.core.data.information="http://www.polarsys.org/capella/core/information/5.0.0"
    xmlns:org.polarsys.capella.core.data.information.datatype="http://www.polarsys.org/capella/core/information/datatype/5.0.0"
    xmlns:org.polarsys.capella.core.data.information.datavalue="http://www.polarsys.org/capella/core/information/datavalue/5.0.0"
    xmlns:org.polarsys.capella.core.data.interaction="http://www.polarsys.org/capella/core/interaction/5.0.0"
    xmlns:org.polarsys.capella.core.data.la="http://www.polarsys.org/capella/core/la/5.0.0"
    xmlns:org.polarsys.capella.core.data.oa="http://www.polarsys.org/capella/core/oa/5.0.0"
    xmlns:org.polarsys.capella.core.data.pa="http://www.polarsys.org/capella/core/pa/5.0.0"
    xmlns:org.polarsys.capella.core.data.pa.deployment="http://www.polarsys.org/capella/core/pa/deployment/5.0.0"
    id="af2196ac-49d3-4063-885c-9fa29adc39a8"
    name="ContextDiagram">
  <ownedExtensions xsi:type="libraries:ModelInformation" id="c54c817d-e470-432b-8b1b-3880fd6978b1"/>
  <ownedEnumerationPropertyTypes xsi:type="org.polarsys.capella.core.data.capellacore:EnumerationPropertyType"
      id="28b7bfd7-ac5b-45ae-8df4-b37f8508d3e8" name="ProgressStatus">
    <ownedLiterals xsi:type="org.polarsys.capella.core.data.capellacore:EnumerationPropertyLiteral"
        id="9cbf65c2-a661-4802-b881-a7a859683e0a" name="DRAFT"/>
    <ownedLiterals xsi:type="org.polarsys.capella.core.data.capellacore:EnumerationPropertyLiteral"
        id="c1542088-6cfc-46cb-a453-23a324633c09" name="TO_BE_REVIEWED"/>
    <ownedLiterals xsi:type="org.polarsys.capella.core.data.capellacore:EnumerationPropertyLiteral"
        id="ba5edbad-f04b-40f4-a77b-2f7fbe47e9d2" name="TO_BE_DISCUSSED"/>
    <ownedLiterals xsi:type="org.polarsys.capella.core.data.capellacore:EnumerationPropertyLiteral"
        id="c489ff29-dcf7-4a5c-80bd-0cb856b5a31f" name="REWORK_NECESSARY"/>
    <ownedLiterals xsi:type="org.polarsys.capella.core.data.capellacore:EnumerationPropertyLiteral"
        id="f5c59b7a-6974-4029-aa05-de7f14f66d8a" name="UNDER_REWORK"/>
    <ownedLiterals xsi:type="org.polarsys.capella.core.data.capellacore:EnumerationPropertyLiteral"
        id="43a3629e-2dfb-4d45-81ea-30395037f7a3" name="REVIEWED_OK"/>
  </ownedEnumerationPropertyTypes>
  <keyValuePairs xsi:type="org.polarsys.capella.core.data.capellacore:KeyValue" id="bf35cfae-d0c2-4438-a972-dbc0ceb180a1"
      key="projectApproach" value="SingletonComponents"/>
  <ownedModelRoots xsi:type="org.polarsys.capella.core.data.capellamodeller:SystemEngineering"
      id="b8619b46-0c12-4f85-befe-358d00a3886b" name="MelodyModelTest">
    <ownedArchitectures xsi:type="org.polarsys.capella.core.data.oa:OperationalAnalysis"
        id="ddbef16d-ddb9-4162-934c-f1e40e6f8bed" name="Operational Analysis">
      <ownedExtensions xsi:type="CapellaRequirements:CapellaModule" id="f8e2195d-b5f5-4452-a12b-79233d943d5e"
          ReqIFIdentifier="1" ReqIFDescription="This is a test requirement module."
          ReqIFLongName="Module" ReqIFName="Test Module" ReqIFPrefix="T" moduleType="#a67e7f43-4b49-425c-a6a7-d44e1054a488">
        <ownedAttributes xsi:type="Requirements:EnumerationValueAttribute" id="11a2e07a-41f7-4eee-a94e-f3e33738c487"
            definition="#eca9c9e8-1a0a-4951-95e7-ff9d1e5b83c9" values="#3c2390a4-ce9c-472c-9982-d0b825931978"/>
        <ownedRequirements xsi:type="Requirements:Folder" id="e16f5cc1-3299-43d0-b1a0-82d31a137111"
            ReqIFIdentifier="1" ReqIFDescription="This is a requirements folder."
            ReqIFLongName="Folder1" ReqIFName="Folder" ReqIFPrefix="F" requirementType="#db47fca9-ddb6-4397-8d4b-e397e53d277e"
            ReqIFChapterName="C" ReqIFForeignID="11" ReqIFText="This is a folder."
            requirementTypeProxy="prox">
          <ownedRequirements xsi:type="Requirements:Requirement" id="3c2d312c-37c9-41b5-8c32-67578fa52dc3"
              ReqIFIdentifier="REQTYPE-1" ReqIFDescription="This is a test requirement of kind 1."
              ReqIFLongName="1" ReqIFName="TestReq1" ReqIFPrefix="3" requirementType="#db47fca9-ddb6-4397-8d4b-e397e53d277e"
              ReqIFChapterName="2" ReqIFForeignID="1" ReqIFText="&lt;p>Test requirement 1 really l o n g text that is&amp;nbsp;way too long to display here as that&lt;/p>&#xA;&#xA;&lt;p>&amp;lt; &amp;gt; &amp;quot; &amp;#39;&lt;/p>&#xA;&#xA;&lt;ul>&#xA;&#x9;&lt;li>This&amp;nbsp;is a list&lt;/li>&#xA;&#x9;&lt;li>an unordered one&lt;/li>&#xA;&lt;/ul>&#xA;&#xA;&lt;ol>&#xA;&#x9;&lt;li>Ordered list&lt;/li>&#xA;&#x9;&lt;li>Ok&lt;/li>&#xA;&lt;/ol>&#xA;"
              requirementTypeProxy="7">
            <ownedAttributes xsi:type="Requirements:BooleanValueAttribute" id="9c692405-b8aa-4caa-b988-51d27db5cd1b"
                definition="#682bd51d-5451-4930-a97e-8bfca6c3a127" value="true"/>
            <ownedAttributes xsi:type="Requirements:DateValueAttribute" id="b97c09b5-948a-46e8-a656-69d764ddce7d"
                definition="#682bd51d-5451-4930-a97e-8bfca6c3a127" definitionProxy=""
                value="2021-07-23T13:00:00.000+0000"/>
            <ownedAttributes xsi:type="Requirements:IntegerValueAttribute" id="85dfd42c-7f6e-4236-a181-bdd784040431"
                definition="#682bd51d-5451-4930-a97e-8bfca6c3a127" value="10"/>
            <ownedAttributes xsi:type="Requirements:RealValueAttribute" id="d2231d14-854d-4625-b48b-6cf1c2554367"
                definition="#682bd51d-5451-4930-a97e-8bfca6c3a127" value="10.5"/>
            <ownedAttributes xsi:type="Requirements:StringValueAttribute" id="ee8a69ef-61b9-4db9-9a0f-628e5d4704e1"
                definition="#682bd51d-5451-4930-a97e-8bfca6c3a127" value="Test"/>
            <ownedAttributes xsi:type="Requirements:BooleanValueAttribute" id="dcb8614e-2d1c-4cb3-aa0c-667a297e7489"/>
            <ownedRelations xsi:type="CapellaRequirements:CapellaIncomingRelation"
                id="078b2c69-4352-4cf9-9ea5-6573b75e5eec" ReqIFLongName="Controlling the weather"
                relationType="#f1aceb81-5f70-4469-a127-94830eb9be04" source="#3c2d312c-37c9-41b5-8c32-67578fa52dc3"
                target="#4bf0356c-89dd-45e9-b8a6-e0332c026d33"/>
            <ownedRelations xsi:type="Requirements:InternalRelation" id="7de4c1a5-e106-4171-902a-502b816b60b0"
                relationType="#f1aceb81-5f70-4469-a127-94830eb9be04" source="#3c2d312c-37c9-41b5-8c32-67578fa52dc3"
                target="#85d41db2-9e17-438b-95cf-49342452ddf3"/>
            <ownedRelations xsi:type="CapellaRequirements:CapellaIncomingRelation"
                id="24c824ef-b187-4725-a051-a68707e82d70" ReqIFLongName="Test req"
                source="#3c2d312c-37c9-41b5-8c32-67578fa52dc3" target="#00e7b925-cf4c-4cb0-929e-5409a1cd872b"/>
          </ownedRequirements>
          <ownedRequirements xsi:type="Requirements:Requirement" id="0a9a68b1-ba9a-4793-b2cf-4448f0b4b8cc"
              ReqIFIdentifier="" ReqIFName="TypedReq2" requirementType="#db47fca9-ddb6-4397-8d4b-e397e53d277e">
            <ownedAttributes xsi:type="Requirements:EnumerationValueAttribute" id="148bdf2f-6dc2-4a83-833b-596886ce5b07"
                definition="#f31d4dd3-99f7-41d1-b1ce-f07b20d26eac" values="#efd6e108-3461-43c6-ad86-24168339ed3c #3c2390a4-ce9c-472c-9982-d0b825931978"/>
            <ownedAttributes xsi:type="Requirements:DateValueAttribute" id="7351093e-2c1c-4b1a-bb47-43443f530e8d"
                definition="#682bd51d-5451-4930-a97e-8bfca6c3a127"/>
          </ownedRequirements>
          <ownedRequirements xsi:type="Requirements:Folder" id="e179d6ff-5301-42a6-bf6f-4fec79b18827"
              ReqIFName="Subfolder" requirementType="#db47fca9-ddb6-4397-8d4b-e397e53d277e">
            <ownedRequirements xsi:type="Requirements:Requirement" id="79291c33-5147-4543-9398-9077d582576d"
                ReqIFName="TestReq3" requirementType="#db47fca9-ddb6-4397-8d4b-e397e53d277e"
                requirementTypeProxy="">
              <ownedRelations xsi:type="CapellaRequirements:CapellaIncomingRelation"
                  id="41e1b786-a6a1-46cb-9b9c-b302d9278c1c" ReqIFLongName="this one"
                  source="#79291c33-5147-4543-9398-9077d582576d" target="#00e7b925-cf4c-4cb0-929e-5409a1cd872b"/>
            </ownedRequirements>
          </ownedRequirements>
        </ownedRequirements>
        <ownedRequirements xsi:type="Requirements:Requirement" id="85d41db2-9e17-438b-95cf-49342452ddf3"
            ReqIFName="TypedReq1" ReqIFPrefix="" requirementType="#db47fca9-ddb6-4397-8d4b-e397e53d277e"
            ReqIFChapterName="">
          <ownedAttributes xsi:type="Requirements:EnumerationValueAttribute" id="a44b41f3-598c-4250-bca6-1329647e7a02"
              definition="#c316ab07-c5c3-4866-a896-92e34733055c" values="#efd6e108-3461-43c6-ad86-24168339ed3c"/>
          <ownedAttributes xsi:type="Requirements:IntegerValueAttribute" id="8882f320-c887-496a-933f-29a1ca62cc44"
              definition="#0bd40628-10a5-451e-86da-187c93bc3b10"/>
        </ownedRequirements>
      </ownedExtensions>
      <ownedExtensions xsi:type="CapellaRequirements:CapellaTypesFolder" id="67bba9cf-953c-4f0b-9986-41991c68d241"
          ReqIFLongName="Types">
        <ownedDefinitionTypes xsi:type="Requirements:DataTypeDefinition" id="3b7ec38a-e26a-4c23-9fa3-275af3f629ee"
            ReqIFLongName="DataTypeDef"/>
        <ownedDefinitionTypes xsi:type="Requirements:EnumerationDataTypeDefinition"
            id="637caf95-3229-4607-99a0-7d7b990bc97f" ReqIFLongName="EnumDataTypeDef">
          <specifiedValues xsi:type="Requirements:EnumValue" id="efd6e108-3461-43c6-ad86-24168339ed3c"
              ReqIFLongName="enum_val1"/>
          <specifiedValues xsi:type="Requirements:EnumValue" id="3c2390a4-ce9c-472c-9982-d0b825931978"
              ReqIFLongName="enum_val2"/>
        </ownedDefinitionTypes>
        <ownedTypes xsi:type="Requirements:ModuleType" id="a67e7f43-4b49-425c-a6a7-d44e1054a488"
            ReqIFLongName="ModuleType">
          <ownedAttributes xsi:type="Requirements:AttributeDefinition" id="6dc19dd3-2f8b-480a-9671-80a201d35e62"
              ReqIFLongName="AttrDef" definitionType="#3b7ec38a-e26a-4c23-9fa3-275af3f629ee"/>
          <ownedAttributes xsi:type="Requirements:AttributeDefinitionEnumeration"
              id="eca9c9e8-1a0a-4951-95e7-ff9d1e5b83c9" ReqIFLongName="AttrDefEnum"
              definitionType="#637caf95-3229-4607-99a0-7d7b990bc97f"/>
        </ownedTypes>
        <ownedTypes xsi:type="Requirements:RelationType" id="f1aceb81-5f70-4469-a127-94830eb9be04"
            ReqIFLongName="RelationType">
          <ownedAttributes xsi:type="Requirements:AttributeDefinition" id="81939d8d-24f0-476a-9f8f-ab069fac0a85"
              ReqIFLongName="AttrDef"/>
          <ownedAttributes xsi:type="Requirements:AttributeDefinitionEnumeration"
              id="a68e7442-d65d-4d20-b131-22962c411384" ReqIFDescription="" ReqIFLongName="AttrDefEnum"
              multiValued="true"/>
        </ownedTypes>
        <ownedTypes xsi:type="Requirements:RequirementType" id="db47fca9-ddb6-4397-8d4b-e397e53d277e"
            ReqIFLongName="ReqType">
          <ownedAttributes xsi:type="Requirements:AttributeDefinition" id="682bd51d-5451-4930-a97e-8bfca6c3a127"
              ReqIFLongName="AttrDef" definitionType="#3b7ec38a-e26a-4c23-9fa3-275af3f629ee"/>
          <ownedAttributes xsi:type="Requirements:AttributeDefinitionEnumeration"
              id="c316ab07-c5c3-4866-a896-92e34733055c" ReqIFLongName="AttrDefEnum"
              definitionType="#637caf95-3229-4607-99a0-7d7b990bc97f"/>
          <ownedAttributes xsi:type="Requirements:AttributeDefinitionEnumeration"
              id="f31d4dd3-99f7-41d1-b1ce-f07b20d26eac" ReqIFLongName="MultiEnum"
              definitionType="#637caf95-3229-4607-99a0-7d7b990bc97f" multiValued="true"/>
          <ownedAttributes xsi:type="Requirements:AttributeDefinition" id="0bd40628-10a5-451e-86da-187c93bc3b10"
              ReqIFLongName="version" definitionType="#3b7ec38a-e26a-4c23-9fa3-275af3f629ee"/>
        </ownedTypes>
      </ownedExtensions>
      <ownedExtensions xsi:type="CapellaRequirements:CapellaModule" id="637aeba7-4125-4bf4-95e4-3ce603ac3d40"
          ReqIFLongName="Module" ReqIFName="Next Module" moduleType="#3a284e44-3b63-48a7-85e9-caeb967c930c">
        <ownedRequirements xsi:type="Requirements:Requirement" id="1092f69a-5f3a-4fe6-a8fd-b2dffde90650"
            ReqIFLongName="TestReq" ReqIFName="TestReq" requirementType="#db47fca9-ddb6-4397-8d4b-e397e53d277e">
          <ownedAttributes xsi:type="Requirements:IntegerValueAttribute" id="911816fb-60e8-4730-90b1-69bbf63afa90"
              definition="#0bd40628-10a5-451e-86da-187c93bc3b10" value="1"/>
        </ownedRequirements>
      </ownedExtensions>
      <ownedExtensions xsi:type="CapellaRequirements:CapellaTypesFolder" id="8748fafc-57e0-4b76-ae0c-36f005272daf"
          ReqIFLongName="Additional Types">
        <ownedTypes xsi:type="Requirements:ModuleType" id="3a284e44-3b63-48a7-85e9-caeb967c930c"
            ReqIFLongName="Other Module"/>
        <ownedTypes xsi:type="Requirements:RequirementType" id="00195554-8fae-4687-86ca-77c93330893d"
            ReqIFLongName="Other"/>
      </ownedExtensions>
      <ownedFunctionPkg xsi:type="org.polarsys.capella.core.data.oa:OperationalActivityPkg"
          id="fb79bf91-f946-4d5b-8a3f-a4b2d28eed5c" name="Operational Activities">
        <ownedOperationalActivities xsi:type="org.polarsys.capella.core.data.oa:OperationalActivity"
            id="99df05af-71bf-4233-9035-bcd3d4439182" name="Root Operational Activity">
          <ownedFunctionalChains xsi:type="org.polarsys.capella.core.data.oa:OperationalProcess"
              id="d588e41f-ec4d-4fa9-ad6d-056868c66274" name="Obtain food via hunting">
            <ownedFunctionalChainInvolvements xsi:type="org.polarsys.capella.core.data.fa:FunctionalChainInvolvementLink"
                id="41e2ff3c-bc49-4eb1-ace9-66920b21179d" involved="#55b90f9a-c5af-47fc-9c1c-48090414d1f1"
                source="#3ecb9f00-67ce-49b1-9294-d48c6d95d066" target="#8e732f5a-a760-468c-b862-ba1a276206d1"/>
            <ownedFunctionalChainInvolvements xsi:type="org.polarsys.capella.core.data.fa:FunctionalChainInvolvementFunction"
                id="8e732f5a-a760-468c-b862-ba1a276206d1" involved="#8bcb11e6-443b-4b92-bec2-ff1d87a224e7"/>
            <ownedFunctionalChainInvolvements xsi:type="org.polarsys.capella.core.data.fa:FunctionalChainInvolvementFunction"
                id="3ecb9f00-67ce-49b1-9294-d48c6d95d066" involved="#0e0164c3-076e-42c1-8f82-7a43ab84385c"/>
            <ownedFunctionalChainInvolvements xsi:type="org.polarsys.capella.core.data.fa:FunctionalChainInvolvementLink"
                id="6a64670d-c8a4-447d-aead-177299fc9e3b" involved="#dd2d0dab-a35f-4104-91e5-b412f35cba15"
                source="#35c19428-5cc8-47a3-870a-3ed279cef44f" target="#3ecb9f00-67ce-49b1-9294-d48c6d95d066"/>
            <ownedFunctionalChainInvolvements xsi:type="org.polarsys.capella.core.data.fa:FunctionalChainInvolvementFunction"
                id="35c19428-5cc8-47a3-870a-3ed279cef44f" involved="#a5ba1fbc-59a3-4684-9043-3d5cd3dec5fe"/>
            <ownedFunctionalChainInvolvements xsi:type="org.polarsys.capella.core.data.fa:FunctionalChainInvolvementLink"
                id="74b8c8c4-cfc0-4b12-98d6-af51054e7a85" involved="#0c152f7f-edd1-45b5-8d71-6109592cc0e8"
                source="#e1a8f65e-1630-4dac-a276-285b7aa19ee8" target="#35c19428-5cc8-47a3-870a-3ed279cef44f"/>
            <ownedFunctionalChainInvolvements xsi:type="org.polarsys.capella.core.data.fa:FunctionalChainInvolvementFunction"
                id="e1a8f65e-1630-4dac-a276-285b7aa19ee8" involved="#04babdbf-6cf6-4846-a207-bf27cfc8eb32"/>
            <ownedSequenceNodes xsi:type="org.polarsys.capella.core.data.fa:ControlNode"
                id="b4df5cd8-b2c9-4abb-ba72-c93fb92c9e5c" kind="AND"/>
            <ownedSequenceNodes xsi:type="org.polarsys.capella.core.data.fa:ControlNode"
                id="3fde4705-3ecf-4b7a-ab0e-b983174c5880"/>
            <ownedSequenceNodes xsi:type="org.polarsys.capella.core.data.fa:ControlNode"
                id="e097eaf9-ca3d-4c3e-a4b3-bd1a5430bd8b" kind="ITERATE"/>
            <ownedSequenceLinks xsi:type="org.polarsys.capella.core.data.fa:SequenceLink"
                id="3aba567b-6147-4c3d-b8db-e3dc3c5c6e79" source="#8e732f5a-a760-468c-b862-ba1a276206d1"
                target="#3ecb9f00-67ce-49b1-9294-d48c6d95d066"/>
          </ownedFunctionalChains>
          <ownedFunctionalChains xsi:type="org.polarsys.capella.core.data.oa:OperationalProcess"
              id="22514f73-e2ca-4891-a3a9-da5bfd541daf" name="Create shelter">
            <ownedFunctionalChainInvolvements xsi:type="org.polarsys.capella.core.data.fa:FunctionalChainInvolvementLink"
                id="b97011b1-9987-4eb2-8bdf-65d1f82173b0" involved="#48210f47-9c51-4156-91cb-a615a6842b7f"
                source="#1ba5c8cc-132e-4d98-9803-ff8aeda5c60c" target="#b04130ca-c679-4507-a39b-625cee2c548e"/>
            <ownedFunctionalChainInvolvements xsi:type="org.polarsys.capella.core.data.fa:FunctionalChainInvolvementFunction"
                id="b04130ca-c679-4507-a39b-625cee2c548e" involved="#4368575f-f99c-46e9-8ef7-ba848ba31a81"/>
            <ownedFunctionalChainInvolvements xsi:type="org.polarsys.capella.core.data.fa:FunctionalChainInvolvementFunction"
                id="1ba5c8cc-132e-4d98-9803-ff8aeda5c60c" involved="#a97385c4-6c62-48b1-ae5d-6cec00d69b98"/>
            <ownedFunctionalChainInvolvements xsi:type="org.polarsys.capella.core.data.fa:FunctionalChainInvolvementLink"
                id="ff976023-dc8b-44ec-9d07-4aed045a766f" involved="#f0a69481-1d72-433a-87ac-d80f575760e9"
                source="#82f87f26-40f4-4ace-b013-70b3b9310519" target="#b04130ca-c679-4507-a39b-625cee2c548e"/>
            <ownedFunctionalChainInvolvements xsi:type="org.polarsys.capella.core.data.fa:FunctionalChainInvolvementFunction"
                id="82f87f26-40f4-4ace-b013-70b3b9310519" involved="#f1cb9586-ce85-4862-849c-2eea257f706b"/>
            <ownedFunctionalChainInvolvements xsi:type="org.polarsys.capella.core.data.fa:FunctionalChainInvolvementLink"
                id="df9c1a6e-8321-4260-bfe8-7236ea265be1" involved="#eaf42597-4327-419f-b9f2-d04957f93f47"
                source="#b04130ca-c679-4507-a39b-625cee2c548e" target="#1c1e1329-db10-46d1-9422-9f9c36efb33a"/>
            <ownedFunctionalChainInvolvements xsi:type="org.polarsys.capella.core.data.fa:FunctionalChainInvolvementFunction"
                id="1c1e1329-db10-46d1-9422-9f9c36efb33a" involved="#cf9b1a63-9693-477c-9f8a-c872bab1f6bd"/>
          </ownedFunctionalChains>
          <ownedFunctions xsi:type="org.polarsys.capella.core.data.oa:OperationalActivity"
              id="ab016025-d456-4c2d-8359-d50cf9de3825" name="Sleep"/>
          <ownedFunctions xsi:type="org.polarsys.capella.core.data.oa:OperationalActivity"
              id="8bcb11e6-443b-4b92-bec2-ff1d87a224e7" name="Eat">
            <ownedFunctionalExchanges xsi:type="org.polarsys.capella.core.data.fa:FunctionalExchange"
                id="b8f34893-c50b-4b7d-9326-1d01990434d8" name="Munch" target="#8bcb11e6-443b-4b92-bec2-ff1d87a224e7"
                source="#8bcb11e6-443b-4b92-bec2-ff1d87a224e7"/>
          </ownedFunctions>
          <ownedFunctions xsi:type="org.polarsys.capella.core.data.oa:OperationalActivity"
              id="a0159943-264f-4a97-a245-565fb6bf9db4" name="Spawn wild animal"/>
          <ownedFunctions xsi:type="org.polarsys.capella.core.data.oa:OperationalActivity"
              id="0e0164c3-076e-42c1-8f82-7a43ab84385c" name="Make Food"/>
          <ownedFunctions xsi:type="org.polarsys.capella.core.data.oa:OperationalActivity"
              id="a5ba1fbc-59a3-4684-9043-3d5cd3dec5fe" name="Hunt wild animal"/>
          <ownedFunctions xsi:type="org.polarsys.capella.core.data.oa:OperationalActivity"
              id="04babdbf-6cf6-4846-a207-bf27cfc8eb32" name="Search for animals"/>
          <ownedFunctions xsi:type="org.polarsys.capella.core.data.oa:OperationalActivity"
              id="f33bd79c-fa90-4c09-942b-581dc7f07d84" name="Play games"/>
          <ownedFunctions xsi:type="org.polarsys.capella.core.data.oa:OperationalActivity"
              id="f1cb9586-ce85-4862-849c-2eea257f706b" name="Spawn tree"/>
          <ownedFunctions xsi:type="org.polarsys.capella.core.data.oa:OperationalActivity"
              id="4368575f-f99c-46e9-8ef7-ba848ba31a81" name="Create landslide"/>
          <ownedFunctions xsi:type="org.polarsys.capella.core.data.oa:OperationalActivity"
              id="a97385c4-6c62-48b1-ae5d-6cec00d69b98" name="Spawn water"/>
          <ownedFunctions xsi:type="org.polarsys.capella.core.data.oa:OperationalActivity"
              id="cf9b1a63-9693-477c-9f8a-c872bab1f6bd" name="Build house"/>
          <ownedFunctions xsi:type="org.polarsys.capella.core.data.oa:OperationalActivity"
              id="dfaf473d-257f-4455-90fd-fe9489dac617" name="Run away" availableInStates="#304df824-dd6a-4bfe-b919-b60d6c4058ea"/>
          <ownedFunctions xsi:type="org.polarsys.capella.core.data.oa:OperationalActivity"
              id="5d637de8-410f-42b8-a467-3b1c84d40775" name="Repeat"/>
          <ownedFunctions xsi:type="org.polarsys.capella.core.data.oa:OperationalActivity"
              id="55cdd645-fb98-459a-a1c5-52d6a504c164" name="Kill"/>
          <ownedFunctions xsi:type="org.polarsys.capella.core.data.oa:OperationalActivity"
              id="14ed11c2-da65-4721-9258-180467c2c376" name="Pooring rain"/>
          <ownedFunctions xsi:type="org.polarsys.capella.core.data.oa:OperationalActivity"
              id="8d8d235d-e030-4608-9508-68bb3818e7a4" name="Sun"/>
          <ownedFunctions xsi:type="org.polarsys.capella.core.data.oa:OperationalActivity"
              id="097bb133-abf3-4df0-ae4e-a28378537691" name="Confirm availability for delivery"/>
          <ownedFunctions xsi:type="org.polarsys.capella.core.data.oa:OperationalActivity"
              id="56f47e3e-104a-479f-8226-e149bc18481c" name="Notify customer of upcoming delivery"/>
          <ownedFunctions xsi:type="org.polarsys.capella.core.data.oa:OperationalActivity"
              id="7548f5c0-ceac-4f92-a497-cf0e00405a4a" name="Reroute to neighbor"/>
          <ownedFunctions xsi:type="org.polarsys.capella.core.data.oa:OperationalActivity"
              id="f236bb9a-0cae-482b-896f-54021e2d23f6" name="Reschedule delivery"/>
          <ownedFunctions xsi:type="org.polarsys.capella.core.data.oa:OperationalActivity"
              id="86df271e-7c42-4067-b6fd-1161c3e11891" name="Receive a package for customer"/>
          <ownedFunctions xsi:type="org.polarsys.capella.core.data.oa:OperationalActivity"
              id="5cc0ba13-badb-40b5-9d4c-e4d7b964fb36" name="Prepare delivery"/>
          <ownedFunctions xsi:type="org.polarsys.capella.core.data.oa:OperationalActivity"
              id="2b7515a7-aed4-4272-ba3a-5263735532b6" name="Retrieve package"/>
          <ownedFunctions xsi:type="org.polarsys.capella.core.data.oa:OperationalActivity"
              id="ecf98af6-6648-4552-b5ba-4c86e458ca45" name="Load selected delivery bot"/>
          <ownedFunctions xsi:type="org.polarsys.capella.core.data.oa:OperationalActivity"
              id="b4601205-9104-4e24-bd03-940ca15f6a1e" name="Move for loading"/>
          <ownedFunctions xsi:type="org.polarsys.capella.core.data.oa:OperationalActivity"
              id="c90f731b-0036-47e5-a455-9cf270d6880c" name="Estimate required power and select a delivery bot with enough battery"/>
          <ownedFunctions xsi:type="org.polarsys.capella.core.data.oa:OperationalActivity"
              id="a325cfe4-2cd5-4c1a-9a0a-e4e2dff82f92" name="Store package"/>
          <ownedFunctions xsi:type="org.polarsys.capella.core.data.oa:OperationalActivity"
              id="7d0f5c0c-2ab9-470b-896b-edca5554a310" name="Dispatch for delivery"/>
          <ownedFunctions xsi:type="org.polarsys.capella.core.data.oa:OperationalActivity"
              id="93009deb-9b57-4413-8d70-3877b39125cf" name="Retrieve package"/>
          <ownedFunctions xsi:type="org.polarsys.capella.core.data.oa:OperationalActivity"
              id="ddbfda2c-f5d8-4a07-a765-0b10115ec4f0" name="Notify customer of bot arrival"/>
          <ownedFunctions xsi:type="org.polarsys.capella.core.data.oa:OperationalActivity"
              id="ed548bd5-86e9-44a8-8a22-df30f45b0730" name="Open storage compartment "/>
          <ownedFunctions xsi:type="org.polarsys.capella.core.data.oa:OperationalActivity"
              id="41bce8af-577d-41a1-abce-2cc74c021713" name="Provide warehouse status"/>
          <ownedFunctions xsi:type="org.polarsys.capella.core.data.oa:OperationalActivity"
              id="dc1f0a7e-0508-4457-9f9f-77fb85f2e897" name="Record delivery plan"/>
          <ownedFunctionalExchanges xsi:type="org.polarsys.capella.core.data.fa:FunctionalExchange"
              id="55b90f9a-c5af-47fc-9c1c-48090414d1f1" name="Prepared food" target="#8bcb11e6-443b-4b92-bec2-ff1d87a224e7"
              source="#0e0164c3-076e-42c1-8f82-7a43ab84385c"/>
          <ownedFunctionalExchanges xsi:type="org.polarsys.capella.core.data.fa:FunctionalExchange"
              id="dd2d0dab-a35f-4104-91e5-b412f35cba15" name="Hunted animal" target="#0e0164c3-076e-42c1-8f82-7a43ab84385c"
              source="#a5ba1fbc-59a3-4684-9043-3d5cd3dec5fe"/>
          <ownedFunctionalExchanges xsi:type="org.polarsys.capella.core.data.fa:FunctionalExchange"
              id="0c152f7f-edd1-45b5-8d71-6109592cc0e8" name="Animal location" target="#a5ba1fbc-59a3-4684-9043-3d5cd3dec5fe"
              source="#04babdbf-6cf6-4846-a207-bf27cfc8eb32"/>
          <ownedFunctionalExchanges xsi:type="org.polarsys.capella.core.data.fa:FunctionalExchange"
              id="48210f47-9c51-4156-91cb-a615a6842b7f" name="Unstable ground" target="#4368575f-f99c-46e9-8ef7-ba848ba31a81"
              source="#a97385c4-6c62-48b1-ae5d-6cec00d69b98"/>
          <ownedFunctionalExchanges xsi:type="org.polarsys.capella.core.data.fa:FunctionalExchange"
              id="eaf42597-4327-419f-b9f2-d04957f93f47" name="Wood" target="#cf9b1a63-9693-477c-9f8a-c872bab1f6bd"
              source="#4368575f-f99c-46e9-8ef7-ba848ba31a81"/>
          <ownedFunctionalExchanges xsi:type="org.polarsys.capella.core.data.fa:FunctionalExchange"
              id="f0a69481-1d72-433a-87ac-d80f575760e9" name="Tree" target="#4368575f-f99c-46e9-8ef7-ba848ba31a81"
              source="#f1cb9586-ce85-4862-849c-2eea257f706b"/>
          <ownedFunctionalExchanges xsi:type="org.polarsys.capella.core.data.fa:FunctionalExchange"
              id="097639a6-ad9c-4a3f-81cc-ebecab772bb6" name="Rest" target="#ab016025-d456-4c2d-8359-d50cf9de3825"
              source="#8bcb11e6-443b-4b92-bec2-ff1d87a224e7"/>
          <ownedFunctionalExchanges xsi:type="org.polarsys.capella.core.data.fa:FunctionalExchange"
              id="b0605308-9663-4c34-b2db-d08285c09682" name="Start again" target="#5d637de8-410f-42b8-a467-3b1c84d40775"
              source="#ab016025-d456-4c2d-8359-d50cf9de3825"/>
          <ownedFunctionalExchanges xsi:type="org.polarsys.capella.core.data.fa:FunctionalExchange"
              id="8ea2c558-569d-469c-a18c-2065d4365b86" name="Spot it" target="#dfaf473d-257f-4455-90fd-fe9489dac617"
              source="#04babdbf-6cf6-4846-a207-bf27cfc8eb32"/>
          <ownedFunctionalExchanges xsi:type="org.polarsys.capella.core.data.fa:FunctionalExchange"
              id="01788b49-ccef-4a37-93d2-119287f8dd53" name="Hunt" target="#55cdd645-fb98-459a-a1c5-52d6a504c164"
              source="#5d637de8-410f-42b8-a467-3b1c84d40775"/>
          <ownedFunctionalExchanges xsi:type="org.polarsys.capella.core.data.fa:FunctionalExchange"
              id="716b61a1-36c9-43b6-b364-190dcd09e210" name="hinders" target="#ab016025-d456-4c2d-8359-d50cf9de3825"
              source="#14ed11c2-da65-4721-9258-180467c2c376" exchangedItems="#8f8ba7de-a7e6-4b5c-bd5d-11fba313b444"/>
          <ownedFunctionalExchanges xsi:type="org.polarsys.capella.core.data.fa:FunctionalExchange"
              id="e3889e88-1d16-44f6-8f38-bb871ed4ace0" name="favours" target="#0e0164c3-076e-42c1-8f82-7a43ab84385c"
              source="#8d8d235d-e030-4608-9508-68bb3818e7a4" exchangedItems="#e6b13a92-4ea7-4d4a-9738-d03d2291b0c5"/>
          <ownedFunctionalExchanges xsi:type="org.polarsys.capella.core.data.fa:FunctionalExchange"
              id="637b02b5-f26d-47e1-94e1-c1cc7bcba150" name="upcoming delivery notification"
              target="#097bb133-abf3-4df0-ae4e-a28378537691" source="#56f47e3e-104a-479f-8226-e149bc18481c"/>
          <ownedFunctionalExchanges xsi:type="org.polarsys.capella.core.data.fa:FunctionalExchange"
              id="75ef0e4e-733c-4559-ad89-90d582f9134c" name="receive package request"
              target="#86df271e-7c42-4067-b6fd-1161c3e11891" source="#097bb133-abf3-4df0-ae4e-a28378537691"/>
          <ownedFunctionalExchanges xsi:type="org.polarsys.capella.core.data.fa:FunctionalExchange"
              id="ed43bfdd-1bc1-4c19-9e07-28bb6d41d130" name="reroute request" target="#7548f5c0-ceac-4f92-a497-cf0e00405a4a"
              source="#097bb133-abf3-4df0-ae4e-a28378537691"/>
          <ownedFunctionalExchanges xsi:type="org.polarsys.capella.core.data.fa:FunctionalExchange"
              id="7439ea66-2562-422d-a5f2-85438c744124" name="alternative delivery date request"
              target="#f236bb9a-0cae-482b-896f-54021e2d23f6" source="#097bb133-abf3-4df0-ae4e-a28378537691"/>
          <ownedFunctionalExchanges xsi:type="org.polarsys.capella.core.data.fa:FunctionalExchange"
              id="54364f74-f566-4744-bb4e-b96eebcadfc1" name="availability confirmation"
              target="#5cc0ba13-badb-40b5-9d4c-e4d7b964fb36" source="#097bb133-abf3-4df0-ae4e-a28378537691"/>
          <ownedFunctionalExchanges xsi:type="org.polarsys.capella.core.data.fa:FunctionalExchange"
              id="cc0a5fe7-2e28-4721-a9d1-c434f38e5a22" name="package details" target="#2b7515a7-aed4-4272-ba3a-5263735532b6"
              source="#5cc0ba13-badb-40b5-9d4c-e4d7b964fb36"/>
          <ownedFunctionalExchanges xsi:type="org.polarsys.capella.core.data.fa:FunctionalExchange"
              id="8db45fd9-fc53-4eec-857f-e642864985d9" name="delivery address" target="#c90f731b-0036-47e5-a455-9cf270d6880c"
              source="#5cc0ba13-badb-40b5-9d4c-e4d7b964fb36"/>
          <ownedFunctionalExchanges xsi:type="org.polarsys.capella.core.data.fa:FunctionalExchange"
              id="49c6b407-9fab-4c7a-a813-f26d01bdaba2" name="bot identifier" target="#ecf98af6-6648-4552-b5ba-4c86e458ca45"
              source="#c90f731b-0036-47e5-a455-9cf270d6880c"/>
          <ownedFunctionalExchanges xsi:type="org.polarsys.capella.core.data.fa:FunctionalExchange"
              id="89b4d943-cfd5-4bf1-a381-fa82c925e8e2" name="loading movement command"
              target="#b4601205-9104-4e24-bd03-940ca15f6a1e" source="#c90f731b-0036-47e5-a455-9cf270d6880c"/>
          <ownedFunctionalExchanges xsi:type="org.polarsys.capella.core.data.fa:FunctionalExchange"
              id="0784b8c1-1bd0-4650-bdc6-744e11352c85" name="package" target="#a325cfe4-2cd5-4c1a-9a0a-e4e2dff82f92"
              source="#ecf98af6-6648-4552-b5ba-4c86e458ca45"/>
          <ownedFunctionalExchanges xsi:type="org.polarsys.capella.core.data.fa:FunctionalExchange"
              id="9987fa03-b1e0-4e8d-9649-074bbed9f93d" name="storage lock code" target="#a325cfe4-2cd5-4c1a-9a0a-e4e2dff82f92"
              source="#5cc0ba13-badb-40b5-9d4c-e4d7b964fb36"/>
          <ownedFunctionalExchanges xsi:type="org.polarsys.capella.core.data.fa:FunctionalExchange"
              id="c22f7c0f-f00d-4861-bda4-34216881bf89" name="storage lock code" target="#93009deb-9b57-4413-8d70-3877b39125cf"
              source="#5cc0ba13-badb-40b5-9d4c-e4d7b964fb36"/>
          <ownedFunctionalExchanges xsi:type="org.polarsys.capella.core.data.fa:FunctionalExchange"
              id="c721e2fe-0583-4fff-9da9-eae1a6c0b5fb" name="arrival notification"
              target="#93009deb-9b57-4413-8d70-3877b39125cf" source="#ddbfda2c-f5d8-4a07-a765-0b10115ec4f0"/>
          <ownedFunctionalExchanges xsi:type="org.polarsys.capella.core.data.fa:FunctionalExchange"
              id="12b29d02-174a-4cfc-a824-5e54192506e0" name="lock code" target="#ed548bd5-86e9-44a8-8a22-df30f45b0730"
              source="#93009deb-9b57-4413-8d70-3877b39125cf"/>
          <ownedFunctionalExchanges xsi:type="org.polarsys.capella.core.data.fa:FunctionalExchange"
              id="84cf648b-93ae-4918-a0b5-03e5180d6f91" name="package" target="#93009deb-9b57-4413-8d70-3877b39125cf"
              source="#ed548bd5-86e9-44a8-8a22-df30f45b0730"/>
          <ownedFunctionalExchanges xsi:type="org.polarsys.capella.core.data.fa:FunctionalExchange"
              id="640dda9f-f968-4b0d-aaf5-ebcc0aa2af1b" name="package readyness status"
              target="#5cc0ba13-badb-40b5-9d4c-e4d7b964fb36" source="#41bce8af-577d-41a1-abce-2cc74c021713"/>
          <ownedFunctionalExchanges xsi:type="org.polarsys.capella.core.data.fa:FunctionalExchange"
              id="82ce4911-d905-415a-9dbd-31400d85f7a4" name="delivery plan" target="#dc1f0a7e-0508-4457-9f9f-77fb85f2e897"
              source="#5cc0ba13-badb-40b5-9d4c-e4d7b964fb36"/>
        </ownedOperationalActivities>
      </ownedFunctionPkg>
      <ownedAbstractCapabilityPkg xsi:type="org.polarsys.capella.core.data.oa:OperationalCapabilityPkg"
          id="8ef6dca8-c979-4286-a3a8-6500ab7007dd" name="Operational Capabilities">
        <ownedOperationalCapabilities xsi:type="org.polarsys.capella.core.data.oa:OperationalCapability"
            id="83d1334f-6180-46c4-a80d-6839341df688" name="Stay alive">
          <ownedEntityOperationalCapabilityInvolvements xsi:type="org.polarsys.capella.core.data.oa:EntityOperationalCapabilityInvolvement"
              id="1bba6377-90b7-42d6-ad03-6c536e5519fd" involved="#a8c42033-fdf2-458f-bae9-1cfd1207c49f"/>
        </ownedOperationalCapabilities>
        <ownedOperationalCapabilities xsi:type="org.polarsys.capella.core.data.oa:OperationalCapability"
            id="53c58b24-3938-4d6a-b84a-bb9bff355a41" name="Escape predators" preCondition="#7abe3167-31d9-4c89-9aad-ef422e9deb6b"
            postCondition="#819860d7-add5-4edf-999c-207e6c862cad">
          <ownedConstraints xsi:type="org.polarsys.capella.core.data.capellacore:Constraint"
              id="7abe3167-31d9-4c89-9aad-ef422e9deb6b" name="">
            <ownedSpecification xsi:type="org.polarsys.capella.core.data.information.datavalue:OpaqueExpression"
                id="b4b727e8-5852-4c30-9bc0-77d39e03c280">
              <bodies>The actor lives in a world where predators exist&#xD;
AND&#xD;
A &lt;a href=&quot;e6e4d30c-4d80-4899-8d8d-1350239c15a7&quot;/> is near the actor</bodies>
              <languages>capella:linkedText</languages>
            </ownedSpecification>
          </ownedConstraints>
          <ownedConstraints xsi:type="org.polarsys.capella.core.data.capellacore:Constraint"
              id="819860d7-add5-4edf-999c-207e6c862cad" name="">
            <ownedSpecification xsi:type="org.polarsys.capella.core.data.information.datavalue:OpaqueExpression"
                id="b478181a-b656-4961-9ec5-47b900e3514a">
              <bodies>The predator no longer exists&#xD;
OR&#xD;
The predator is far away</bodies>
              <languages>capella:linkedText</languages>
            </ownedSpecification>
          </ownedConstraints>
          <ownedScenarios xsi:type="org.polarsys.capella.core.data.interaction:Scenario"
              id="6daa8cf7-6a23-461e-9bf3-abdd8f36c4bc" name="Scenario" kind="INTERACTION">
            <ownedInstanceRoles xsi:type="org.polarsys.capella.core.data.interaction:InstanceRole"
                id="f0e3d041-dce1-43cf-b191-7d95a26d738a" name="Functional Human Being"
                representedInstance="#9ac82bfc-1aa6-4773-9a99-91f910389668"/>
            <ownedInstanceRoles xsi:type="org.polarsys.capella.core.data.interaction:InstanceRole"
                id="d77b2aa9-006e-4049-9ba2-f0387754733d" name="Predator" representedInstance="#5f8152d2-6c01-4be5-ad08-f7f0682ecbac"/>
            <ownedInstanceRoles xsi:type="org.polarsys.capella.core.data.interaction:InstanceRole"
                id="19acc581-7629-43fc-b9a8-93edb306c6f0" name="Prey" representedInstance="#727ad117-28fb-428a-98ab-e8baf1c45617"/>
            <ownedInstanceRoles xsi:type="org.polarsys.capella.core.data.interaction:InstanceRole"
                id="5e682408-781a-4078-86e4-deb007707010" name="Weather" representedInstance="#f78a8d25-acb0-4cdf-ac97-11aba727b326"/>
            <ownedInstanceRoles xsi:type="org.polarsys.capella.core.data.interaction:InstanceRole"
                id="489921c5-7a28-4f53-af92-03f63472bfcf" name="Role 1" representedInstance="#bea9ee11-7fac-4122-9547-c1c889d086ec"/>
            <ownedMessages xsi:type="org.polarsys.capella.core.data.interaction:SequenceMessage"
                id="e15d7be5-69e2-4037-bbb0-2a03b060be9f" name="Hunt" kind="ASYNCHRONOUS_CALL"
                sendingEnd="#747f5454-721c-4488-9565-0bcba7912ee5" receivingEnd="#49282269-27d9-4463-a3bf-6cde9917ebe9"/>
            <ownedMessages xsi:type="org.polarsys.capella.core.data.interaction:SequenceMessage"
                id="446001ef-ff86-4b94-88eb-e0c5a424ccae" name="Spot it" kind="SYNCHRONOUS_CALL"
                sendingEnd="#9d235ded-c49a-4849-8a98-e2173e3fdca1" receivingEnd="#3ab1bfce-774d-4adf-a94c-991606e5130e"/>
            <ownedMessages xsi:type="org.polarsys.capella.core.data.interaction:SequenceMessage"
                id="0e7c63ac-e4b1-47b0-bc11-bcacc31d3b6f" name="create call" kind="CREATE"
                sendingEnd="#3b8e025e-bdd9-40a3-a4f2-962e2956db4a" receivingEnd="#27f0ea2c-6ef8-440f-abc4-a2e3d8bc8699"/>
            <ownedMessages xsi:type="org.polarsys.capella.core.data.interaction:SequenceMessage"
                id="3be71af7-563f-4223-aafa-d85d81eef27a" name="delete call" kind="DELETE"
                sendingEnd="#cb040327-9980-4d6d-981f-981e48013248" receivingEnd="#115ef7df-8f30-4097-9d3a-1ce06c64d06d"/>
            <ownedMessages xsi:type="org.polarsys.capella.core.data.interaction:SequenceMessage"
                id="7e3fd56c-23b3-4d1b-b503-150365d08386" name="create call" kind="CREATE"
                sendingEnd="#5d221106-9c95-4b32-9f9f-35eb40fb020b" receivingEnd="#f636d450-141b-412c-8d92-81fb0b41835b"/>
            <ownedMessages xsi:type="org.polarsys.capella.core.data.interaction:SequenceMessage"
                id="267d2c60-f486-4db1-b252-69b07ca8cef8" name="Arm Timer" kind="TIMER"
                sendingEnd="#fd05c11d-f2ae-4c98-be51-1628d92ebdd1" receivingEnd="#13426e0d-d2f5-4519-a7c2-e1031f6f5a4a"/>
            <ownedMessages xsi:type="org.polarsys.capella.core.data.interaction:SequenceMessage"
                id="9cf2d4a0-54a7-4f76-8775-2175bf204026" name="Spot it" kind="REPLY"
                sendingEnd="#0b82cd50-58e9-4ff4-b3b7-0fd59919d725" receivingEnd="#bfca4485-3752-4368-af8b-44e97cb373b0"/>
            <ownedMessages xsi:type="org.polarsys.capella.core.data.interaction:SequenceMessage"
                id="48f56d46-48fe-4dc9-b81c-9dbfbc3dd9a1" name="Cancel Timer" kind="TIMER"
                sendingEnd="#10de42e5-fa0e-4ac5-abac-bddb57c2aefb" receivingEnd="#eb83b08c-f1fb-4584-88f7-43cdde638075"/>
            <ownedInteractionFragments xsi:type="org.polarsys.capella.core.data.interaction:InteractionState"
                id="45362e45-ad1d-45ee-a24d-066de362befe" name="Search for animals"
                coveredInstanceRoles="#f0e3d041-dce1-43cf-b191-7d95a26d738a" relatedAbstractFunction="#04babdbf-6cf6-4846-a207-bf27cfc8eb32"/>
            <ownedInteractionFragments xsi:type="org.polarsys.capella.core.data.interaction:InteractionState"
                id="1094f8a7-fc51-4dd2-b7e7-ea4eae538f9f" name="Search for animals"
                coveredInstanceRoles="#f0e3d041-dce1-43cf-b191-7d95a26d738a" relatedAbstractFunction="#04babdbf-6cf6-4846-a207-bf27cfc8eb32"/>
            <ownedInteractionFragments xsi:type="org.polarsys.capella.core.data.interaction:MessageEnd"
                id="747f5454-721c-4488-9565-0bcba7912ee5" name="Send Call Message Call"
                coveredInstanceRoles="#d77b2aa9-006e-4049-9ba2-f0387754733d" event="#56557a54-cf68-4d5c-84d0-1f663068898e"/>
            <ownedInteractionFragments xsi:type="org.polarsys.capella.core.data.interaction:MessageEnd"
                id="49282269-27d9-4463-a3bf-6cde9917ebe9" name="Receive Call Message Call"
                coveredInstanceRoles="#19acc581-7629-43fc-b9a8-93edb306c6f0" event="#1c3a93d9-6647-4a10-9a54-c2627414183e"/>
            <ownedInteractionFragments xsi:type="org.polarsys.capella.core.data.interaction:MessageEnd"
                id="9d235ded-c49a-4849-8a98-e2173e3fdca1" name="Send Call " coveredInstanceRoles="#f0e3d041-dce1-43cf-b191-7d95a26d738a"
                event="#0b4321d6-26f7-4d8a-a2d7-a50288cfdb02"/>
            <ownedInteractionFragments xsi:type="org.polarsys.capella.core.data.interaction:MessageEnd"
                id="3ab1bfce-774d-4adf-a94c-991606e5130e" name="Receive Call " coveredInstanceRoles="#d77b2aa9-006e-4049-9ba2-f0387754733d"
                event="#0368b0e5-a74b-4d5f-b06f-ae4b9f12b214"/>
            <ownedInteractionFragments xsi:type="org.polarsys.capella.core.data.interaction:MessageEnd"
                id="3b8e025e-bdd9-40a3-a4f2-962e2956db4a" name="Send Call create call"
                coveredInstanceRoles="#19acc581-7629-43fc-b9a8-93edb306c6f0" event="#2644617a-e7ae-4e12-b645-61fd13bc9484"/>
            <ownedInteractionFragments xsi:type="org.polarsys.capella.core.data.interaction:MessageEnd"
                id="27f0ea2c-6ef8-440f-abc4-a2e3d8bc8699" name="Receive Call create call"
                coveredInstanceRoles="#5e682408-781a-4078-86e4-deb007707010" event="#40d2a938-6461-4d8b-a370-0b4e582ed8c6"/>
            <ownedInteractionFragments xsi:type="org.polarsys.capella.core.data.interaction:MessageEnd"
                id="cb040327-9980-4d6d-981f-981e48013248" name="Send Call delete call"
                coveredInstanceRoles="#19acc581-7629-43fc-b9a8-93edb306c6f0" event="#6f188266-7b2c-40fc-817a-a788d18d87a0"/>
            <ownedInteractionFragments xsi:type="org.polarsys.capella.core.data.interaction:MessageEnd"
                id="115ef7df-8f30-4097-9d3a-1ce06c64d06d" name="Receive Call delete call"
                coveredInstanceRoles="#d77b2aa9-006e-4049-9ba2-f0387754733d" event="#79504eee-6bae-4c6a-b153-67c747019846"/>
            <ownedInteractionFragments xsi:type="org.polarsys.capella.core.data.interaction:MessageEnd"
                id="5d221106-9c95-4b32-9f9f-35eb40fb020b" name="Send Call create call"
                coveredInstanceRoles="#19acc581-7629-43fc-b9a8-93edb306c6f0" event="#413d3fb0-1d6a-4f7b-b53b-3fc51dd5ebc1"/>
            <ownedInteractionFragments xsi:type="org.polarsys.capella.core.data.interaction:MessageEnd"
                id="f636d450-141b-412c-8d92-81fb0b41835b" name="Receive Call create call"
                coveredInstanceRoles="#d77b2aa9-006e-4049-9ba2-f0387754733d" event="#ecea30a8-2c3c-4455-8e9d-322f6e580ad2"/>
            <ownedInteractionFragments xsi:type="org.polarsys.capella.core.data.interaction:ExecutionEnd"
                id="8067845e-6c00-40c7-902e-9e752c929b9f" name="endExec" coveredInstanceRoles="#19acc581-7629-43fc-b9a8-93edb306c6f0"
                event="#bbd909bf-28b3-4e5e-9644-dbc1fd51f619"/>
            <ownedInteractionFragments xsi:type="org.polarsys.capella.core.data.interaction:MessageEnd"
                id="fd05c11d-f2ae-4c98-be51-1628d92ebdd1" name="Send Call Arm Timer"
                coveredInstanceRoles="#19acc581-7629-43fc-b9a8-93edb306c6f0" event="#9d1227ed-ed42-4c8b-9726-68095427ae89"/>
            <ownedInteractionFragments xsi:type="org.polarsys.capella.core.data.interaction:InteractionState"
                id="50bdce7c-e24a-467d-8890-125c8837dc3b" coveredInstanceRoles="#f0e3d041-dce1-43cf-b191-7d95a26d738a"
                relatedAbstractState="#2cb7e396-4f28-435a-a130-600116da049f"/>
            <ownedInteractionFragments xsi:type="org.polarsys.capella.core.data.interaction:InteractionState"
                id="5d2698de-c58e-4d5b-99ac-1f5efa29f77d" coveredInstanceRoles="#f0e3d041-dce1-43cf-b191-7d95a26d738a"
                relatedAbstractState="#2cb7e396-4f28-435a-a130-600116da049f"/>
            <ownedInteractionFragments xsi:type="org.polarsys.capella.core.data.interaction:MessageEnd"
                id="13426e0d-d2f5-4519-a7c2-e1031f6f5a4a" name="Receive Call Arm Timer"
                coveredInstanceRoles="#19acc581-7629-43fc-b9a8-93edb306c6f0" event="#46c4cace-b771-4390-ab06-42994b7d368e"/>
            <ownedInteractionFragments xsi:type="org.polarsys.capella.core.data.interaction:InteractionState"
                id="2997e7c8-0ef4-4492-b1f1-01385aba13bf" coveredInstanceRoles="#5e682408-781a-4078-86e4-deb007707010"
                relatedAbstractState="#4f3cb28d-2547-48f9-9f84-598a2da165ab"/>
            <ownedInteractionFragments xsi:type="org.polarsys.capella.core.data.interaction:InteractionState"
                id="411be7c4-5f86-4059-89ac-0f7b4fa92b80" coveredInstanceRoles="#5e682408-781a-4078-86e4-deb007707010"
                relatedAbstractState="#4f3cb28d-2547-48f9-9f84-598a2da165ab"/>
            <ownedInteractionFragments xsi:type="org.polarsys.capella.core.data.interaction:ExecutionEnd"
                id="56345696-fab3-4b71-be31-ec7cf7239ff3" name="endExec" coveredInstanceRoles="#19acc581-7629-43fc-b9a8-93edb306c6f0"
                event="#a75f280d-bd78-460d-a163-536f49451e02"/>
            <ownedInteractionFragments xsi:type="org.polarsys.capella.core.data.interaction:MessageEnd"
                id="0b82cd50-58e9-4ff4-b3b7-0fd59919d725" name="Send Call " coveredInstanceRoles="#d77b2aa9-006e-4049-9ba2-f0387754733d"
                event="#2fd20d1c-869c-4257-b1a8-152e6a444159"/>
            <ownedInteractionFragments xsi:type="org.polarsys.capella.core.data.interaction:MessageEnd"
                id="bfca4485-3752-4368-af8b-44e97cb373b0" name="Receive Call " coveredInstanceRoles="#f0e3d041-dce1-43cf-b191-7d95a26d738a"
                event="#64024434-74a2-4cf7-a1a3-9adca4bcd030"/>
            <ownedInteractionFragments xsi:type="org.polarsys.capella.core.data.interaction:MessageEnd"
                id="10de42e5-fa0e-4ac5-abac-bddb57c2aefb" name="Send Call Cancel Timer"
                coveredInstanceRoles="#19acc581-7629-43fc-b9a8-93edb306c6f0" event="#0d75a60e-5e1c-435c-bc4f-a1d8e39330c0"/>
            <ownedInteractionFragments xsi:type="org.polarsys.capella.core.data.interaction:MessageEnd"
                id="eb83b08c-f1fb-4584-88f7-43cdde638075" name="Receive Call Cancel Timer"
                coveredInstanceRoles="#19acc581-7629-43fc-b9a8-93edb306c6f0" event="#ae6bbc69-c4b2-416e-82c5-aaa7d9424119"/>
            <ownedInteractionFragments xsi:type="org.polarsys.capella.core.data.interaction:ExecutionEnd"
                id="d9b0b98a-7753-4230-a0d9-d32ae707da9b" name="endExec" coveredInstanceRoles="#19acc581-7629-43fc-b9a8-93edb306c6f0"
                event="#b15728eb-68ba-41ce-bab2-ec803b75e968"/>
            <ownedTimeLapses xsi:type="org.polarsys.capella.core.data.interaction:Execution"
                id="3e86a5d7-5e25-4dc4-81a0-bd8fd02d2a7f" start="#3ab1bfce-774d-4adf-a94c-991606e5130e"
                finish="#0b82cd50-58e9-4ff4-b3b7-0fd59919d725"/>
            <ownedTimeLapses xsi:type="org.polarsys.capella.core.data.interaction:Execution"
                id="770a777a-66b7-4a79-9337-1c51173c0237" start="#49282269-27d9-4463-a3bf-6cde9917ebe9"
                finish="#8067845e-6c00-40c7-902e-9e752c929b9f"/>
            <ownedTimeLapses xsi:type="org.polarsys.capella.core.data.interaction:Execution"
                id="71a94220-de65-45e5-b638-b4f644a58a19" start="#13426e0d-d2f5-4519-a7c2-e1031f6f5a4a"
                finish="#56345696-fab3-4b71-be31-ec7cf7239ff3"/>
            <ownedTimeLapses xsi:type="org.polarsys.capella.core.data.interaction:Execution"
                id="f552ee08-587e-4d5a-8f92-27139e4063f6" start="#eb83b08c-f1fb-4584-88f7-43cdde638075"
                finish="#d9b0b98a-7753-4230-a0d9-d32ae707da9b"/>
            <ownedTimeLapses xsi:type="org.polarsys.capella.core.data.interaction:StateFragment"
                id="86b65da9-d3e3-4977-95e7-1336449322af" start="#2997e7c8-0ef4-4492-b1f1-01385aba13bf"
                finish="#411be7c4-5f86-4059-89ac-0f7b4fa92b80" relatedAbstractState="#4f3cb28d-2547-48f9-9f84-598a2da165ab"/>
            <ownedTimeLapses xsi:type="org.polarsys.capella.core.data.interaction:StateFragment"
                id="a18b61fc-234b-4603-8f22-30ff67005ba8" start="#50bdce7c-e24a-467d-8890-125c8837dc3b"
                finish="#5d2698de-c58e-4d5b-99ac-1f5efa29f77d" relatedAbstractState="#2cb7e396-4f28-435a-a130-600116da049f"/>
            <ownedTimeLapses xsi:type="org.polarsys.capella.core.data.interaction:StateFragment"
                id="5a8a327a-eaa6-479f-ad30-eec8ece261aa" start="#45362e45-ad1d-45ee-a24d-066de362befe"
                finish="#1094f8a7-fc51-4dd2-b7e7-ea4eae538f9f" relatedAbstractFunction="#04babdbf-6cf6-4846-a207-bf27cfc8eb32"/>
            <ownedEvents xsi:type="org.polarsys.capella.core.data.interaction:EventSentOperation"
                id="0b4321d6-26f7-4d8a-a2d7-a50288cfdb02" operation="#8ea2c558-569d-469c-a18c-2065d4365b86"/>
            <ownedEvents xsi:type="org.polarsys.capella.core.data.interaction:EventReceiptOperation"
                id="0368b0e5-a74b-4d5f-b06f-ae4b9f12b214" operation="#8ea2c558-569d-469c-a18c-2065d4365b86"/>
            <ownedEvents xsi:type="org.polarsys.capella.core.data.interaction:EventSentOperation"
                id="2fd20d1c-869c-4257-b1a8-152e6a444159" operation="#8ea2c558-569d-469c-a18c-2065d4365b86"/>
            <ownedEvents xsi:type="org.polarsys.capella.core.data.interaction:EventReceiptOperation"
                id="64024434-74a2-4cf7-a1a3-9adca4bcd030" operation="#8ea2c558-569d-469c-a18c-2065d4365b86"/>
            <ownedEvents xsi:type="org.polarsys.capella.core.data.interaction:EventSentOperation"
                id="56557a54-cf68-4d5c-84d0-1f663068898e" operation="#01788b49-ccef-4a37-93d2-119287f8dd53"/>
            <ownedEvents xsi:type="org.polarsys.capella.core.data.interaction:EventReceiptOperation"
                id="1c3a93d9-6647-4a10-9a54-c2627414183e" operation="#01788b49-ccef-4a37-93d2-119287f8dd53"/>
            <ownedEvents xsi:type="org.polarsys.capella.core.data.interaction:ExecutionEvent"
                id="bbd909bf-28b3-4e5e-9644-dbc1fd51f619"/>
            <ownedEvents xsi:type="org.polarsys.capella.core.data.interaction:EventSentOperation"
                id="413d3fb0-1d6a-4f7b-b53b-3fc51dd5ebc1"/>
            <ownedEvents xsi:type="org.polarsys.capella.core.data.interaction:EventReceiptOperation"
                id="ecea30a8-2c3c-4455-8e9d-322f6e580ad2"/>
            <ownedEvents xsi:type="org.polarsys.capella.core.data.interaction:EventSentOperation"
                id="2644617a-e7ae-4e12-b645-61fd13bc9484"/>
            <ownedEvents xsi:type="org.polarsys.capella.core.data.interaction:EventReceiptOperation"
                id="40d2a938-6461-4d8b-a370-0b4e582ed8c6"/>
            <ownedEvents xsi:type="org.polarsys.capella.core.data.interaction:EventSentOperation"
                id="6f188266-7b2c-40fc-817a-a788d18d87a0"/>
            <ownedEvents xsi:type="org.polarsys.capella.core.data.interaction:EventReceiptOperation"
                id="79504eee-6bae-4c6a-b153-67c747019846"/>
            <ownedEvents xsi:type="org.polarsys.capella.core.data.interaction:ArmTimerEvent"
                id="9d1227ed-ed42-4c8b-9726-68095427ae89"/>
            <ownedEvents xsi:type="org.polarsys.capella.core.data.interaction:ArmTimerEvent"
                id="46c4cace-b771-4390-ab06-42994b7d368e"/>
            <ownedEvents xsi:type="org.polarsys.capella.core.data.interaction:ExecutionEvent"
                id="a75f280d-bd78-460d-a163-536f49451e02"/>
            <ownedEvents xsi:type="org.polarsys.capella.core.data.interaction:CancelTimerEvent"
                id="0d75a60e-5e1c-435c-bc4f-a1d8e39330c0"/>
            <ownedEvents xsi:type="org.polarsys.capella.core.data.interaction:CancelTimerEvent"
                id="ae6bbc69-c4b2-416e-82c5-aaa7d9424119"/>
            <ownedEvents xsi:type="org.polarsys.capella.core.data.interaction:ExecutionEvent"
                id="b15728eb-68ba-41ce-bab2-ec803b75e968"/>
            <ownedConstraintDurations xsi:type="org.polarsys.capella.core.data.interaction:ConstraintDuration"
                id="9e02ecc6-116e-4a38-ae91-f003dda84946" name="Base duration" summary="Explanation"
                duration="Take 2 minutes" start="#3ab1bfce-774d-4adf-a94c-991606e5130e"
                finish="#8067845e-6c00-40c7-902e-9e752c929b9f"/>
          </ownedScenarios>
          <includes xsi:type="org.polarsys.capella.core.data.interaction:AbstractCapabilityInclude"
              id="366b68a4-200c-4ae4-bccf-7a70874a0b85" included="#83d1334f-6180-46c4-a80d-6839341df688"/>
          <ownedEntityOperationalCapabilityInvolvements xsi:type="org.polarsys.capella.core.data.oa:EntityOperationalCapabilityInvolvement"
              id="ffeb90ef-3769-4799-a204-f831f2785636" involved="#b805a725-4b13-4b77-810e-b0ba002d5d98"/>
          <ownedEntityOperationalCapabilityInvolvements xsi:type="org.polarsys.capella.core.data.oa:EntityOperationalCapabilityInvolvement"
              id="6d064e8b-d732-41a7-8122-0be92e410d82" involved="#e6e4d30c-4d80-4899-8d8d-1350239c15a7"/>
          <ownedEntityOperationalCapabilityInvolvements xsi:type="org.polarsys.capella.core.data.oa:EntityOperationalCapabilityInvolvement"
              id="55c6adbe-63a5-4d1f-8319-e2f768b79fbf" involved="#a8c42033-fdf2-458f-bae9-1cfd1207c49f"/>
          <ownedEntityOperationalCapabilityInvolvements xsi:type="org.polarsys.capella.core.data.oa:EntityOperationalCapabilityInvolvement"
              id="3f390375-9cbf-4c09-8057-970106be38bc" involved="#4bf0356c-89dd-45e9-b8a6-e0332c026d33"/>
          <ownedEntityOperationalCapabilityInvolvements xsi:type="org.polarsys.capella.core.data.oa:EntityOperationalCapabilityInvolvement"
              id="bcc2410d-1f44-455f-96b2-62a549ae2d67" involved="#b7700f23-ac9a-4880-b43b-4be1832a0de8"/>
        </ownedOperationalCapabilities>
        <ownedOperationalCapabilities xsi:type="org.polarsys.capella.core.data.oa:OperationalCapability"
            id="3b83b4ba-671a-4de8-9c07-a5c6b1d3c422" name="Eat food" summary="You need to eat food in order to write good code!"
            description="&lt;p>Actors with this capability are able to ingest edibles.&lt;/p>&#xA;"
            status="#ba5edbad-f04b-40f4-a77b-2f7fbe47e9d2" preCondition="#039b1462-8dd0-4bfd-a52d-0c6f1484aa6e"
            postCondition="#0b546f8b-408c-4520-9f6a-f77efe97640b">
          <ownedConstraints xsi:type="org.polarsys.capella.core.data.capellacore:Constraint"
              id="039b1462-8dd0-4bfd-a52d-0c6f1484aa6e" name="" constrainedElements="#3b83b4ba-671a-4de8-9c07-a5c6b1d3c422">
            <ownedSpecification xsi:type="org.polarsys.capella.core.data.information.datavalue:OpaqueExpression"
                id="c258a012-49dd-44f0-b5f9-2e5dd0b68a31">
              <bodies>&lt;a href=&quot;dd2d0dab-a35f-4104-91e5-b412f35cba15&quot;/></bodies>
              <languages>capella:linkedText</languages>
            </ownedSpecification>
          </ownedConstraints>
          <ownedConstraints xsi:type="org.polarsys.capella.core.data.capellacore:Constraint"
              id="0b546f8b-408c-4520-9f6a-f77efe97640b" name="" constrainedElements="#3b83b4ba-671a-4de8-9c07-a5c6b1d3c422">
            <ownedSpecification xsi:type="org.polarsys.capella.core.data.information.datavalue:OpaqueExpression"
                id="0292db92-a705-472c-b83d-3637d81e8e31">
              <bodies>The actor feels sated</bodies>
              <languages>capella:linkedText</languages>
            </ownedSpecification>
          </ownedConstraints>
          <ownedConstraints xsi:type="org.polarsys.capella.core.data.capellacore:Constraint"
              id="0336eae7-21f2-4a73-8d71-c7d5ff550229" name=""/>
          <ownedScenarios xsi:type="org.polarsys.capella.core.data.interaction:Scenario"
              id="78da9fc8-748d-4592-b1e8-f4efdd110cd0" name="Scenario" kind="INTERACTION">
            <ownedInstanceRoles xsi:type="org.polarsys.capella.core.data.interaction:InstanceRole"
                id="7f91891c-99b9-49aa-b597-f2a0c82f6fed" name="Eat" representedInstance="#8bcb11e6-443b-4b92-bec2-ff1d87a224e7"/>
            <ownedInstanceRoles xsi:type="org.polarsys.capella.core.data.interaction:InstanceRole"
                id="81b2baf8-88d9-4702-900d-d8984fd31eef" name="Sleep" representedInstance="#ab016025-d456-4c2d-8359-d50cf9de3825"/>
            <ownedInstanceRoles xsi:type="org.polarsys.capella.core.data.interaction:InstanceRole"
                id="9841a933-654e-4003-8698-56000b2ab7da" name="Repeat" representedInstance="#5d637de8-410f-42b8-a467-3b1c84d40775"/>
            <ownedMessages xsi:type="org.polarsys.capella.core.data.interaction:SequenceMessage"
                id="66ce48df-8c03-49d9-9aa3-cd03b085912c" name="Munch" kind="ASYNCHRONOUS_CALL"
                sendingEnd="#0499a344-cbd5-49b7-9ad3-4e6112683d94" receivingEnd="#aa97022d-17fe-411f-b09a-eef69a791cc5"/>
            <ownedMessages xsi:type="org.polarsys.capella.core.data.interaction:SequenceMessage"
                id="7e1fbabe-c149-4ed8-ae3c-902abd7f7aed" name="Rest" kind="SYNCHRONOUS_CALL"
                sendingEnd="#15bec51d-ec51-4e32-aeff-650c0a3ea511" receivingEnd="#fa065b37-3206-4cb9-96f2-2b53749c94c3"/>
            <ownedMessages xsi:type="org.polarsys.capella.core.data.interaction:SequenceMessage"
                id="0f6a27e3-4df8-4a73-8845-f24a1c5dfe4d" name="Rest" kind="REPLY"
                sendingEnd="#bb1517bc-f79c-4053-ad8a-0609e7744045" receivingEnd="#f9d47272-09c1-4685-9171-7b7ce727b903"/>
            <ownedMessages xsi:type="org.polarsys.capella.core.data.interaction:SequenceMessage"
                id="5520c7c2-e10f-4fae-b444-d4bc0cc05dc9" name="Start again" kind="ASYNCHRONOUS_CALL"
                sendingEnd="#746ee77e-a05d-4dbe-865b-44848e6e1f14" receivingEnd="#c2639fef-44ae-4867-97b1-28dd159a102c"/>
            <ownedInteractionFragments xsi:type="org.polarsys.capella.core.data.interaction:FragmentEnd"
                id="fb012b07-a519-4acf-8b3f-b3522002610b" name="start" coveredInstanceRoles="#7f91891c-99b9-49aa-b597-f2a0c82f6fed #81b2baf8-88d9-4702-900d-d8984fd31eef #9841a933-654e-4003-8698-56000b2ab7da"/>
            <ownedInteractionFragments xsi:type="org.polarsys.capella.core.data.interaction:InteractionOperand"
                id="5e8b817a-38f4-4912-8461-eb69178e3e8a" name="operand 1" coveredInstanceRoles="#7f91891c-99b9-49aa-b597-f2a0c82f6fed #81b2baf8-88d9-4702-900d-d8984fd31eef #9841a933-654e-4003-8698-56000b2ab7da"/>
            <ownedInteractionFragments xsi:type="org.polarsys.capella.core.data.interaction:FragmentEnd"
                id="669731b5-97d7-4265-8660-e9e9e791f2b2" name="start" coveredInstanceRoles="#7f91891c-99b9-49aa-b597-f2a0c82f6fed #81b2baf8-88d9-4702-900d-d8984fd31eef"/>
            <ownedInteractionFragments xsi:type="org.polarsys.capella.core.data.interaction:InteractionOperand"
                id="48a4d2af-1e92-4d0c-8e5d-d1bcd3b4ceec" name="operand 1" coveredInstanceRoles="#7f91891c-99b9-49aa-b597-f2a0c82f6fed #81b2baf8-88d9-4702-900d-d8984fd31eef"/>
            <ownedInteractionFragments xsi:type="org.polarsys.capella.core.data.interaction:MessageEnd"
                id="0499a344-cbd5-49b7-9ad3-4e6112683d94" name="Send Call Message Call"
                coveredInstanceRoles="#7f91891c-99b9-49aa-b597-f2a0c82f6fed" event="#173846de-4e69-4bf2-a169-5bc50a7ebc23"/>
            <ownedInteractionFragments xsi:type="org.polarsys.capella.core.data.interaction:MessageEnd"
                id="aa97022d-17fe-411f-b09a-eef69a791cc5" name="Receive Call Message Call"
                coveredInstanceRoles="#7f91891c-99b9-49aa-b597-f2a0c82f6fed" event="#62abb894-1d4d-49d8-9f5a-3bed5cbdf1c6"/>
            <ownedInteractionFragments xsi:type="org.polarsys.capella.core.data.interaction:ExecutionEnd"
                id="ffc1d9cb-f0d1-424d-b720-d4759b0133bf" name="endExec" coveredInstanceRoles="#7f91891c-99b9-49aa-b597-f2a0c82f6fed"
                event="#96e382b7-3d74-42d7-92dc-f246b1d9e2bd"/>
            <ownedInteractionFragments xsi:type="org.polarsys.capella.core.data.interaction:MessageEnd"
                id="15bec51d-ec51-4e32-aeff-650c0a3ea511" name="Send Call " coveredInstanceRoles="#7f91891c-99b9-49aa-b597-f2a0c82f6fed"
                event="#83a194f7-6df3-4533-998d-bd43079077da"/>
            <ownedInteractionFragments xsi:type="org.polarsys.capella.core.data.interaction:MessageEnd"
                id="fa065b37-3206-4cb9-96f2-2b53749c94c3" name="Receive Call " coveredInstanceRoles="#81b2baf8-88d9-4702-900d-d8984fd31eef"
                event="#8828f547-9bed-41c8-ad01-c26a434a387b"/>
            <ownedInteractionFragments xsi:type="org.polarsys.capella.core.data.interaction:MessageEnd"
                id="bb1517bc-f79c-4053-ad8a-0609e7744045" name="Send Call " coveredInstanceRoles="#81b2baf8-88d9-4702-900d-d8984fd31eef"
                event="#1e8258e3-3799-4054-bd33-e8c766536b5a"/>
            <ownedInteractionFragments xsi:type="org.polarsys.capella.core.data.interaction:MessageEnd"
                id="f9d47272-09c1-4685-9171-7b7ce727b903" name="Receive Call " coveredInstanceRoles="#7f91891c-99b9-49aa-b597-f2a0c82f6fed"
                event="#1c036cdb-1ce1-4760-81ed-90b5f3f147a5"/>
            <ownedInteractionFragments xsi:type="org.polarsys.capella.core.data.interaction:FragmentEnd"
                id="e33c11dc-8098-45e8-94d0-e196066e7dec" name="end" coveredInstanceRoles="#7f91891c-99b9-49aa-b597-f2a0c82f6fed #81b2baf8-88d9-4702-900d-d8984fd31eef"/>
            <ownedInteractionFragments xsi:type="org.polarsys.capella.core.data.interaction:MessageEnd"
                id="746ee77e-a05d-4dbe-865b-44848e6e1f14" name="Send Call Message Call"
                coveredInstanceRoles="#81b2baf8-88d9-4702-900d-d8984fd31eef" event="#6af34e46-c8e5-43f4-8e85-3b1e540e2799"/>
            <ownedInteractionFragments xsi:type="org.polarsys.capella.core.data.interaction:MessageEnd"
                id="c2639fef-44ae-4867-97b1-28dd159a102c" name="Receive Call Message Call"
                coveredInstanceRoles="#9841a933-654e-4003-8698-56000b2ab7da" event="#a1ef944f-c149-4ff5-9bc5-c4405a10e710"/>
            <ownedInteractionFragments xsi:type="org.polarsys.capella.core.data.interaction:ExecutionEnd"
                id="b7973d22-6f3e-4024-b8dc-e0a60730318c" name="endExec" coveredInstanceRoles="#9841a933-654e-4003-8698-56000b2ab7da"
                event="#2ca45bf4-a8d7-4837-9a39-f9faf2e2d2a7"/>
            <ownedInteractionFragments xsi:type="org.polarsys.capella.core.data.interaction:InteractionOperand"
                id="3af8da5a-c8c7-415c-83b5-daaa6ef0cb80" name="operand" coveredInstanceRoles="#7f91891c-99b9-49aa-b597-f2a0c82f6fed #81b2baf8-88d9-4702-900d-d8984fd31eef #9841a933-654e-4003-8698-56000b2ab7da"
                guard="#5975e34c-b5b3-4245-97ad-723d5db8cd19">
              <ownedConstraints xsi:type="org.polarsys.capella.core.data.capellacore:Constraint"
                  id="5975e34c-b5b3-4245-97ad-723d5db8cd19" name="">
                <ownedSpecification xsi:type="org.polarsys.capella.core.data.information.datavalue:OpaqueExpression"
                    id="c87411fb-231a-4436-bff8-8754c4ea05ce">
                  <bodies>Spot a huntable animal</bodies>
                  <languages>capella:linkedText</languages>
                </ownedSpecification>
              </ownedConstraints>
            </ownedInteractionFragments>
            <ownedInteractionFragments xsi:type="org.polarsys.capella.core.data.interaction:FragmentEnd"
                id="0d94d374-c5bf-4fbe-8f1b-9e86f0f72656" name="end" coveredInstanceRoles="#7f91891c-99b9-49aa-b597-f2a0c82f6fed #81b2baf8-88d9-4702-900d-d8984fd31eef #9841a933-654e-4003-8698-56000b2ab7da"/>
            <ownedTimeLapses xsi:type="org.polarsys.capella.core.data.interaction:Execution"
                id="f238f3c3-a51b-4053-b494-088aba107a82" start="#aa97022d-17fe-411f-b09a-eef69a791cc5"
                finish="#ffc1d9cb-f0d1-424d-b720-d4759b0133bf"/>
            <ownedTimeLapses xsi:type="org.polarsys.capella.core.data.interaction:Execution"
                id="bf264f08-e117-4d72-82d4-58ba45d3b225" start="#fa065b37-3206-4cb9-96f2-2b53749c94c3"
                finish="#bb1517bc-f79c-4053-ad8a-0609e7744045"/>
            <ownedTimeLapses xsi:type="org.polarsys.capella.core.data.interaction:CombinedFragment"
                id="641710be-700e-466d-8cbf-cd64aa4acfe1" name="combined fragment"
                start="#669731b5-97d7-4265-8660-e9e9e791f2b2" finish="#e33c11dc-8098-45e8-94d0-e196066e7dec"
                operator="STRICT" referencedOperands="#48a4d2af-1e92-4d0c-8e5d-d1bcd3b4ceec"/>
            <ownedTimeLapses xsi:type="org.polarsys.capella.core.data.interaction:CombinedFragment"
                id="c3b7c9f1-a02a-4d60-b986-2b59fa83aa3c" name="combined fragment"
                start="#fb012b07-a519-4acf-8b3f-b3522002610b" finish="#0d94d374-c5bf-4fbe-8f1b-9e86f0f72656"
                operator="LOOP" referencedOperands="#5e8b817a-38f4-4912-8461-eb69178e3e8a #3af8da5a-c8c7-415c-83b5-daaa6ef0cb80"/>
            <ownedTimeLapses xsi:type="org.polarsys.capella.core.data.interaction:Execution"
                id="bec593ad-e68c-466f-9d91-8855d1c8b50f" start="#c2639fef-44ae-4867-97b1-28dd159a102c"
                finish="#b7973d22-6f3e-4024-b8dc-e0a60730318c"/>
            <ownedEvents xsi:type="org.polarsys.capella.core.data.interaction:EventSentOperation"
                id="173846de-4e69-4bf2-a169-5bc50a7ebc23" operation="#b8f34893-c50b-4b7d-9326-1d01990434d8"/>
            <ownedEvents xsi:type="org.polarsys.capella.core.data.interaction:EventReceiptOperation"
                id="62abb894-1d4d-49d8-9f5a-3bed5cbdf1c6" operation="#b8f34893-c50b-4b7d-9326-1d01990434d8"/>
            <ownedEvents xsi:type="org.polarsys.capella.core.data.interaction:ExecutionEvent"
                id="96e382b7-3d74-42d7-92dc-f246b1d9e2bd"/>
            <ownedEvents xsi:type="org.polarsys.capella.core.data.interaction:EventSentOperation"
                id="83a194f7-6df3-4533-998d-bd43079077da" operation="#097639a6-ad9c-4a3f-81cc-ebecab772bb6"/>
            <ownedEvents xsi:type="org.polarsys.capella.core.data.interaction:EventReceiptOperation"
                id="8828f547-9bed-41c8-ad01-c26a434a387b" operation="#097639a6-ad9c-4a3f-81cc-ebecab772bb6"/>
            <ownedEvents xsi:type="org.polarsys.capella.core.data.interaction:EventSentOperation"
                id="1e8258e3-3799-4054-bd33-e8c766536b5a" operation="#097639a6-ad9c-4a3f-81cc-ebecab772bb6"/>
            <ownedEvents xsi:type="org.polarsys.capella.core.data.interaction:EventReceiptOperation"
                id="1c036cdb-1ce1-4760-81ed-90b5f3f147a5" operation="#097639a6-ad9c-4a3f-81cc-ebecab772bb6"/>
            <ownedEvents xsi:type="org.polarsys.capella.core.data.interaction:EventSentOperation"
                id="6af34e46-c8e5-43f4-8e85-3b1e540e2799" operation="#b0605308-9663-4c34-b2db-d08285c09682"/>
            <ownedEvents xsi:type="org.polarsys.capella.core.data.interaction:EventReceiptOperation"
                id="a1ef944f-c149-4ff5-9bc5-c4405a10e710" operation="#b0605308-9663-4c34-b2db-d08285c09682"/>
            <ownedEvents xsi:type="org.polarsys.capella.core.data.interaction:ExecutionEvent"
                id="2ca45bf4-a8d7-4837-9a39-f9faf2e2d2a7"/>
            <ownedConstraintDurations xsi:type="org.polarsys.capella.core.data.interaction:ConstraintDuration"
                id="839ebd97-0e8b-4080-aa84-a7fa53d3debe" name="Base duration" summary="This takes as much time as it needs."
                duration="100" start="#aa97022d-17fe-411f-b09a-eef69a791cc5" finish="#bb1517bc-f79c-4053-ad8a-0609e7744045"/>
          </ownedScenarios>
          <extends xsi:type="org.polarsys.capella.core.data.interaction:AbstractCapabilityExtend"
              id="3c92ccd5-ed30-4f41-9672-1c34f7a1286a" extended="#83d1334f-6180-46c4-a80d-6839341df688"/>
          <ownedFunctionalChainAbstractCapabilityInvolvements xsi:type="org.polarsys.capella.core.data.interaction:FunctionalChainAbstractCapabilityInvolvement"
              id="7dbd55f4-28ab-439a-b956-67ad970e7915" involved="#d588e41f-ec4d-4fa9-ad6d-056868c66274"/>
          <ownedAbstractFunctionAbstractCapabilityInvolvements xsi:type="org.polarsys.capella.core.data.interaction:AbstractFunctionAbstractCapabilityInvolvement"
              id="c0ae32d9-ea90-4c6d-9af0-7ad4dc2b0565" involved="#dfaf473d-257f-4455-90fd-fe9489dac617"/>
          <ownedAbstractFunctionAbstractCapabilityInvolvements xsi:type="org.polarsys.capella.core.data.interaction:AbstractFunctionAbstractCapabilityInvolvement"
              id="40c70aac-4336-4a39-8081-52ab34fb95da" involved="#8bcb11e6-443b-4b92-bec2-ff1d87a224e7"/>
          <ownedAbstractFunctionAbstractCapabilityInvolvements xsi:type="org.polarsys.capella.core.data.interaction:AbstractFunctionAbstractCapabilityInvolvement"
              id="fb9f6938-af84-4110-bb87-e83ddc4f4045" involved="#ab016025-d456-4c2d-8359-d50cf9de3825"/>
          <ownedAbstractFunctionAbstractCapabilityInvolvements xsi:type="org.polarsys.capella.core.data.interaction:AbstractFunctionAbstractCapabilityInvolvement"
              id="a6515c82-f644-4752-a501-410717521401" involved="#5d637de8-410f-42b8-a467-3b1c84d40775"/>
        </ownedOperationalCapabilities>
        <ownedOperationalCapabilities xsi:type="org.polarsys.capella.core.data.oa:OperationalCapability"
            id="84adfa3f-11c9-43d1-801c-b1535fcba802" name="Provide environment to live in">
          <ownedScenarios xsi:type="org.polarsys.capella.core.data.interaction:Scenario"
              id="da8e6ba9-5c41-4fd8-b2f3-65bf8bfb2142" name="Scenario" kind="INTERACTION">
            <ownedInstanceRoles xsi:type="org.polarsys.capella.core.data.interaction:InstanceRole"
                id="a0080040-43b0-4288-874e-85b24da72d26" name="Build house" representedInstance="#cf9b1a63-9693-477c-9f8a-c872bab1f6bd"/>
            <ownedInteractionFragments xsi:type="org.polarsys.capella.core.data.interaction:FragmentEnd"
                id="a471612d-2f0c-4c3f-afd3-f4634eaec30b" name="start" coveredInstanceRoles="#a0080040-43b0-4288-874e-85b24da72d26"/>
            <ownedInteractionFragments xsi:type="org.polarsys.capella.core.data.interaction:FragmentEnd"
                id="4faf6404-632e-4b22-9735-19ba9f5c734d" name="end" coveredInstanceRoles="#a0080040-43b0-4288-874e-85b24da72d26"/>
            <ownedTimeLapses xsi:type="org.polarsys.capella.core.data.interaction:InteractionUse"
                id="342a0276-e288-4e4f-88ad-8e258f90480a" name="interactionUse" start="#a471612d-2f0c-4c3f-afd3-f4634eaec30b"
                finish="#4faf6404-632e-4b22-9735-19ba9f5c734d" referencedScenario="#78da9fc8-748d-4592-b1e8-f4efdd110cd0"/>
          </ownedScenarios>
          <ownedAbstractFunctionAbstractCapabilityInvolvements xsi:type="org.polarsys.capella.core.data.interaction:AbstractFunctionAbstractCapabilityInvolvement"
              id="bde19123-3421-44fd-b322-a2d78ad3bbe8" involved="#cf9b1a63-9693-477c-9f8a-c872bab1f6bd"/>
          <ownedEntityOperationalCapabilityInvolvements xsi:type="org.polarsys.capella.core.data.oa:EntityOperationalCapabilityInvolvement"
              id="eb70b405-831d-4ac9-a77a-46e40d55723b" involved="#e37510b9-3166-4f80-a919-dfaac9b696c7"/>
        </ownedOperationalCapabilities>
        <ownedOperationalCapabilities xsi:type="org.polarsys.capella.core.data.oa:OperationalCapability"
            id="30bd2c21-b170-40d3-b476-7c2016b58031" name="Provide clean water">
          <superGeneralizations xsi:type="org.polarsys.capella.core.data.interaction:AbstractCapabilityGeneralization"
              id="c4abb356-8160-4144-a131-6b2607a99600" super="#84adfa3f-11c9-43d1-801c-b1535fcba802"/>
        </ownedOperationalCapabilities>
        <ownedOperationalCapabilities xsi:type="org.polarsys.capella.core.data.oa:OperationalCapability"
            id="7ceb090a-c464-4718-bc31-d32e6f907d83" name="Provide food sources">
          <extends xsi:type="org.polarsys.capella.core.data.interaction:AbstractCapabilityExtend"
              id="f127e2a7-a839-4859-8615-1a2e01100c68" extended="#84adfa3f-11c9-43d1-801c-b1535fcba802"/>
        </ownedOperationalCapabilities>
        <ownedOperationalCapabilities xsi:type="org.polarsys.capella.core.data.oa:OperationalCapability"
            id="da08ddb6-92ba-4c3b-956a-017424dbfe85" name="Middle">
          <extends xsi:type="org.polarsys.capella.core.data.interaction:AbstractCapabilityExtend"
              id="7468616d-eb61-4572-bfb7-ac4c732bb316" extended="#5419c967-8d8d-44de-af9a-5144f65eb891"/>
          <superGeneralizations xsi:type="org.polarsys.capella.core.data.interaction:AbstractCapabilityGeneralization"
              id="3f119b35-8873-4ffb-8fac-d3fe3a9542da" summary="Middle to super"
              super="#d3e1ce63-fad9-4eaa-8e70-959eb114cbc3"/>
          <includes xsi:type="org.polarsys.capella.core.data.interaction:AbstractCapabilityInclude"
              id="2952e76c-e227-4075-ad73-9d5fa120ab98" included="#d3e1ce63-fad9-4eaa-8e70-959eb114cbc3"/>
          <ownedEntityOperationalCapabilityInvolvements xsi:type="org.polarsys.capella.core.data.oa:EntityOperationalCapabilityInvolvement"
              id="2d07b314-2162-4d29-9ff1-f16e9b503f3d" involved="#1477b800-8da5-4889-b112-35e2353c4675"/>
          <ownedEntityOperationalCapabilityInvolvements xsi:type="org.polarsys.capella.core.data.oa:EntityOperationalCapabilityInvolvement"
              id="11033438-7962-43be-9ead-c98900a7eaa5" involved="#f3577d00-01bb-405c-81c9-7bdc2dcdcdfc"/>
        </ownedOperationalCapabilities>
        <ownedOperationalCapabilities xsi:type="org.polarsys.capella.core.data.oa:OperationalCapability"
            id="d3e1ce63-fad9-4eaa-8e70-959eb114cbc3" name="Super">
          <extends xsi:type="org.polarsys.capella.core.data.interaction:AbstractCapabilityExtend"
              id="ef8b3d24-54b0-4654-bd0a-97584f58d457" extended="#da08ddb6-92ba-4c3b-956a-017424dbfe85"/>
          <ownedEntityOperationalCapabilityInvolvements xsi:type="org.polarsys.capella.core.data.oa:EntityOperationalCapabilityInvolvement"
              id="a56464fd-3a0c-4e2e-bec5-ff538e4ac71f" involved="#1477b800-8da5-4889-b112-35e2353c4675"/>
        </ownedOperationalCapabilities>
        <ownedOperationalCapabilities xsi:type="org.polarsys.capella.core.data.oa:OperationalCapability"
            id="f6a9376c-53d3-4950-8ec9-420c0af4ca46" name="First Sub">
          <extends xsi:type="org.polarsys.capella.core.data.interaction:AbstractCapabilityExtend"
              id="bb8b380c-fe44-4049-ad27-1f2dffcfa65e" extended="#da08ddb6-92ba-4c3b-956a-017424dbfe85"/>
          <superGeneralizations xsi:type="org.polarsys.capella.core.data.interaction:AbstractCapabilityGeneralization"
              id="6b2e4618-7671-4c09-837d-0b5b43a3ce90" super="#da08ddb6-92ba-4c3b-956a-017424dbfe85"/>
          <includes xsi:type="org.polarsys.capella.core.data.interaction:AbstractCapabilityInclude"
              id="ddbfd060-6118-48bc-b591-ed51872e0b45" included="#da08ddb6-92ba-4c3b-956a-017424dbfe85"/>
        </ownedOperationalCapabilities>
        <ownedOperationalCapabilities xsi:type="org.polarsys.capella.core.data.oa:OperationalCapability"
            id="5419c967-8d8d-44de-af9a-5144f65eb891" name="Second Sub">
          <superGeneralizations xsi:type="org.polarsys.capella.core.data.interaction:AbstractCapabilityGeneralization"
              id="e44f5ecb-d30d-4ba7-b9d6-a71a4e1eca14" super="#da08ddb6-92ba-4c3b-956a-017424dbfe85"/>
          <includes xsi:type="org.polarsys.capella.core.data.interaction:AbstractCapabilityInclude"
              id="4a3d2744-19ef-41bc-abef-798099b89eb2" included="#da08ddb6-92ba-4c3b-956a-017424dbfe85"/>
        </ownedOperationalCapabilities>
      </ownedAbstractCapabilityPkg>
      <ownedInterfacePkg xsi:type="org.polarsys.capella.core.data.cs:InterfacePkg"
          id="4b5ac2be-3473-48a7-9b3f-7834e3d9717d" name="Interfaces"/>
      <ownedDataPkg xsi:type="org.polarsys.capella.core.data.information:DataPkg"
          id="d12c04b6-392f-4761-be5a-e44c688823f6" name="Data">
        <ownedExchangeItems xsi:type="org.polarsys.capella.core.data.information:ExchangeItem"
            id="1ca7b206-be29-4315-a036-0b532b26a191" name="ExchangeItem 1" exchangeMechanism="EVENT"/>
        <ownedExchangeItems xsi:type="org.polarsys.capella.core.data.information:ExchangeItem"
            id="8f8ba7de-a7e6-4b5c-bd5d-11fba313b444" name="Water" exchangeMechanism="FLOW"/>
        <ownedExchangeItems xsi:type="org.polarsys.capella.core.data.information:ExchangeItem"
            id="de75e8e3-6410-421c-be75-3bca555e6051" name="ExchangeItem 3" exchangeMechanism="SHARED_DATA"/>
        <ownedExchangeItems xsi:type="org.polarsys.capella.core.data.information:ExchangeItem"
            id="0e0e179f-14bf-452b-9d8c-7de820c60895" name="ExchangeItem 4"/>
        <ownedExchangeItems xsi:type="org.polarsys.capella.core.data.information:ExchangeItem"
            id="e6b13a92-4ea7-4d4a-9738-d03d2291b0c5" name="Vitamin D" exchangeMechanism="FLOW"/>
        <ownedExchangeItems xsi:type="org.polarsys.capella.core.data.information:ExchangeItem"
            id="408f9055-bdcf-4181-865c-db3e823bd93d" name="ExchangeItem 6" exchangeMechanism="OPERATION"/>
        <ownedExchangeItems xsi:type="org.polarsys.capella.core.data.information:ExchangeItem"
            id="571d093a-a87e-4dfc-9f46-62eb7c374f44" name="/cmd_vel" exchangeMechanism="FLOW">
          <ownedElements xsi:type="org.polarsys.capella.core.data.information:ExchangeItemElement"
              id="81b87fcc-03cf-434b-ad5b-ef18266c5a3e" name="ExchangeItemElement 1"
              abstractType="#8164ae8b-36d5-4502-a184-5ec064db4ec3" direction="UNSET"
              composite="true">
            <ownedMinCard xsi:type="org.polarsys.capella.core.data.information.datavalue:LiteralNumericValue"
                id="303c2a4d-0eff-41e6-b7e8-0e500cfa38f7" value="1"/>
            <ownedMaxCard xsi:type="org.polarsys.capella.core.data.information.datavalue:LiteralNumericValue"
                id="2a283d39-5536-4024-a58f-4661d46dbb96" value="1"/>
          </ownedElements>
          <ownedElements xsi:type="org.polarsys.capella.core.data.information:ExchangeItemElement"
              id="a0265b0a-32b3-493d-a183-c61be7711d2f" name="ExchangeItemElement 2"
              direction="UNSET" composite="true">
            <ownedMinCard xsi:type="org.polarsys.capella.core.data.information.datavalue:LiteralNumericValue"
                id="e0ae11c8-947a-4bc4-9152-31dd288e34a9" value="1"/>
            <ownedMaxCard xsi:type="org.polarsys.capella.core.data.information.datavalue:LiteralNumericValue"
                id="288375f0-4488-4dad-acde-d84a13791833" value="1"/>
          </ownedElements>
        </ownedExchangeItems>
        <ownedExchangeItems xsi:type="org.polarsys.capella.core.data.information:ExchangeItem"
            id="e3ccf45c-d714-40cd-9261-21f5b79f1a77" name="good advise" exchangeMechanism="FLOW"/>
        <ownedExchangeItems xsi:type="org.polarsys.capella.core.data.information:ExchangeItem"
            id="fed1cc38-6dcd-45f3-bcd9-66177f33afee" name="not so good advise" exchangeMechanism="FLOW"/>
        <ownedAssociations xsi:type="org.polarsys.capella.core.data.information:Association"
            id="11d42718-70a0-455b-af59-dbf87d50a885" name="DataAssociation1" navigableMembers="#54163757-6f40-441e-9a02-cc79c2cab404">
          <ownedMembers xsi:type="org.polarsys.capella.core.data.information:Property"
              id="3e01cf5b-0f4c-4295-8c53-809c7c272123" name="root" abstractType="#b7c7f442-377f-492c-90bf-331e66988bda"
              aggregationKind="ASSOCIATION">
            <ownedMinCard xsi:type="org.polarsys.capella.core.data.information.datavalue:LiteralNumericValue"
                id="ae99da67-ac84-4fac-830c-dfee3c65c406" value="1"/>
            <ownedMaxCard xsi:type="org.polarsys.capella.core.data.information.datavalue:LiteralNumericValue"
                id="2648b2fd-61b5-424c-9386-dffe775c5413" value="1"/>
          </ownedMembers>
        </ownedAssociations>
        <ownedAssociations xsi:type="org.polarsys.capella.core.data.information:Association"
            id="23211949-9b66-4033-93f9-a40bf103d519" name="DataAssociation2" navigableMembers="#604aa239-6be0-4867-82fd-85f83213151d">
          <ownedMembers xsi:type="org.polarsys.capella.core.data.information:Property"
              id="7d18b138-72f7-43dd-b589-0f3401f532ad" name="root" abstractType="#b7c7f442-377f-492c-90bf-331e66988bda"
              aggregationKind="ASSOCIATION">
            <ownedMinCard xsi:type="org.polarsys.capella.core.data.information.datavalue:LiteralNumericValue"
                id="f82c037b-b6d3-4f71-aee1-c946b4a8d816" value="1"/>
            <ownedMaxCard xsi:type="org.polarsys.capella.core.data.information.datavalue:LiteralNumericValue"
                id="9008c153-ac8a-4a0c-87e8-9ba30edb170f" value="1"/>
          </ownedMembers>
        </ownedAssociations>
        <ownedAssociations xsi:type="org.polarsys.capella.core.data.information:Association"
            id="1de298dd-ccef-4505-9a5e-1aa792f2eb19" name="DataAssociation3" navigableMembers="#7ded1791-1b15-4cbc-9e2a-a711a32c9de2">
          <ownedMembers xsi:type="org.polarsys.capella.core.data.information:Property"
              id="c7511550-1513-4382-9768-20bb1ca621db" name="two" abstractType="#1dccccde-6ab1-47ac-8ee8-a3033a49a9e5"
              aggregationKind="ASSOCIATION">
            <ownedMinCard xsi:type="org.polarsys.capella.core.data.information.datavalue:LiteralNumericValue"
                id="75abc724-4993-48fa-8538-aeabdbdd12e6" value="1"/>
            <ownedMaxCard xsi:type="org.polarsys.capella.core.data.information.datavalue:LiteralNumericValue"
                id="e602823b-c2dc-4f77-a0fd-109956ace053" value="1"/>
          </ownedMembers>
        </ownedAssociations>
        <ownedAssociations xsi:type="org.polarsys.capella.core.data.information:Association"
            id="58b887af-7fe4-4b52-b877-268ea5ca9417" name="DataAssociation4" navigableMembers="#20b6c308-dc9a-4c83-8c7e-9348ca5f9930">
          <ownedMembers xsi:type="org.polarsys.capella.core.data.information:Property"
              id="ebe08ff2-2751-466d-938a-b73c90f27476" name="three" abstractType="#322dc599-ea72-49e9-8e37-fe5226e41f19"
              aggregationKind="ASSOCIATION">
            <ownedMinCard xsi:type="org.polarsys.capella.core.data.information.datavalue:LiteralNumericValue"
                id="7d10c47b-4bac-4dfc-838f-ab837a91382b" value="1"/>
            <ownedMaxCard xsi:type="org.polarsys.capella.core.data.information.datavalue:LiteralNumericValue"
                id="63a6fd94-9a94-43d7-85bb-7926f6919c44" value="1"/>
          </ownedMembers>
        </ownedAssociations>
        <ownedClasses xsi:type="org.polarsys.capella.core.data.information:Class"
            id="8164ae8b-36d5-4502-a184-5ec064db4ec3" name="Twist"/>
        <ownedClasses xsi:type="org.polarsys.capella.core.data.information:Class"
            id="b7c7f442-377f-492c-90bf-331e66988bda" name="Root">
          <ownedGeneralizations xsi:type="org.polarsys.capella.core.data.capellacore:Generalization"
              id="a8828afb-fa24-44a8-942e-2665dbcf9405" super="#322dc599-ea72-49e9-8e37-fe5226e41f19"
              sub="#b7c7f442-377f-492c-90bf-331e66988bda"/>
          <ownedFeatures xsi:type="org.polarsys.capella.core.data.information:Property"
              id="54163757-6f40-441e-9a02-cc79c2cab404" name="one" abstractType="#0093ffdd-ab4d-4c87-971d-0c2fc1a0b094"
              aggregationKind="ASSOCIATION">
            <ownedMinCard xsi:type="org.polarsys.capella.core.data.information.datavalue:LiteralNumericValue"
                id="343fffe9-810a-40cf-8559-528e8a6c7313" value="1"/>
            <ownedMaxCard xsi:type="org.polarsys.capella.core.data.information.datavalue:LiteralNumericValue"
                id="acbbfc57-d304-4797-94ba-37a2cffd068b" name="" value="*"/>
          </ownedFeatures>
          <ownedFeatures xsi:type="org.polarsys.capella.core.data.information:Property"
              id="604aa239-6be0-4867-82fd-85f83213151d" name="two" abstractType="#1dccccde-6ab1-47ac-8ee8-a3033a49a9e5"
              aggregationKind="AGGREGATION">
            <ownedMinCard xsi:type="org.polarsys.capella.core.data.information.datavalue:LiteralNumericValue"
                id="d10ab29a-d93a-4d07-bed1-11a453c8b6c3" name="" value="1"/>
            <ownedMaxCard xsi:type="org.polarsys.capella.core.data.information.datavalue:LiteralNumericValue"
                id="a65cec28-95be-4d3f-be47-c6c9cf5d66d3" value="1"/>
          </ownedFeatures>
          <ownedFeatures xsi:type="org.polarsys.capella.core.data.information:Property"
              id="21160c71-9dbf-4b7e-abcc-481ac963ad2e" name="example" abstractType="#839bccd2-fb2c-4c9b-96c0-266de7aa8068">
            <ownedMinCard xsi:type="org.polarsys.capella.core.data.information.datavalue:LiteralNumericValue"
                id="4b48bb17-5bc7-4b79-b400-f412c5fe3fd2" value="1"/>
            <ownedMaxCard xsi:type="org.polarsys.capella.core.data.information.datavalue:LiteralNumericValue"
                id="f4cccc05-3d52-4c0a-ae47-6cea5a45ab75" name="" value="*"/>
          </ownedFeatures>
          <ownedFeatures xsi:type="org.polarsys.capella.core.data.information:Property"
              id="29f49b05-bd0c-4314-9930-85939ce582b5" name="enum_example" abstractType="#861ff9e8-295d-43ae-a8eb-d77769879c9f">
            <ownedMinCard xsi:type="org.polarsys.capella.core.data.information.datavalue:LiteralNumericValue"
                id="56a5ee1d-08bb-4816-a7ab-4a233e1210d0" name="" value="0"/>
            <ownedMaxCard xsi:type="org.polarsys.capella.core.data.information.datavalue:LiteralNumericValue"
                id="d4a6e522-a1d1-40bb-871f-8bb1db3656fa" value="1"/>
          </ownedFeatures>
          <ownedFeatures xsi:type="org.polarsys.capella.core.data.information:Property"
              id="01e30c63-1ba9-455a-925d-752b8b19c0d1" name="another" abstractType="#d32f721c-d5b2-452e-ac2d-3bfc789e0da3">
            <ownedMinCard xsi:type="org.polarsys.capella.core.data.information.datavalue:LiteralNumericValue"
                id="dbe82df7-da18-48fd-9d3e-993e9743a751" value="1"/>
            <ownedMaxCard xsi:type="org.polarsys.capella.core.data.information.datavalue:LiteralNumericValue"
                id="27bade1d-aef7-4187-8f10-9698b78bb62d" value="1"/>
          </ownedFeatures>
          <ownedFeatures xsi:type="org.polarsys.capella.core.data.information:Property"
              id="dc0dbe54-c412-4b3e-8215-c94e46f15c78" name="another_one" abstractType="#2d646411-731b-4e6d-a90b-6ea04abecc4b">
            <ownedMinCard xsi:type="org.polarsys.capella.core.data.information.datavalue:LiteralNumericValue"
                id="2e45388e-a3c4-407d-b6bc-c65965fc8039" value="1"/>
            <ownedMaxCard xsi:type="org.polarsys.capella.core.data.information.datavalue:LiteralNumericValue"
                id="8f4fc342-efb4-4026-974b-c5a0cc072219" value="1"/>
          </ownedFeatures>
          <ownedFeatures xsi:type="org.polarsys.capella.core.data.information:Property"
              id="54854870-d440-45f2-b843-93e4fdc17273" name="another_one_one" abstractType="#d5623fcf-dad9-48a5-a649-f2c791ac98c8">
            <ownedMinCard xsi:type="org.polarsys.capella.core.data.information.datavalue:LiteralNumericValue"
                id="af1876b2-7e3c-488a-97d5-0746085df831" value="1"/>
            <ownedMaxCard xsi:type="org.polarsys.capella.core.data.information.datavalue:LiteralNumericValue"
                id="0e248b93-c547-4401-b0a3-a507d3f1b4a7" value="1"/>
          </ownedFeatures>
          <ownedFeatures xsi:type="org.polarsys.capella.core.data.information:Property"
              id="69509f7b-54a2-43ca-958b-ae03ac3d285c" name="last_one" abstractType="#1f6a60f6-0563-44c4-a0c0-fa24378f1bd4">
            <ownedMinCard xsi:type="org.polarsys.capella.core.data.information.datavalue:LiteralNumericValue"
                id="0ae90b2c-c1e4-43a7-9707-07d2199d8bf2" value="1"/>
            <ownedMaxCard xsi:type="org.polarsys.capella.core.data.information.datavalue:LiteralNumericValue"
                id="0ba009b6-1f5f-4e01-8a92-f562bbfe5790" value="1"/>
          </ownedFeatures>
        </ownedClasses>
        <ownedClasses xsi:type="org.polarsys.capella.core.data.information:Class"
            id="0093ffdd-ab4d-4c87-971d-0c2fc1a0b094" name="One"/>
        <ownedClasses xsi:type="org.polarsys.capella.core.data.information:Class"
            id="1dccccde-6ab1-47ac-8ee8-a3033a49a9e5" name="Two">
          <ownedFeatures xsi:type="org.polarsys.capella.core.data.information:Property"
              id="7ded1791-1b15-4cbc-9e2a-a711a32c9de2" name="three" abstractType="#322dc599-ea72-49e9-8e37-fe5226e41f19"
              aggregationKind="COMPOSITION">
            <ownedMinCard xsi:type="org.polarsys.capella.core.data.information.datavalue:LiteralNumericValue"
                id="03b8b2d0-46a1-4450-96f3-56aebed804dc" name="" value="0"/>
            <ownedMaxCard xsi:type="org.polarsys.capella.core.data.information.datavalue:LiteralNumericValue"
                id="b8d7c19f-0f4a-47a7-936a-9d392abc7e83" value="1"/>
          </ownedFeatures>
        </ownedClasses>
        <ownedClasses xsi:type="org.polarsys.capella.core.data.information:Class"
            id="322dc599-ea72-49e9-8e37-fe5226e41f19" name="Three">
          <ownedFeatures xsi:type="org.polarsys.capella.core.data.information:Property"
              id="856d02f0-c7c8-4aee-a09a-56e76b8c1c4d" name="primitiveExample" abstractType="#cdfea28e-21a8-4643-81e4-cea184756733">
            <ownedMinCard xsi:type="org.polarsys.capella.core.data.information.datavalue:LiteralNumericValue"
                id="17b42d61-e3f1-41aa-beec-c27d0c331bae" value="1"/>
            <ownedMaxCard xsi:type="org.polarsys.capella.core.data.information.datavalue:LiteralNumericValue"
                id="34149eb4-d842-4850-904c-6ac88464f292" value="1"/>
          </ownedFeatures>
          <ownedFeatures xsi:type="org.polarsys.capella.core.data.information:Property"
              id="20b6c308-dc9a-4c83-8c7e-9348ca5f9930" name="five" abstractType="#37ae6942-cbbc-4e2a-acad-10fbdceb8d56"
              aggregationKind="ASSOCIATION">
            <ownedMinCard xsi:type="org.polarsys.capella.core.data.information.datavalue:LiteralNumericValue"
                id="6b2ab17f-302e-43af-a509-a2240601a8da" value="1"/>
            <ownedMaxCard xsi:type="org.polarsys.capella.core.data.information.datavalue:LiteralNumericValue"
                id="614ff75a-5191-4cd9-9363-6db5034315c2" value="1"/>
          </ownedFeatures>
        </ownedClasses>
        <ownedClasses xsi:type="org.polarsys.capella.core.data.information:Class"
            id="0678bda0-3f17-4be4-b6ea-ee368c458015" name="four">
          <ownedGeneralizations xsi:type="org.polarsys.capella.core.data.capellacore:Generalization"
              id="2f8ed3ca-7178-4551-bb8a-e6cdfc379d08" super="#322dc599-ea72-49e9-8e37-fe5226e41f19"
              sub="#0678bda0-3f17-4be4-b6ea-ee368c458015"/>
        </ownedClasses>
        <ownedClasses xsi:type="org.polarsys.capella.core.data.information:Class"
            id="cdfea28e-21a8-4643-81e4-cea184756733" name="Primitive" isPrimitive="true">
          <ownedFeatures xsi:type="org.polarsys.capella.core.data.information:Property"
              id="271d9bcb-8077-417b-9298-5b8057915b3c" name="ex" abstractType="#861ff9e8-295d-43ae-a8eb-d77769879c9f">
            <ownedMinCard xsi:type="org.polarsys.capella.core.data.information.datavalue:LiteralNumericValue"
                id="7c049ec8-4432-49f8-a570-6ea17a4ddd17" value="1"/>
            <ownedMaxCard xsi:type="org.polarsys.capella.core.data.information.datavalue:LiteralNumericValue"
                id="480dcffe-2984-4df3-91f5-459cb5943f1c" name="" value="*"/>
          </ownedFeatures>
        </ownedClasses>
        <ownedClasses xsi:type="org.polarsys.capella.core.data.information:Class"
            id="37ae6942-cbbc-4e2a-acad-10fbdceb8d56" name="five">
          <ownedFeatures xsi:type="org.polarsys.capella.core.data.information:Property"
              id="c9bc1d96-c40f-4e3d-9824-b38be7a3bd37" name="fi" abstractType="#96e696c3-cd4a-481d-a3e5-f5ecbce9233c">
            <ownedMinCard xsi:type="org.polarsys.capella.core.data.information.datavalue:LiteralNumericValue"
                id="409a1ed7-3279-42d7-86f6-364ac822706a" value="1"/>
            <ownedMaxCard xsi:type="org.polarsys.capella.core.data.information.datavalue:LiteralNumericValue"
                id="5be77569-3078-4861-b5c9-78c31f77cc0e" value="1"/>
          </ownedFeatures>
        </ownedClasses>
        <ownedDataTypes xsi:type="org.polarsys.capella.core.data.information.datatype:BooleanType"
            id="839bccd2-fb2c-4c9b-96c0-266de7aa8068" name="Example"/>
        <ownedDataTypes xsi:type="org.polarsys.capella.core.data.information.datatype:Enumeration"
            id="861ff9e8-295d-43ae-a8eb-d77769879c9f" name="EnumExample">
          <ownedLiterals xsi:type="org.polarsys.capella.core.data.information.datavalue:EnumerationLiteral"
              id="cde9f555-cffb-4367-a26b-e04dc20086eb" name="DEFAULT" abstractType="#861ff9e8-295d-43ae-a8eb-d77769879c9f"/>
          <ownedLiterals xsi:type="org.polarsys.capella.core.data.information.datavalue:EnumerationLiteral"
              id="dfa7129f-a513-4cac-b4f5-792e764c6a3c" name="VALUE A" abstractType="#861ff9e8-295d-43ae-a8eb-d77769879c9f"/>
        </ownedDataTypes>
        <ownedDataTypes xsi:type="org.polarsys.capella.core.data.information.datatype:Enumeration"
            id="d32f721c-d5b2-452e-ac2d-3bfc789e0da3" name="EnumExample_1">
          <ownedLiterals xsi:type="org.polarsys.capella.core.data.information.datavalue:EnumerationLiteral"
              id="ec38dbf1-136a-434f-a86f-5141df8cb8ca" name="DEFAULT_1" abstractType="#d32f721c-d5b2-452e-ac2d-3bfc789e0da3"/>
          <ownedLiterals xsi:type="org.polarsys.capella.core.data.information.datavalue:EnumerationLiteral"
              id="7c336ff6-4c92-46de-9243-4d4ef5c5a999" name="VALUE A_1" abstractType="#d32f721c-d5b2-452e-ac2d-3bfc789e0da3"/>
          <ownedLiterals xsi:type="org.polarsys.capella.core.data.information.datavalue:EnumerationLiteral"
              id="c0031d08-a598-408f-8243-50c71a44922a" name="VALUE B" abstractType="#d32f721c-d5b2-452e-ac2d-3bfc789e0da3"/>
          <ownedLiterals xsi:type="org.polarsys.capella.core.data.information.datavalue:EnumerationLiteral"
              id="7da9df9e-a55e-48f4-bba9-f4c4625064df" name="VALUE C" abstractType="#d32f721c-d5b2-452e-ac2d-3bfc789e0da3"/>
          <ownedLiterals xsi:type="org.polarsys.capella.core.data.information.datavalue:EnumerationLiteral"
              id="8feb64db-6103-45d7-b331-f7273e5ee68f" name="VALUE D" abstractType="#d32f721c-d5b2-452e-ac2d-3bfc789e0da3"/>
          <ownedLiterals xsi:type="org.polarsys.capella.core.data.information.datavalue:EnumerationLiteral"
              id="90f823a6-2148-4c74-b0f7-425b157d0b28" name="VALUE E" abstractType="#d32f721c-d5b2-452e-ac2d-3bfc789e0da3"/>
        </ownedDataTypes>
        <ownedDataTypes xsi:type="org.polarsys.capella.core.data.information.datatype:Enumeration"
            id="2d646411-731b-4e6d-a90b-6ea04abecc4b" name="EnumExample_2">
          <ownedLiterals xsi:type="org.polarsys.capella.core.data.information.datavalue:EnumerationLiteral"
              id="4d5e6e06-b3d7-4353-bb23-2545f365e8c5" name="DEFAULT_2" abstractType="#2d646411-731b-4e6d-a90b-6ea04abecc4b"/>
          <ownedLiterals xsi:type="org.polarsys.capella.core.data.information.datavalue:EnumerationLiteral"
              id="ea49d490-027e-416e-aad3-54669d6d0ba3" name="VALUE A_2" abstractType="#2d646411-731b-4e6d-a90b-6ea04abecc4b"/>
        </ownedDataTypes>
        <ownedDataTypes xsi:type="org.polarsys.capella.core.data.information.datatype:Enumeration"
            id="d5623fcf-dad9-48a5-a649-f2c791ac98c8" name="EnumExample_3">
          <ownedLiterals xsi:type="org.polarsys.capella.core.data.information.datavalue:EnumerationLiteral"
              id="9ba5ac2a-a9f8-4a1c-963a-a1a85d0ae16f" name="DEFAULT_3" abstractType="#d5623fcf-dad9-48a5-a649-f2c791ac98c8"/>
          <ownedLiterals xsi:type="org.polarsys.capella.core.data.information.datavalue:EnumerationLiteral"
              id="13dadfe6-257f-4349-b98b-61df755771c2" name="VALUE A_3" abstractType="#d5623fcf-dad9-48a5-a649-f2c791ac98c8"/>
        </ownedDataTypes>
        <ownedDataTypes xsi:type="org.polarsys.capella.core.data.information.datatype:Enumeration"
            id="1f6a60f6-0563-44c4-a0c0-fa24378f1bd4" name="EnumExample_4">
          <ownedLiterals xsi:type="org.polarsys.capella.core.data.information.datavalue:EnumerationLiteral"
              id="95bd43c4-c468-4ecb-8b0e-3da5731359a9" name="DEFAULT_4" abstractType="#1f6a60f6-0563-44c4-a0c0-fa24378f1bd4"/>
          <ownedLiterals xsi:type="org.polarsys.capella.core.data.information.datavalue:EnumerationLiteral"
              id="8b154e50-b807-4ce1-ae6b-5817bd623999" name="VALUE A_4" abstractType="#1f6a60f6-0563-44c4-a0c0-fa24378f1bd4"/>
        </ownedDataTypes>
        <ownedDataTypes xsi:type="org.polarsys.capella.core.data.information.datatype:Enumeration"
            id="96e696c3-cd4a-481d-a3e5-f5ecbce9233c" name="EnumExample_5">
          <ownedLiterals xsi:type="org.polarsys.capella.core.data.information.datavalue:EnumerationLiteral"
              id="c18b2d7a-2bad-44a9-bb53-27f8b6325be5" name="DEFAULT_5" abstractType="#96e696c3-cd4a-481d-a3e5-f5ecbce9233c"/>
          <ownedLiterals xsi:type="org.polarsys.capella.core.data.information.datavalue:EnumerationLiteral"
              id="b47f7bb2-e9ba-46cb-b3f9-43446962c844" name="VALUE A_5" abstractType="#96e696c3-cd4a-481d-a3e5-f5ecbce9233c"/>
        </ownedDataTypes>
      </ownedDataPkg>
      <ownedRolePkg xsi:type="org.polarsys.capella.core.data.oa:RolePkg" id="bb3da84b-3be8-4d66-bb9d-38a4a485d149"
          name="Roles">
        <ownedRoles xsi:type="org.polarsys.capella.core.data.oa:Role" id="bea9ee11-7fac-4122-9547-c1c889d086ec"
            name="Role 1"/>
      </ownedRolePkg>
      <ownedEntityPkg xsi:type="org.polarsys.capella.core.data.oa:EntityPkg" id="4bba595c-7c5b-44d3-be18-9e9cc8eb2d50"
          name="Operational Entities">
        <ownedParts xsi:type="org.polarsys.capella.core.data.cs:Part" id="d3838d2a-7873-4ee2-ad79-d0e2963d683b"
            name="Environment" abstractType="#e37510b9-3166-4f80-a919-dfaac9b696c7"/>
        <ownedParts xsi:type="org.polarsys.capella.core.data.cs:Part" id="8b6cb6f4-5013-4cc7-886a-b64f64fe51b9"
            name="Actor" abstractType="#1477b800-8da5-4889-b112-35e2353c4675"/>
        <ownedParts xsi:type="org.polarsys.capella.core.data.cs:Part" id="c83389e1-6a33-4f36-bdc7-6e26748bf847"
            name="Entity" abstractType="#f3577d00-01bb-405c-81c9-7bdc2dcdcdfc"/>
        <ownedParts xsi:type="org.polarsys.capella.core.data.cs:Part" id="4e177115-6ee5-4b69-bc09-ffb26d144633"
            name="LeftStack" abstractType="#a4f69ce4-2f3f-40d4-af58-423388df449f"/>
        <ownedParts xsi:type="org.polarsys.capella.core.data.cs:Part" id="be3ae9b7-c3d8-4cbc-88bc-e01de4ab3a8e"
            name="RightStack" abstractType="#e9a6fd43-88d2-4832-91d5-595b6fbf613d"/>
        <ownedParts xsi:type="org.polarsys.capella.core.data.cs:Part" id="e276ccb4-0242-4167-9bc8-acb196463c45"
            name="MiddleStack" abstractType="#a07b7cb1-0424-4261-9980-504dd9c811d4"/>
        <ownedParts xsi:type="org.polarsys.capella.core.data.cs:Part" id="b402764d-cce6-4d6c-bf0a-9ece0fe80779"
            name="Customer" abstractType="#2668c01d-8ba8-47a9-9acb-33616bcc088d"/>
        <ownedParts xsi:type="org.polarsys.capella.core.data.cs:Part" id="87d0a4a1-c047-4475-b2fe-4897ddee56bc"
            name="Smart warehouse" abstractType="#8c43d858-bab3-4d1d-afe0-71946d856e24"/>
        <ownedParts xsi:type="org.polarsys.capella.core.data.cs:Part" id="b2e8c620-6cf3-4a63-9830-7ce4b29d3916"
            name="Neighbor" abstractType="#6329094a-99cc-4d39-a8d6-31e9a8eb4066"/>
        <ownedParts xsi:type="org.polarsys.capella.core.data.cs:Part" id="af5c084f-5afa-4c49-baba-45df105a45a2"
            name="Delivery Bot" abstractType="#9e7eb78b-f4ad-4762-9f5c-d6f60630b10e"/>
        <ownedComponentExchanges xsi:type="org.polarsys.capella.core.data.oa:CommunicationMean"
            id="6638ccd2-61cc-481e-bb23-4c1b147e1dbc" name="Environmental influence"
            convoyedInformations="#571d093a-a87e-4dfc-9f46-62eb7c374f44" source="#e37510b9-3166-4f80-a919-dfaac9b696c7"
            target="#a8c42033-fdf2-458f-bae9-1cfd1207c49f">
          <ownedComponentExchangeFunctionalExchangeAllocations xsi:type="org.polarsys.capella.core.data.fa:ComponentExchangeFunctionalExchangeAllocation"
              id="353ab497-a959-4c86-8572-718d83625765" targetElement="#eaf42597-4327-419f-b9f2-d04957f93f47"
              sourceElement="#6638ccd2-61cc-481e-bb23-4c1b147e1dbc"/>
        </ownedComponentExchanges>
        <ownedComponentExchanges xsi:type="org.polarsys.capella.core.data.oa:CommunicationMean"
            id="2fe59b6e-3c05-4c3e-9465-b10a4b1afc9d" name="CommunicationMean 2" source="#a4f69ce4-2f3f-40d4-af58-423388df449f"
            target="#a07b7cb1-0424-4261-9980-504dd9c811d4"/>
        <ownedComponentExchanges xsi:type="org.polarsys.capella.core.data.oa:CommunicationMean"
            id="2e097231-e564-4ae2-a917-2696f3645415" name="CommunicationMean 3" source="#a07b7cb1-0424-4261-9980-504dd9c811d4"
            target="#a4f69ce4-2f3f-40d4-af58-423388df449f"/>
        <ownedComponentExchanges xsi:type="org.polarsys.capella.core.data.oa:CommunicationMean"
            id="d4bf3ada-1bf2-4a8d-9422-96d246d593b4" name="CommunicationMean 4" source="#a4f69ce4-2f3f-40d4-af58-423388df449f"
            target="#a07b7cb1-0424-4261-9980-504dd9c811d4"/>
        <ownedComponentExchanges xsi:type="org.polarsys.capella.core.data.oa:CommunicationMean"
            id="b01d66cd-8211-4de6-bbd8-8aa5ecf932b1" name="CommunicationMean 5" source="#a4f69ce4-2f3f-40d4-af58-423388df449f"
            target="#a07b7cb1-0424-4261-9980-504dd9c811d4"/>
        <ownedComponentExchanges xsi:type="org.polarsys.capella.core.data.oa:CommunicationMean"
            id="c64d1d36-7901-4887-985c-03ccb75a0dce" name="CommunicationMean 6" source="#a4f69ce4-2f3f-40d4-af58-423388df449f"
            target="#a07b7cb1-0424-4261-9980-504dd9c811d4"/>
        <ownedComponentExchanges xsi:type="org.polarsys.capella.core.data.oa:CommunicationMean"
            id="690ec88d-1be1-426a-ae33-632efa2480c9" name="CommunicationMean 7" source="#a4f69ce4-2f3f-40d4-af58-423388df449f"
            target="#a07b7cb1-0424-4261-9980-504dd9c811d4"/>
        <ownedComponentExchanges xsi:type="org.polarsys.capella.core.data.oa:CommunicationMean"
            id="693bea71-8b6d-4de9-9880-16ec5dfc9847" name="CommunicationMean 8" source="#a4f69ce4-2f3f-40d4-af58-423388df449f"
            target="#a07b7cb1-0424-4261-9980-504dd9c811d4"/>
        <ownedComponentExchanges xsi:type="org.polarsys.capella.core.data.oa:CommunicationMean"
            id="59043ba4-159f-4cf8-acb4-bfcfe932a95e" name="CommunicationMean 9" source="#a4f69ce4-2f3f-40d4-af58-423388df449f"
            target="#a07b7cb1-0424-4261-9980-504dd9c811d4"/>
        <ownedComponentExchanges xsi:type="org.polarsys.capella.core.data.oa:CommunicationMean"
            id="24c8d07c-7c78-4de6-924e-ff563b9b3315" name="CommunicationMean 10"
            source="#a07b7cb1-0424-4261-9980-504dd9c811d4" target="#a4f69ce4-2f3f-40d4-af58-423388df449f"/>
        <ownedComponentExchanges xsi:type="org.polarsys.capella.core.data.oa:CommunicationMean"
            id="6b728fbb-b626-4fcf-8667-ba8ad529d967" name="CommunicationMean 11"
            source="#a07b7cb1-0424-4261-9980-504dd9c811d4" target="#e9a6fd43-88d2-4832-91d5-595b6fbf613d"/>
        <ownedComponentExchanges xsi:type="org.polarsys.capella.core.data.oa:CommunicationMean"
            id="5b88c9e5-1b05-4d9f-9155-efe062ea8ae5" name="CommunicationMean 12"
            source="#e9a6fd43-88d2-4832-91d5-595b6fbf613d" target="#a07b7cb1-0424-4261-9980-504dd9c811d4"/>
        <ownedComponentExchanges xsi:type="org.polarsys.capella.core.data.oa:CommunicationMean"
            id="7ef74f4b-898e-4b2c-866e-fb67684ad455" name="CommunicationMean 13"
            source="#a07b7cb1-0424-4261-9980-504dd9c811d4" target="#e9a6fd43-88d2-4832-91d5-595b6fbf613d"/>
        <ownedComponentExchanges xsi:type="org.polarsys.capella.core.data.oa:CommunicationMean"
            id="2ce5cf6c-aeae-4300-8db8-0f2f80246933" name="CommunicationMean 14"
            source="#a07b7cb1-0424-4261-9980-504dd9c811d4" target="#e9a6fd43-88d2-4832-91d5-595b6fbf613d"/>
        <ownedComponentExchanges xsi:type="org.polarsys.capella.core.data.oa:CommunicationMean"
            id="60c4cb19-7e63-420e-b08f-95c5675178d4" name="CommunicationMean 15"
            source="#a07b7cb1-0424-4261-9980-504dd9c811d4" target="#e9a6fd43-88d2-4832-91d5-595b6fbf613d"/>
        <ownedComponentExchanges xsi:type="org.polarsys.capella.core.data.oa:CommunicationMean"
            id="130000bd-c294-49df-b606-c8fb343b1a4b" name="CommunicationMean 16"
            source="#e9a6fd43-88d2-4832-91d5-595b6fbf613d" target="#a07b7cb1-0424-4261-9980-504dd9c811d4"/>
        <ownedComponentExchanges xsi:type="org.polarsys.capella.core.data.oa:CommunicationMean"
            id="16c1cbde-4dca-48c0-b23c-cc8f575a6520" name="CommunicationMean 17"
            source="#a07b7cb1-0424-4261-9980-504dd9c811d4" target="#e9a6fd43-88d2-4832-91d5-595b6fbf613d"/>
        <ownedComponentExchanges xsi:type="org.polarsys.capella.core.data.oa:CommunicationMean"
            id="b8533a77-442e-44e3-a2b1-ed630ea11fc0" name="CommunicationMean 18"
            source="#e9a6fd43-88d2-4832-91d5-595b6fbf613d" target="#a07b7cb1-0424-4261-9980-504dd9c811d4"/>
        <ownedComponentExchanges xsi:type="org.polarsys.capella.core.data.oa:CommunicationMean"
            id="bb3ef767-345d-4583-8fd2-11b5c376aa78" name="CommunicationMean 19"
            source="#a4f69ce4-2f3f-40d4-af58-423388df449f" target="#a07b7cb1-0424-4261-9980-504dd9c811d4"/>
        <ownedComponentExchanges xsi:type="org.polarsys.capella.core.data.oa:CommunicationMean"
            id="59980c70-c3f9-4c41-8dc7-df7e1b4291f7" name="CommunicationMean 20"
            source="#a4f69ce4-2f3f-40d4-af58-423388df449f" target="#a07b7cb1-0424-4261-9980-504dd9c811d4"/>
        <ownedComponentExchanges xsi:type="org.polarsys.capella.core.data.oa:CommunicationMean"
            id="a40dd58e-eb9e-4c12-a8e0-7cec3e110992" name="CommunicationMean 21"
            source="#a4f69ce4-2f3f-40d4-af58-423388df449f" target="#a07b7cb1-0424-4261-9980-504dd9c811d4"/>
        <ownedComponentExchanges xsi:type="org.polarsys.capella.core.data.oa:CommunicationMean"
            id="cce6261e-ab52-4561-a56f-6a46bcd205ba" name="CommunicationMean 22"
            source="#a4f69ce4-2f3f-40d4-af58-423388df449f" target="#a07b7cb1-0424-4261-9980-504dd9c811d4"/>
        <ownedComponentExchanges xsi:type="org.polarsys.capella.core.data.oa:CommunicationMean"
            id="0ec178a5-1999-4db8-ba61-cd97d3d03ce3" name="CommunicationMean 23"
            source="#a4f69ce4-2f3f-40d4-af58-423388df449f" target="#a07b7cb1-0424-4261-9980-504dd9c811d4"/>
        <ownedEntities xsi:type="org.polarsys.capella.core.data.oa:Entity" id="e37510b9-3166-4f80-a919-dfaac9b696c7"
            name="Environment">
          <ownedFunctionalAllocation xsi:type="org.polarsys.capella.core.data.fa:ComponentFunctionalAllocation"
              id="af2fac83-fdd8-4c60-a70e-9a92c6e8344f" targetElement="#a0159943-264f-4a97-a245-565fb6bf9db4"
              sourceElement="#e37510b9-3166-4f80-a919-dfaac9b696c7"/>
          <ownedFunctionalAllocation xsi:type="org.polarsys.capella.core.data.fa:ComponentFunctionalAllocation"
              id="fe7381d5-e444-4d42-b7c9-f832f588ca1d" targetElement="#f1cb9586-ce85-4862-849c-2eea257f706b"
              sourceElement="#e37510b9-3166-4f80-a919-dfaac9b696c7"/>
          <ownedFunctionalAllocation xsi:type="org.polarsys.capella.core.data.fa:ComponentFunctionalAllocation"
              id="1ffeaca1-ad7e-49aa-b1bc-caab850c3881" targetElement="#4368575f-f99c-46e9-8ef7-ba848ba31a81"
              sourceElement="#e37510b9-3166-4f80-a919-dfaac9b696c7"/>
          <ownedFeatures xsi:type="org.polarsys.capella.core.data.cs:Part" id="f78a8d25-acb0-4cdf-ac97-11aba727b326"
              name="Weather" abstractType="#4bf0356c-89dd-45e9-b8a6-e0332c026d33"/>
          <ownedFeatures xsi:type="org.polarsys.capella.core.data.cs:Part" id="727ad117-28fb-428a-98ab-e8baf1c45617"
              name="Prey" abstractType="#b805a725-4b13-4b77-810e-b0ba002d5d98"/>
          <ownedFeatures xsi:type="org.polarsys.capella.core.data.cs:Part" id="c4a9fdd3-5420-4687-8d5e-8c52fa34b3cf"
              name="Entity 5" abstractType="#b7700f23-ac9a-4880-b43b-4be1832a0de8"/>
          <ownedFeatures xsi:type="org.polarsys.capella.core.data.cs:Part" id="9ac82bfc-1aa6-4773-9a99-91f910389668"
              name="Functional Human Being" abstractType="#a8c42033-fdf2-458f-bae9-1cfd1207c49f"/>
          <ownedFeatures xsi:type="org.polarsys.capella.core.data.cs:Part" id="5f8152d2-6c01-4be5-ad08-f7f0682ecbac"
              name="Predator" abstractType="#e6e4d30c-4d80-4899-8d8d-1350239c15a7"/>
          <ownedEntities xsi:type="org.polarsys.capella.core.data.oa:Entity" id="4bf0356c-89dd-45e9-b8a6-e0332c026d33"
              name="Weather">
            <ownedFunctionalAllocation xsi:type="org.polarsys.capella.core.data.fa:ComponentFunctionalAllocation"
                id="5543697c-e6c5-4b49-b438-0f59719e5e98" targetElement="#a97385c4-6c62-48b1-ae5d-6cec00d69b98"
                sourceElement="#4bf0356c-89dd-45e9-b8a6-e0332c026d33"/>
            <ownedFunctionalAllocation xsi:type="org.polarsys.capella.core.data.fa:ComponentFunctionalAllocation"
                id="ec9fde1f-ff58-45e6-a2e2-3129f444bb03" targetElement="#14ed11c2-da65-4721-9258-180467c2c376"
                sourceElement="#4bf0356c-89dd-45e9-b8a6-e0332c026d33"/>
            <ownedFunctionalAllocation xsi:type="org.polarsys.capella.core.data.fa:ComponentFunctionalAllocation"
                id="5f3cb189-9bec-49ad-a3c0-0d685980562a" targetElement="#8d8d235d-e030-4608-9508-68bb3818e7a4"
                sourceElement="#4bf0356c-89dd-45e9-b8a6-e0332c026d33"/>
            <ownedStateMachines xsi:type="org.polarsys.capella.core.data.capellacommon:StateMachine"
                id="d2d4a2cd-b7a0-4b7c-9935-09cc5b44a18c" name="Operational Entity State Machine">
              <ownedRegions xsi:type="org.polarsys.capella.core.data.capellacommon:Region"
                  id="a94806d8-71bb-4eb8-987b-bdce6ca99cb8" name="Default Region"
                  involvedStates="#91dc2eec-c878-4fdb-91d8-8f4a4527424e #0687f6ce-f5fe-4ef5-a549-829ff8d9e2d0">
                <ownedStates xsi:type="org.polarsys.capella.core.data.capellacommon:Mode"
                    id="91dc2eec-c878-4fdb-91d8-8f4a4527424e" name="Day" referencedStates="#febba631-769f-4c67-97a0-5744536b9b42 #4f3cb28d-2547-48f9-9f84-598a2da165ab #c53e8ac5-c506-4d31-9767-b966efcfacfe #52f671ed-aec9-4c28-8743-5b85d8418561">
                  <ownedRegions xsi:type="org.polarsys.capella.core.data.capellacommon:Region"
                      id="c2a998b3-1a7b-416c-90cd-d32f9516d98a" name="region" involvedStates="#febba631-769f-4c67-97a0-5744536b9b42 #4f3cb28d-2547-48f9-9f84-598a2da165ab #c53e8ac5-c506-4d31-9767-b966efcfacfe #52f671ed-aec9-4c28-8743-5b85d8418561">
                    <ownedStates xsi:type="org.polarsys.capella.core.data.capellacommon:Mode"
                        id="febba631-769f-4c67-97a0-5744536b9b42" name="Sunshine">
                      <ownedRegions xsi:type="org.polarsys.capella.core.data.capellacommon:Region"
                          id="e0207ba8-ac31-4951-9d25-70ee3020c422" name="region"/>
                    </ownedStates>
                    <ownedStates xsi:type="org.polarsys.capella.core.data.capellacommon:Mode"
                        id="4f3cb28d-2547-48f9-9f84-598a2da165ab" name="Rain">
                      <ownedRegions xsi:type="org.polarsys.capella.core.data.capellacommon:Region"
                          id="22ef4581-b6fb-44e0-95ad-16aedd48077a" name="region"/>
                    </ownedStates>
                    <ownedStates xsi:type="org.polarsys.capella.core.data.capellacommon:Mode"
                        id="c53e8ac5-c506-4d31-9767-b966efcfacfe" name="Thunderstorm">
                      <ownedRegions xsi:type="org.polarsys.capella.core.data.capellacommon:Region"
                          id="609c0784-5cee-4131-a8ba-831a49db5bca" name="region"/>
                    </ownedStates>
                    <ownedStates xsi:type="org.polarsys.capella.core.data.capellacommon:Mode"
                        id="52f671ed-aec9-4c28-8743-5b85d8418561" name="Hurricane">
                      <ownedRegions xsi:type="org.polarsys.capella.core.data.capellacommon:Region"
                          id="88bdea3f-c5bf-4ac5-bf7c-38dc9ab6523f" name="region"/>
                    </ownedStates>
                  </ownedRegions>
                </ownedStates>
                <ownedStates xsi:type="org.polarsys.capella.core.data.capellacommon:Mode"
                    id="0687f6ce-f5fe-4ef5-a549-829ff8d9e2d0" name="Night">
                  <ownedRegions xsi:type="org.polarsys.capella.core.data.capellacommon:Region"
                      id="30f0aca9-150e-478e-8f27-5a2985b25f61" name="region"/>
                </ownedStates>
                <ownedTransitions xsi:type="org.polarsys.capella.core.data.capellacommon:StateTransition"
                    id="88d7f9a7-1fae-4884-8233-7582153cc5a7" triggerDescription=""
                    source="#0687f6ce-f5fe-4ef5-a549-829ff8d9e2d0" target="#91dc2eec-c878-4fdb-91d8-8f4a4527424e"/>
                <ownedTransitions xsi:type="org.polarsys.capella.core.data.capellacommon:StateTransition"
                    id="d0ea4afa-4231-4a3d-b1db-03655738dab8" triggerDescription=""
                    source="#91dc2eec-c878-4fdb-91d8-8f4a4527424e" target="#0687f6ce-f5fe-4ef5-a549-829ff8d9e2d0"/>
              </ownedRegions>
            </ownedStateMachines>
          </ownedEntities>
          <ownedEntities xsi:type="org.polarsys.capella.core.data.oa:Entity" id="b805a725-4b13-4b77-810e-b0ba002d5d98"
              name="Prey">
            <ownedFunctionalAllocation xsi:type="org.polarsys.capella.core.data.fa:ComponentFunctionalAllocation"
                id="be7ce729-6d3c-4ff2-a0c9-ae7140569450" targetElement="#55cdd645-fb98-459a-a1c5-52d6a504c164"
                sourceElement="#b805a725-4b13-4b77-810e-b0ba002d5d98"/>
          </ownedEntities>
          <ownedEntities xsi:type="org.polarsys.capella.core.data.oa:Entity" id="b7700f23-ac9a-4880-b43b-4be1832a0de8"
              name="Entity 5"/>
          <ownedEntities xsi:type="org.polarsys.capella.core.data.oa:Entity" id="a8c42033-fdf2-458f-bae9-1cfd1207c49f"
              name="Functional Human Being" actor="true" human="true">
            <ownedFunctionalAllocation xsi:type="org.polarsys.capella.core.data.fa:ComponentFunctionalAllocation"
                id="432e5fce-24cd-4288-9096-6795f985b75d" targetElement="#ab016025-d456-4c2d-8359-d50cf9de3825"
                sourceElement="#a8c42033-fdf2-458f-bae9-1cfd1207c49f"/>
            <ownedFunctionalAllocation xsi:type="org.polarsys.capella.core.data.fa:ComponentFunctionalAllocation"
                id="dbc6b4b0-82a1-4c28-bb48-073df1437e43" targetElement="#8bcb11e6-443b-4b92-bec2-ff1d87a224e7"
                sourceElement="#a8c42033-fdf2-458f-bae9-1cfd1207c49f"/>
            <ownedFunctionalAllocation xsi:type="org.polarsys.capella.core.data.fa:ComponentFunctionalAllocation"
                id="523cf480-183f-4527-8d37-20b823a127e0" targetElement="#0e0164c3-076e-42c1-8f82-7a43ab84385c"
                sourceElement="#a8c42033-fdf2-458f-bae9-1cfd1207c49f"/>
            <ownedFunctionalAllocation xsi:type="org.polarsys.capella.core.data.fa:ComponentFunctionalAllocation"
                id="2d86d2fe-577f-4dfe-8f6b-b029df3e2056" targetElement="#a5ba1fbc-59a3-4684-9043-3d5cd3dec5fe"
                sourceElement="#a8c42033-fdf2-458f-bae9-1cfd1207c49f"/>
            <ownedFunctionalAllocation xsi:type="org.polarsys.capella.core.data.fa:ComponentFunctionalAllocation"
                id="3da0cc89-f82f-4b67-9386-453fd06ba7c7" targetElement="#04babdbf-6cf6-4846-a207-bf27cfc8eb32"
                sourceElement="#a8c42033-fdf2-458f-bae9-1cfd1207c49f"/>
            <ownedFunctionalAllocation xsi:type="org.polarsys.capella.core.data.fa:ComponentFunctionalAllocation"
                id="7a6657e7-0973-441c-8634-0802c7bfcadd" targetElement="#f33bd79c-fa90-4c09-942b-581dc7f07d84"
                sourceElement="#a8c42033-fdf2-458f-bae9-1cfd1207c49f"/>
            <ownedFunctionalAllocation xsi:type="org.polarsys.capella.core.data.fa:ComponentFunctionalAllocation"
                id="70e4d2ca-7895-484f-b4f2-a86628fa0262" targetElement="#cf9b1a63-9693-477c-9f8a-c872bab1f6bd"
                sourceElement="#a8c42033-fdf2-458f-bae9-1cfd1207c49f"/>
            <ownedStateMachines xsi:type="org.polarsys.capella.core.data.capellacommon:StateMachine"
                id="67c297fd-4fca-4526-b907-d275bb55dab4" name="Operational Entity State Machine">
              <ownedRegions xsi:type="org.polarsys.capella.core.data.capellacommon:Region"
                  id="eeeb98a7-6063-4115-8b4b-40a51cc0df49" name="Default Region"
                  involvedStates="#461de288-fa3f-45bd-9975-8ebe1aec85d9 #0c7b7899-49a7-4e41-ab11-eb7d9c2becf6 #6c48b9c5-0d43-4a43-9e9d-9559cb52c83e #757c825f-f522-4d90-b3af-071a4cec3f06 #afbc6d37-3143-4edf-993d-cde759f6b177 #f4b81467-0070-474d-8faf-1d8f48f8f600 #304df824-dd6a-4bfe-b919-b60d6c4058ea #64c9a420-8034-48d5-ac0e-3b4bffde3f2e #be8132e5-9191-40b8-a94f-793ff768d301 #55fc8705-461e-4242-a417-bf82a3c8da8f #971f464e-bb9a-4616-ae7b-1e0c2c1fb5e4 #2cb7e396-4f28-435a-a130-600116da049f">
                <ownedStates xsi:type="org.polarsys.capella.core.data.capellacommon:InitialPseudoState"
                    id="461de288-fa3f-45bd-9975-8ebe1aec85d9" name="Birth"/>
                <ownedStates xsi:type="org.polarsys.capella.core.data.capellacommon:State"
                    id="0c7b7899-49a7-4e41-ab11-eb7d9c2becf6" name="Sleeping" referencedStates="#1700037e-2ec7-4d71-a674-97f216010bfe #37303a1c-9952-4e30-bd21-c5567d4ca3c1"
                    doActivity="#ab016025-d456-4c2d-8359-d50cf9de3825">
                  <ownedRegions xsi:type="org.polarsys.capella.core.data.capellacommon:Region"
                      id="36ea2df6-8f60-4eac-ace9-e60d6320ee18" name="region" involvedStates="#1700037e-2ec7-4d71-a674-97f216010bfe #37303a1c-9952-4e30-bd21-c5567d4ca3c1">
                    <ownedStates xsi:type="org.polarsys.capella.core.data.capellacommon:InitialPseudoState"
                        id="1700037e-2ec7-4d71-a674-97f216010bfe" name="Tired"/>
                    <ownedStates xsi:type="org.polarsys.capella.core.data.capellacommon:FinalState"
                        id="37303a1c-9952-4e30-bd21-c5567d4ca3c1" name="Rested"/>
                  </ownedRegions>
                </ownedStates>
                <ownedStates xsi:type="org.polarsys.capella.core.data.capellacommon:State"
                    id="6c48b9c5-0d43-4a43-9e9d-9559cb52c83e" name="Eating" doActivity="#8bcb11e6-443b-4b92-bec2-ff1d87a224e7">
                  <ownedRegions xsi:type="org.polarsys.capella.core.data.capellacommon:Region"
                      id="08a31ad3-2acf-4b0f-a415-d40d610bee4a" name="region"/>
                </ownedStates>
                <ownedStates xsi:type="org.polarsys.capella.core.data.capellacommon:State"
                    id="757c825f-f522-4d90-b3af-071a4cec3f06" name="Cooking" doActivity="#0e0164c3-076e-42c1-8f82-7a43ab84385c">
                  <ownedRegions xsi:type="org.polarsys.capella.core.data.capellacommon:Region"
                      id="4d67620f-717e-47ee-b747-17a1777ae1e8" name="region"/>
                </ownedStates>
                <ownedStates xsi:type="org.polarsys.capella.core.data.capellacommon:ChoicePseudoState"
                    id="afbc6d37-3143-4edf-993d-cde759f6b177" name="Does the hunted animal want revenge?"/>
                <ownedStates xsi:type="org.polarsys.capella.core.data.capellacommon:ChoicePseudoState"
                    id="f4b81467-0070-474d-8faf-1d8f48f8f600" name="Was the hunt successful?"/>
                <ownedStates xsi:type="org.polarsys.capella.core.data.capellacommon:State"
                    id="304df824-dd6a-4bfe-b919-b60d6c4058ea" name="Running away">
                  <ownedRegions xsi:type="org.polarsys.capella.core.data.capellacommon:Region"
                      id="d71ed7a8-5e2c-4506-9791-1730a19c305e" name="region"/>
                </ownedStates>
                <ownedStates xsi:type="org.polarsys.capella.core.data.capellacommon:State"
                    id="64c9a420-8034-48d5-ac0e-3b4bffde3f2e" name="Hunting" doActivity="#a5ba1fbc-59a3-4684-9043-3d5cd3dec5fe">
                  <ownedRegions xsi:type="org.polarsys.capella.core.data.capellacommon:Region"
                      id="fc83e9d7-224f-4f13-8c61-30ba0b09d10d" name="region"/>
                </ownedStates>
                <ownedStates xsi:type="org.polarsys.capella.core.data.capellacommon:State"
                    id="be8132e5-9191-40b8-a94f-793ff768d301" name="Waiting" entry="#f33bd79c-fa90-4c09-942b-581dc7f07d84"
                    doActivity="#cf9b1a63-9693-477c-9f8a-c872bab1f6bd" exit="#04babdbf-6cf6-4846-a207-bf27cfc8eb32">
                  <ownedRegions xsi:type="org.polarsys.capella.core.data.capellacommon:Region"
                      id="56680731-6b76-46ee-9081-12396a9858a8" name="region"/>
                </ownedStates>
                <ownedStates xsi:type="org.polarsys.capella.core.data.capellacommon:ForkPseudoState"
                    id="55fc8705-461e-4242-a417-bf82a3c8da8f" name="Split out soul from body"/>
                <ownedStates xsi:type="org.polarsys.capella.core.data.capellacommon:TerminatePseudoState"
                    id="971f464e-bb9a-4616-ae7b-1e0c2c1fb5e4" name="Physical Death"/>
                <ownedStates xsi:type="org.polarsys.capella.core.data.capellacommon:FinalState"
                    id="2cb7e396-4f28-435a-a130-600116da049f" name="Spiritual Ascension"/>
                <ownedTransitions xsi:type="org.polarsys.capella.core.data.capellacommon:StateTransition"
                    id="5704217d-c6ba-4ee2-aa3c-c5975403ca6e" triggerDescription=""
                    source="#461de288-fa3f-45bd-9975-8ebe1aec85d9" target="#be8132e5-9191-40b8-a94f-793ff768d301"/>
                <ownedTransitions xsi:type="org.polarsys.capella.core.data.capellacommon:StateTransition"
                    id="743fae9f-c485-4f72-90c0-40aa1665cb8d" triggerDescription=""
                    guard="#1e54ce22-b4ad-4638-a1e9-1154827ec496" source="#0c7b7899-49a7-4e41-ab11-eb7d9c2becf6"
                    target="#be8132e5-9191-40b8-a94f-793ff768d301">
                  <ownedConstraints xsi:type="org.polarsys.capella.core.data.capellacore:Constraint"
                      id="1e54ce22-b4ad-4638-a1e9-1154827ec496" name="">
                    <ownedSpecification xsi:type="org.polarsys.capella.core.data.information.datavalue:OpaqueExpression"
                        id="1c630214-4740-4615-a4d7-5a9ef4f476b3">
                      <bodies>Actor feels well rested</bodies>
                      <languages>capella:linkedText</languages>
                    </ownedSpecification>
                  </ownedConstraints>
                </ownedTransitions>
                <ownedTransitions xsi:type="org.polarsys.capella.core.data.capellacommon:StateTransition"
                    id="7476ca87-45e5-48ac-9b59-b547c11205e7" triggerDescription=""
                    guard="#13a502c2-84f5-4342-b67d-ba2ee7178ae3" source="#6c48b9c5-0d43-4a43-9e9d-9559cb52c83e"
                    target="#0c7b7899-49a7-4e41-ab11-eb7d9c2becf6">
                  <ownedConstraints xsi:type="org.polarsys.capella.core.data.capellacore:Constraint"
                      id="13a502c2-84f5-4342-b67d-ba2ee7178ae3" name="">
                    <ownedSpecification xsi:type="org.polarsys.capella.core.data.information.datavalue:OpaqueExpression"
                        id="367cc09d-ee9b-4941-8ba0-5769825ee316">
                      <bodies>Actor feels sated</bodies>
                      <languages>capella:linkedText</languages>
                    </ownedSpecification>
                  </ownedConstraints>
                </ownedTransitions>
                <ownedTransitions xsi:type="org.polarsys.capella.core.data.capellacommon:StateTransition"
                    id="a78cf778-0476-4e08-a3a3-c115dca55dd1" triggerDescription=""
                    guard="#2df2bf1b-7359-41f2-a542-db4886725f4d" source="#757c825f-f522-4d90-b3af-071a4cec3f06"
                    target="#6c48b9c5-0d43-4a43-9e9d-9559cb52c83e" triggers="#55b90f9a-c5af-47fc-9c1c-48090414d1f1">
                  <ownedConstraints xsi:type="org.polarsys.capella.core.data.capellacore:Constraint"
                      id="2df2bf1b-7359-41f2-a542-db4886725f4d" name="">
                    <ownedSpecification xsi:type="org.polarsys.capella.core.data.information.datavalue:OpaqueExpression"
                        id="bcea50ee-b6ab-4a33-9364-8344c6487679">
                      <bodies>Food is cooked</bodies>
                      <languages>capella:linkedText</languages>
                    </ownedSpecification>
                  </ownedConstraints>
                </ownedTransitions>
                <ownedTransitions xsi:type="org.polarsys.capella.core.data.capellacommon:StateTransition"
                    id="e82e401e-b397-43e3-adf4-dfa23470a01a" name="" triggerDescription=""
                    guard="#f5f63fea-1466-46bc-83db-c35812ccd553" source="#afbc6d37-3143-4edf-993d-cde759f6b177"
                    target="#304df824-dd6a-4bfe-b919-b60d6c4058ea">
                  <ownedConstraints xsi:type="org.polarsys.capella.core.data.capellacore:Constraint"
                      id="f5f63fea-1466-46bc-83db-c35812ccd553" name="">
                    <ownedSpecification xsi:type="org.polarsys.capella.core.data.information.datavalue:OpaqueExpression"
                        id="8fd737d3-c63e-4ee2-a432-7c4ca6d016eb">
                      <bodies>Revenge</bodies>
                      <languages>capella:linkedText</languages>
                    </ownedSpecification>
                  </ownedConstraints>
                </ownedTransitions>
                <ownedTransitions xsi:type="org.polarsys.capella.core.data.capellacommon:StateTransition"
                    id="d5129552-32d7-45d0-af4e-73c5c4521494" name="" triggerDescription=""
                    guard="#2254d550-2fda-4ef1-9211-a2d767c003f6" source="#afbc6d37-3143-4edf-993d-cde759f6b177"
                    target="#be8132e5-9191-40b8-a94f-793ff768d301">
                  <ownedConstraints xsi:type="org.polarsys.capella.core.data.capellacore:Constraint"
                      id="2254d550-2fda-4ef1-9211-a2d767c003f6" name="">
                    <ownedSpecification xsi:type="org.polarsys.capella.core.data.information.datavalue:OpaqueExpression"
                        id="7cd0fab6-4e31-4969-90c1-f27bf0ce7ba7">
                      <bodies>No revenge</bodies>
                      <languages>capella:linkedText</languages>
                    </ownedSpecification>
                  </ownedConstraints>
                </ownedTransitions>
                <ownedTransitions xsi:type="org.polarsys.capella.core.data.capellacommon:StateTransition"
                    id="fdf03d13-1434-4a41-8ff7-03aa28b556bc" name="" triggerDescription=""
                    guard="#319b392c-bde2-4c97-b6f0-152a73237c82" source="#f4b81467-0070-474d-8faf-1d8f48f8f600"
                    target="#757c825f-f522-4d90-b3af-071a4cec3f06" triggers="#dd2d0dab-a35f-4104-91e5-b412f35cba15">
                  <ownedConstraints xsi:type="org.polarsys.capella.core.data.capellacore:Constraint"
                      id="319b392c-bde2-4c97-b6f0-152a73237c82" name="">
                    <ownedSpecification xsi:type="org.polarsys.capella.core.data.information.datavalue:OpaqueExpression"
                        id="4bbb2971-95d2-4711-a8e2-978e8c21f36f">
                      <bodies>Success</bodies>
                      <languages>capella:linkedText</languages>
                    </ownedSpecification>
                  </ownedConstraints>
                </ownedTransitions>
                <ownedTransitions xsi:type="org.polarsys.capella.core.data.capellacommon:StateTransition"
                    id="4afb2d0b-5044-4f6c-af3b-d7c03b2634a1" name="" triggerDescription=""
                    guard="#9cc4ea9c-eabc-4f69-9ad1-1b3d2b422b65" source="#f4b81467-0070-474d-8faf-1d8f48f8f600"
                    target="#afbc6d37-3143-4edf-993d-cde759f6b177">
                  <ownedConstraints xsi:type="org.polarsys.capella.core.data.capellacore:Constraint"
                      id="9cc4ea9c-eabc-4f69-9ad1-1b3d2b422b65" name="">
                    <ownedSpecification xsi:type="org.polarsys.capella.core.data.information.datavalue:OpaqueExpression"
                        id="d55ce554-1ee0-46b6-a86d-7a24c6c27606">
                      <bodies>Hunt failed</bodies>
                      <languages>capella:linkedText</languages>
                    </ownedSpecification>
                  </ownedConstraints>
                </ownedTransitions>
                <ownedTransitions xsi:type="org.polarsys.capella.core.data.capellacommon:StateTransition"
                    id="3821fd0e-ab90-4b49-bb1a-8c1098157c35" triggerDescription=""
                    guard="#2de59a70-7c67-4e78-a3a5-b1480ee3cbb6" source="#304df824-dd6a-4bfe-b919-b60d6c4058ea"
                    target="#be8132e5-9191-40b8-a94f-793ff768d301">
                  <ownedConstraints xsi:type="org.polarsys.capella.core.data.capellacore:Constraint"
                      id="2de59a70-7c67-4e78-a3a5-b1480ee3cbb6" name="">
                    <ownedSpecification xsi:type="org.polarsys.capella.core.data.information.datavalue:OpaqueExpression"
                        id="028e60c0-dced-47aa-a6c4-c29a3822b97a">
                      <bodies>Reached safety</bodies>
                      <languages>capella:linkedText</languages>
                    </ownedSpecification>
                  </ownedConstraints>
                </ownedTransitions>
                <ownedTransitions xsi:type="org.polarsys.capella.core.data.capellacommon:StateTransition"
                    id="e8b024f4-8c57-46cc-bdb6-396079265168" triggerDescription=""
                    guard="#12f76b8f-c296-4d79-9077-2fa580757ab0" source="#64c9a420-8034-48d5-ac0e-3b4bffde3f2e"
                    target="#f4b81467-0070-474d-8faf-1d8f48f8f600">
                  <ownedConstraints xsi:type="org.polarsys.capella.core.data.capellacore:Constraint"
                      id="12f76b8f-c296-4d79-9077-2fa580757ab0" name="">
                    <ownedSpecification xsi:type="org.polarsys.capella.core.data.information.datavalue:OpaqueExpression"
                        id="0f3028d1-2416-4bba-be3f-339469a4090a">
                      <bodies>Hunt ended</bodies>
                      <bodies></bodies>
                      <languages>capella:linkedText</languages>
                      <languages>2</languages>
                    </ownedSpecification>
                  </ownedConstraints>
                </ownedTransitions>
                <ownedTransitions xsi:type="org.polarsys.capella.core.data.capellacommon:StateTransition"
                    id="6781fb18-6dd1-4b01-95f7-2f896316e46c" triggerDescription=""
                    guard="#15955363-fbe0-451c-ba43-f50f9a33e9ca" source="#be8132e5-9191-40b8-a94f-793ff768d301"
                    target="#64c9a420-8034-48d5-ac0e-3b4bffde3f2e" triggers="#a5ba1fbc-59a3-4684-9043-3d5cd3dec5fe">
                  <ownedConstraints xsi:type="org.polarsys.capella.core.data.capellacore:Constraint"
                      id="15955363-fbe0-451c-ba43-f50f9a33e9ca" name="">
                    <ownedSpecification xsi:type="org.polarsys.capella.core.data.information.datavalue:OpaqueExpression"
                        id="432addc9-6180-4f07-8321-1a3a6f2fcdf5">
                      <bodies>Actor feels hungry</bodies>
                      <bodies>self.hunger >= 0.8</bodies>
                      <languages>capella:linkedText</languages>
                      <languages>Python</languages>
                    </ownedSpecification>
                  </ownedConstraints>
                </ownedTransitions>
                <ownedTransitions xsi:type="org.polarsys.capella.core.data.capellacommon:StateTransition"
                    id="2d0c5470-68ec-4175-81e0-f882f8743ab6" triggerDescription=""
                    guard="#8b5f9a81-7e3c-4b02-83a9-66c7da844540" source="#be8132e5-9191-40b8-a94f-793ff768d301"
                    target="#55fc8705-461e-4242-a417-bf82a3c8da8f">
                  <ownedConstraints xsi:type="org.polarsys.capella.core.data.capellacore:Constraint"
                      id="8b5f9a81-7e3c-4b02-83a9-66c7da844540" name="">
                    <ownedSpecification xsi:type="org.polarsys.capella.core.data.information.datavalue:OpaqueExpression"
                        id="375dca48-10c9-477c-9b23-c4fb2172c797">
                      <bodies>Actor gets too old</bodies>
                      <languages>capella:linkedText</languages>
                    </ownedSpecification>
                  </ownedConstraints>
                </ownedTransitions>
                <ownedTransitions xsi:type="org.polarsys.capella.core.data.capellacommon:StateTransition"
                    id="fb67685e-8910-4590-9439-b74a235ec295" triggerDescription=""
                    source="#55fc8705-461e-4242-a417-bf82a3c8da8f" target="#971f464e-bb9a-4616-ae7b-1e0c2c1fb5e4"/>
                <ownedTransitions xsi:type="org.polarsys.capella.core.data.capellacommon:StateTransition"
                    id="0b421a71-e666-412d-8a60-0b6138950af9" triggerDescription=""
                    source="#55fc8705-461e-4242-a417-bf82a3c8da8f" target="#2cb7e396-4f28-435a-a130-600116da049f"/>
              </ownedRegions>
            </ownedStateMachines>
          </ownedEntities>
          <ownedEntities xsi:type="org.polarsys.capella.core.data.oa:Entity" id="e6e4d30c-4d80-4899-8d8d-1350239c15a7"
              name="Predator" actor="true" human="true">
            <ownedFunctionalAllocation xsi:type="org.polarsys.capella.core.data.fa:ComponentFunctionalAllocation"
                id="27f567ec-16d0-47be-94ba-c64df9aacabe" targetElement="#dfaf473d-257f-4455-90fd-fe9489dac617"
                sourceElement="#e6e4d30c-4d80-4899-8d8d-1350239c15a7"/>
            <ownedFunctionalAllocation xsi:type="org.polarsys.capella.core.data.fa:ComponentFunctionalAllocation"
                id="d25dd7f6-c38c-4158-953d-8f683753c480" targetElement="#5d637de8-410f-42b8-a467-3b1c84d40775"
                sourceElement="#e6e4d30c-4d80-4899-8d8d-1350239c15a7"/>
          </ownedEntities>
          <ownedCommunicationMeans xsi:type="org.polarsys.capella.core.data.oa:CommunicationMean"
              id="3c9764aa-4981-44ef-8463-87a053016635" name="Weather Influence" convoyedInformations="#8f8ba7de-a7e6-4b5c-bd5d-11fba313b444 #e6b13a92-4ea7-4d4a-9738-d03d2291b0c5"
              source="#4bf0356c-89dd-45e9-b8a6-e0332c026d33" target="#a8c42033-fdf2-458f-bae9-1cfd1207c49f">
            <ownedComponentExchangeFunctionalExchangeAllocations xsi:type="org.polarsys.capella.core.data.fa:ComponentExchangeFunctionalExchangeAllocation"
                id="16d26b48-0911-4e11-ad4b-8379143337d3" targetElement="#716b61a1-36c9-43b6-b364-190dcd09e210"
                sourceElement="#3c9764aa-4981-44ef-8463-87a053016635"/>
            <ownedComponentExchangeFunctionalExchangeAllocations xsi:type="org.polarsys.capella.core.data.fa:ComponentExchangeFunctionalExchangeAllocation"
                id="70745686-7ad2-48d9-933b-aee7714a6cb0" targetElement="#e3889e88-1d16-44f6-8f38-bb871ed4ace0"
                sourceElement="#3c9764aa-4981-44ef-8463-87a053016635"/>
          </ownedCommunicationMeans>
        </ownedEntities>
        <ownedEntities xsi:type="org.polarsys.capella.core.data.oa:Entity" id="1477b800-8da5-4889-b112-35e2353c4675"
            name="Actor" actor="true" human="true"/>
        <ownedEntities xsi:type="org.polarsys.capella.core.data.oa:Entity" id="f3577d00-01bb-405c-81c9-7bdc2dcdcdfc"
            name="Entity"/>
        <ownedEntities xsi:type="org.polarsys.capella.core.data.oa:Entity" id="a4f69ce4-2f3f-40d4-af58-423388df449f"
            name="LeftStack"/>
        <ownedEntities xsi:type="org.polarsys.capella.core.data.oa:Entity" id="e9a6fd43-88d2-4832-91d5-595b6fbf613d"
            name="RightStack" actor="true" human="true"/>
        <ownedEntities xsi:type="org.polarsys.capella.core.data.oa:Entity" id="a07b7cb1-0424-4261-9980-504dd9c811d4"
            name="MiddleStack"/>
        <ownedEntities xsi:type="org.polarsys.capella.core.data.oa:Entity" id="2668c01d-8ba8-47a9-9acb-33616bcc088d"
            name="Customer" actor="true" human="true">
          <ownedFunctionalAllocation xsi:type="org.polarsys.capella.core.data.fa:ComponentFunctionalAllocation"
              id="58db9156-b4a9-4c43-be4f-c111ed6f54aa" targetElement="#097bb133-abf3-4df0-ae4e-a28378537691"
              sourceElement="#2668c01d-8ba8-47a9-9acb-33616bcc088d"/>
          <ownedFunctionalAllocation xsi:type="org.polarsys.capella.core.data.fa:ComponentFunctionalAllocation"
              id="03c9cafd-abe9-4ce6-98cf-d3d2dacf035d" targetElement="#93009deb-9b57-4413-8d70-3877b39125cf"
              sourceElement="#2668c01d-8ba8-47a9-9acb-33616bcc088d"/>
        </ownedEntities>
        <ownedEntities xsi:type="org.polarsys.capella.core.data.oa:Entity" id="8c43d858-bab3-4d1d-afe0-71946d856e24"
            name="Smart warehouse">
          <ownedFunctionalAllocation xsi:type="org.polarsys.capella.core.data.fa:ComponentFunctionalAllocation"
              id="ebfccfa8-cee6-4f48-890f-925037838839" targetElement="#56f47e3e-104a-479f-8226-e149bc18481c"
              sourceElement="#8c43d858-bab3-4d1d-afe0-71946d856e24"/>
          <ownedFunctionalAllocation xsi:type="org.polarsys.capella.core.data.fa:ComponentFunctionalAllocation"
              id="40cc1772-2bf9-4c27-bb1f-adf7a485ff94" targetElement="#7548f5c0-ceac-4f92-a497-cf0e00405a4a"
              sourceElement="#8c43d858-bab3-4d1d-afe0-71946d856e24"/>
          <ownedFunctionalAllocation xsi:type="org.polarsys.capella.core.data.fa:ComponentFunctionalAllocation"
              id="096148cd-ab6d-4fc5-96db-11a159633c8e" targetElement="#f236bb9a-0cae-482b-896f-54021e2d23f6"
              sourceElement="#8c43d858-bab3-4d1d-afe0-71946d856e24"/>
          <ownedFunctionalAllocation xsi:type="org.polarsys.capella.core.data.fa:ComponentFunctionalAllocation"
              id="96478f01-fccf-4e94-9170-d3554d9b0c6b" targetElement="#5cc0ba13-badb-40b5-9d4c-e4d7b964fb36"
              sourceElement="#8c43d858-bab3-4d1d-afe0-71946d856e24"/>
          <ownedFunctionalAllocation xsi:type="org.polarsys.capella.core.data.fa:ComponentFunctionalAllocation"
              id="af733879-aa04-4cc4-85b4-ba41e6f22d99" targetElement="#c90f731b-0036-47e5-a455-9cf270d6880c"
              sourceElement="#8c43d858-bab3-4d1d-afe0-71946d856e24"/>
          <ownedFunctionalAllocation xsi:type="org.polarsys.capella.core.data.fa:ComponentFunctionalAllocation"
              id="d564fc8f-d6d9-45c8-abfa-b229bf4a7f34" targetElement="#ddbfda2c-f5d8-4a07-a765-0b10115ec4f0"
              sourceElement="#8c43d858-bab3-4d1d-afe0-71946d856e24"/>
          <ownedFeatures xsi:type="org.polarsys.capella.core.data.cs:Part" id="89608bc2-0514-421c-9e3d-dfc120c116a5"
              name="Loading Bot" abstractType="#7000b811-c8e8-4060-8f60-c87462046057"/>
          <ownedEntities xsi:type="org.polarsys.capella.core.data.oa:Entity" id="7000b811-c8e8-4060-8f60-c87462046057"
              name="Loading Bot" actor="true" human="true">
            <ownedFunctionalAllocation xsi:type="org.polarsys.capella.core.data.fa:ComponentFunctionalAllocation"
                id="091db3aa-bb13-4751-9521-50abe83a821c" targetElement="#2b7515a7-aed4-4272-ba3a-5263735532b6"
                sourceElement="#7000b811-c8e8-4060-8f60-c87462046057"/>
            <ownedFunctionalAllocation xsi:type="org.polarsys.capella.core.data.fa:ComponentFunctionalAllocation"
                id="254957ca-a3dc-4fa2-b9df-e719863dd399" targetElement="#ecf98af6-6648-4552-b5ba-4c86e458ca45"
                sourceElement="#7000b811-c8e8-4060-8f60-c87462046057"/>
          </ownedEntities>
        </ownedEntities>
        <ownedEntities xsi:type="org.polarsys.capella.core.data.oa:Entity" id="6329094a-99cc-4d39-a8d6-31e9a8eb4066"
            name="Neighbor" actor="true" human="true">
          <ownedFunctionalAllocation xsi:type="org.polarsys.capella.core.data.fa:ComponentFunctionalAllocation"
              id="634d42cc-5366-4ce1-aa8c-c0551ec45f22" targetElement="#86df271e-7c42-4067-b6fd-1161c3e11891"
              sourceElement="#6329094a-99cc-4d39-a8d6-31e9a8eb4066"/>
        </ownedEntities>
        <ownedEntities xsi:type="org.polarsys.capella.core.data.oa:Entity" id="9e7eb78b-f4ad-4762-9f5c-d6f60630b10e"
            name="Delivery Bot" actor="true">
          <ownedFunctionalAllocation xsi:type="org.polarsys.capella.core.data.fa:ComponentFunctionalAllocation"
              id="6ed57c6e-58d2-4230-bfde-0ae77294592f" targetElement="#b4601205-9104-4e24-bd03-940ca15f6a1e"
              sourceElement="#9e7eb78b-f4ad-4762-9f5c-d6f60630b10e"/>
          <ownedFunctionalAllocation xsi:type="org.polarsys.capella.core.data.fa:ComponentFunctionalAllocation"
              id="39417afa-27e0-4017-9c72-fb836b743b10" targetElement="#a325cfe4-2cd5-4c1a-9a0a-e4e2dff82f92"
              sourceElement="#9e7eb78b-f4ad-4762-9f5c-d6f60630b10e"/>
          <ownedFunctionalAllocation xsi:type="org.polarsys.capella.core.data.fa:ComponentFunctionalAllocation"
              id="aec122ec-00ac-44d0-b9da-fb0b16b62276" targetElement="#7d0f5c0c-2ab9-470b-896b-edca5554a310"
              sourceElement="#9e7eb78b-f4ad-4762-9f5c-d6f60630b10e"/>
          <ownedFunctionalAllocation xsi:type="org.polarsys.capella.core.data.fa:ComponentFunctionalAllocation"
              id="96b40595-e70e-4d93-a735-ed2b14d30cb4" targetElement="#ed548bd5-86e9-44a8-8a22-df30f45b0730"
              sourceElement="#9e7eb78b-f4ad-4762-9f5c-d6f60630b10e"/>
        </ownedEntities>
      </ownedEntityPkg>
    </ownedArchitectures>
    <ownedArchitectures xsi:type="org.polarsys.capella.core.data.ctx:SystemAnalysis"
        id="79d35fe7-f172-4405-b499-48aef545148a" name="System Analysis">
      <ownedExtensions xsi:type="CapellaRequirements:CapellaModule" id="f66cb4f3-7593-44aa-a7b2-1e42d8b9f160">
        <ownedRequirements xsi:type="Requirements:Requirement" id="32d66740-e428-4600-be68-8410d9d568cc"
            requirementType="#db47fca9-ddb6-4397-8d4b-e397e53d277e">
          <ownedAttributes xsi:type="Requirements:IntegerValueAttribute" id="8359da37-21bf-4394-b7d2-22686ccebe55"
              definition="#0bd40628-10a5-451e-86da-187c93bc3b10" value="1"/>
        </ownedRequirements>
        <ownedRequirements xsi:type="Requirements:Requirement" id="7e8d0edf-67f0-48c5-82f6-ec9cdb809eee"
            ReqIFLongName="Undefined type"/>
        <ownedRequirements xsi:type="Requirements:Requirement" id="db4d4c74-b913-4d9a-8905-7d93d3360560"
            ReqIFLongName="Other type" requirementType="#00195554-8fae-4687-86ca-77c93330893d"/>
      </ownedExtensions>
      <ownedFunctionPkg xsi:type="org.polarsys.capella.core.data.ctx:SystemFunctionPkg"
          id="17cbefe8-c2ca-49aa-9aef-23259969ac91" name="System Functions">
        <ownedSystemFunctions xsi:type="org.polarsys.capella.core.data.ctx:SystemFunction"
            id="1eee3b81-41ef-4b56-8018-b8e421a5a2bc" name="Root System Function">
          <ownedFunctions xsi:type="org.polarsys.capella.core.data.ctx:SystemFunction"
              id="ceffa011-7b66-4b3c-9885-8e075e312ffa" name="Important Function">
            <ownedFunctionalChains xsi:type="org.polarsys.capella.core.data.fa:FunctionalChain"
                id="dfc4341d-253a-4ae9-8a30-63a9d9faca39" name="Test Chain">
              <ownedFunctionalChainInvolvements xsi:type="org.polarsys.capella.core.data.fa:FunctionalChainInvolvementFunction"
                  id="edbb1a8f-c826-421d-9fc1-2b65df64c3cb" involved="#00e7b925-cf4c-4cb0-929e-5409a1cd872b"/>
              <ownedFunctionalChainInvolvements xsi:type="org.polarsys.capella.core.data.fa:FunctionalChainInvolvementFunction"
                  id="28208081-40b1-4030-b341-f75374095717" involved="#ceffa011-7b66-4b3c-9885-8e075e312ffa"/>
              <ownedFunctionalChainInvolvements xsi:type="org.polarsys.capella.core.data.fa:FunctionalChainInvolvementLink"
                  id="7311e58e-9500-4c72-9620-aac32e4a1458" involved="#1a414995-f4cd-488c-8152-486e459fb9de"
                  source="#edbb1a8f-c826-421d-9fc1-2b65df64c3cb" target="#28208081-40b1-4030-b341-f75374095717"/>
              <ownedSequenceNodes xsi:type="org.polarsys.capella.core.data.fa:ControlNode"
                  id="764c65e0-f522-4be7-80fa-52f43ccb92bd" kind="AND"/>
              <ownedSequenceNodes xsi:type="org.polarsys.capella.core.data.fa:ControlNode"
                  id="75490975-8468-41a0-889b-e37e02296fbd"/>
              <ownedSequenceNodes xsi:type="org.polarsys.capella.core.data.fa:ControlNode"
                  id="b26d943c-e201-4636-90d3-937ddb6b3fbe"/>
              <ownedSequenceNodes xsi:type="org.polarsys.capella.core.data.fa:ControlNode"
                  id="9075d109-ccaf-436f-bc75-f55030808f0b" kind="ITERATE"/>
              <ownedSequenceNodes xsi:type="org.polarsys.capella.core.data.fa:ControlNode"
                  id="8078ec3c-44e4-47da-a4e8-213324a617f5" kind="ITERATE"/>
              <ownedSequenceNodes xsi:type="org.polarsys.capella.core.data.fa:ControlNode"
                  id="1a67b667-a1f7-4a2b-9b10-0a82842fe1d6" kind="AND"/>
              <ownedSequenceNodes xsi:type="org.polarsys.capella.core.data.fa:ControlNode"
                  id="4efb0021-4588-4e9a-8720-75e884a0f3ac" kind="AND"/>
              <ownedSequenceNodes xsi:type="org.polarsys.capella.core.data.fa:ControlNode"
                  id="31f0ac22-ade5-4e77-802e-d920e143ddd8"/>
              <ownedSequenceNodes xsi:type="org.polarsys.capella.core.data.fa:ControlNode"
                  id="ef27c81a-6f51-4c73-9768-ef99d0f2f806" kind="ITERATE"/>
              <ownedSequenceLinks xsi:type="org.polarsys.capella.core.data.fa:SequenceLink"
                  id="2906a845-6fc3-4ab7-aa06-173c46baf59b" source="#75490975-8468-41a0-889b-e37e02296fbd"
                  target="#b26d943c-e201-4636-90d3-937ddb6b3fbe"/>
              <ownedSequenceLinks xsi:type="org.polarsys.capella.core.data.fa:SequenceLink"
                  id="69052488-dd14-481e-9a29-bb7042d03dee" source="#75490975-8468-41a0-889b-e37e02296fbd"
                  target="#b26d943c-e201-4636-90d3-937ddb6b3fbe"/>
              <ownedSequenceLinks xsi:type="org.polarsys.capella.core.data.fa:SequenceLink"
                  id="67b17930-3421-4600-809f-f90e6de1f9eb" source="#9075d109-ccaf-436f-bc75-f55030808f0b"
                  target="#8078ec3c-44e4-47da-a4e8-213324a617f5"/>
              <ownedSequenceLinks xsi:type="org.polarsys.capella.core.data.fa:SequenceLink"
                  id="7fe074ca-9782-4987-9ea0-7116dca6c982" source="#8078ec3c-44e4-47da-a4e8-213324a617f5"
                  target="#9075d109-ccaf-436f-bc75-f55030808f0b"/>
              <ownedSequenceLinks xsi:type="org.polarsys.capella.core.data.fa:SequenceLink"
                  id="5f6fa89d-f8ba-4915-90f7-29fab012ca4c" source="#1a67b667-a1f7-4a2b-9b10-0a82842fe1d6"
                  target="#4efb0021-4588-4e9a-8720-75e884a0f3ac"/>
              <ownedSequenceLinks xsi:type="org.polarsys.capella.core.data.fa:SequenceLink"
                  id="b672672d-b0ac-4120-bf5c-f76e4d8c42ef" source="#1a67b667-a1f7-4a2b-9b10-0a82842fe1d6"
                  target="#4efb0021-4588-4e9a-8720-75e884a0f3ac"/>
            </ownedFunctionalChains>
            <inputs xsi:type="org.polarsys.capella.core.data.fa:FunctionInputPort"
                id="af361e95-9a87-4b67-8d0c-74585c1d695a" name="FIP 1"/>
            <inputs xsi:type="org.polarsys.capella.core.data.fa:FunctionInputPort"
                id="28ced9df-b6f2-48a0-8bf3-81a7a5cd1b6b" name="FIP 2"/>
          </ownedFunctions>
          <ownedFunctions xsi:type="org.polarsys.capella.core.data.ctx:SystemFunction"
              id="1c304898-b1b7-49c4-8877-5ea3c9959b6e" name="Not real Batman">
            <inputs xsi:type="org.polarsys.capella.core.data.fa:FunctionInputPort"
                id="aa76e9ab-c454-416f-8c5a-52cd3f81edd2" name="FIP 1"/>
            <outputs xsi:type="org.polarsys.capella.core.data.fa:FunctionOutputPort"
                id="31e32de6-0f67-4922-9185-66706925cff8" name="FOP 1"/>
            <outputs xsi:type="org.polarsys.capella.core.data.fa:FunctionOutputPort"
                id="91fd613c-4cea-4c2b-8acb-0c8c27f5f0da" name="FOP 2"/>
            <outputs xsi:type="org.polarsys.capella.core.data.fa:FunctionOutputPort"
                id="7d863f7b-05e6-47c0-9854-ca85c2e8d4b8" name="FOP 3"/>
          </ownedFunctions>
          <ownedFunctions xsi:type="org.polarsys.capella.core.data.ctx:SystemFunction"
              id="a5642060-c9cc-4d49-af09-defaa3024bae" name="Lost">
            <inputs xsi:type="org.polarsys.capella.core.data.fa:FunctionInputPort"
                id="b9ef0be8-e4b1-4588-aed7-f6e24130c5bf" name="FIP 1"/>
            <inputs xsi:type="org.polarsys.capella.core.data.fa:FunctionInputPort"
                id="cadf9c0d-c0b1-4c0c-b364-68f703a605cb" name="FIP 2"/>
            <outputs xsi:type="org.polarsys.capella.core.data.fa:FunctionOutputPort"
                id="1249ce59-c099-40bb-afe3-27ff51e9ee8c" name="FOP 1"/>
          </ownedFunctions>
          <ownedFunctions xsi:type="org.polarsys.capella.core.data.ctx:SystemFunction"
              id="8dc62b22-c2c8-4a0a-8e69-1dc5d8e1d44d" name="Gladiator">
            <outputs xsi:type="org.polarsys.capella.core.data.fa:FunctionOutputPort"
                id="554f4296-773b-4acb-a347-265fb16b401b" name="FOP 1"/>
          </ownedFunctions>
          <ownedFunctions xsi:type="org.polarsys.capella.core.data.ctx:SystemFunction"
              id="098810d9-0325-4ae8-a111-82202c0d2016" name="Weird guy">
            <inputs xsi:type="org.polarsys.capella.core.data.fa:FunctionInputPort"
                id="4a528807-d155-43b4-9e5e-533648a06217" name="FIP 1"/>
            <inputs xsi:type="org.polarsys.capella.core.data.fa:FunctionInputPort"
                id="fcd266cf-e8e8-4993-89ef-956939e137d1" name="FIP 2"/>
            <outputs xsi:type="org.polarsys.capella.core.data.fa:FunctionOutputPort"
                id="88a1356b-781f-4208-a46a-943402611d69" name="FOP 1"/>
          </ownedFunctions>
          <ownedFunctions xsi:type="org.polarsys.capella.core.data.ctx:SystemFunction"
              id="0d2c317b-95d0-4e3d-9eae-da081438e705" name="Villain"/>
          <ownedFunctionRealizations xsi:type="org.polarsys.capella.core.data.fa:FunctionRealization"
              id="81908b7e-3deb-4cfe-adb6-f97dc2f80826" targetElement="#99df05af-71bf-4233-9035-bcd3d4439182"
              sourceElement="#1eee3b81-41ef-4b56-8018-b8e421a5a2bc"/>
          <ownedFunctionalExchanges xsi:type="org.polarsys.capella.core.data.fa:FunctionalExchange"
              id="1a414995-f4cd-488c-8152-486e459fb9de" name="Test fex" target="#af361e95-9a87-4b67-8d0c-74585c1d695a"
              source="#5a589076-b839-4606-9e0b-c9d76677af38" exchangedItems="#1ca7b206-be29-4315-a036-0b532b26a191 #e76aa1f5-cc12-4885-a8c2-a0022b061549">
            <ownedFunctionalExchangeRealizations xsi:type="org.polarsys.capella.core.data.fa:FunctionalExchangeRealization"
                id="fe4cdb52-906d-49f2-83c6-449e5c6642af" targetElement="#b8f34893-c50b-4b7d-9326-1d01990434d8"
                sourceElement="#1a414995-f4cd-488c-8152-486e459fb9de"/>
          </ownedFunctionalExchanges>
          <ownedFunctionalExchanges xsi:type="org.polarsys.capella.core.data.fa:FunctionalExchange"
              id="d95c20ad-aefe-44f9-bc42-a36f66b10ba9" name="into" target="#b9ef0be8-e4b1-4588-aed7-f6e24130c5bf"
              source="#31e32de6-0f67-4922-9185-66706925cff8" exchangedItems="#1ca7b206-be29-4315-a036-0b532b26a191 #8f8ba7de-a7e6-4b5c-bd5d-11fba313b444 #de75e8e3-6410-421c-be75-3bca555e6051"/>
          <ownedFunctionalExchanges xsi:type="org.polarsys.capella.core.data.fa:FunctionalExchange"
              id="50806c7c-0632-4055-abef-a0b77f2b9b7a" name="what" target="#28ced9df-b6f2-48a0-8bf3-81a7a5cd1b6b"
              source="#1249ce59-c099-40bb-afe3-27ff51e9ee8c" exchangedItems="#e3ccf45c-d714-40cd-9261-21f5b79f1a77"/>
          <ownedFunctionalExchanges xsi:type="org.polarsys.capella.core.data.fa:FunctionalExchange"
              id="d3b87db9-5cae-4f24-bba5-8ac19d4f2c1e" name="slay" target="#cadf9c0d-c0b1-4c0c-b364-68f703a605cb"
              source="#554f4296-773b-4acb-a347-265fb16b401b" exchangedItems="#fed1cc38-6dcd-45f3-bcd9-66177f33afee #e76aa1f5-cc12-4885-a8c2-a0022b061549"/>
          <ownedFunctionalExchanges xsi:type="org.polarsys.capella.core.data.fa:FunctionalExchange"
              id="77dd3442-c092-4b69-8b50-830bc1c5d584" name="onto" target="#4a528807-d155-43b4-9e5e-533648a06217"
              source="#91fd613c-4cea-4c2b-8acb-0c8c27f5f0da"/>
          <ownedFunctionalExchanges xsi:type="org.polarsys.capella.core.data.fa:FunctionalExchange"
              id="eff8df13-49c8-4af8-8dca-2ad3e95dcc32" name="doesn't" target="#af361e95-9a87-4b67-8d0c-74585c1d695a"
              source="#1249ce59-c099-40bb-afe3-27ff51e9ee8c"/>
          <ownedFunctionalExchanges xsi:type="org.polarsys.capella.core.data.fa:FunctionalExchange"
              id="7a61fcb7-aae5-4698-86de-8b0d70d8c09b" name="pronto" target="#aa76e9ab-c454-416f-8c5a-52cd3f81edd2"
              source="#88a1356b-781f-4208-a46a-943402611d69"/>
          <ownedFunctionalExchanges xsi:type="org.polarsys.capella.core.data.fa:FunctionalExchange"
              id="d69dcf31-a7d4-40c5-8dd4-b4747aa3ece7" name="mio" target="#fcd266cf-e8e8-4993-89ef-956939e137d1"
              source="#7d863f7b-05e6-47c0-9854-ca85c2e8d4b8"/>
          <ownedSystemFunctionPkgs xsi:type="org.polarsys.capella.core.data.ctx:SystemFunctionPkg"
              id="f1423c01-dd0f-4189-97e2-33c4332383f9" name="Subfuncs">
            <ownedSystemFunctions xsi:type="org.polarsys.capella.core.data.ctx:SystemFunction"
                id="00e7b925-cf4c-4cb0-929e-5409a1cd872b" name="Sysexfunc">
              <ownedExtensions xsi:type="CapellaRequirements:CapellaOutgoingRelation"
                  id="6af6ff84-8957-481f-8684-2405ffa15804" ReqIFIdentifier="1" ReqIFDescription="This is a relation."
                  ReqIFLongName="Test Relation" relationType="#f1aceb81-5f70-4469-a127-94830eb9be04"
                  source="#00e7b925-cf4c-4cb0-929e-5409a1cd872b" target="#85d41db2-9e17-438b-95cf-49342452ddf3"/>
              <outputs xsi:type="org.polarsys.capella.core.data.fa:FunctionOutputPort"
                  id="5a589076-b839-4606-9e0b-c9d76677af38" name="FOP 1"/>
              <ownedFunctionRealizations xsi:type="org.polarsys.capella.core.data.fa:FunctionRealization"
                  id="2a9e835f-975d-43a4-b6a7-b3f7f283e1ff" targetElement="#ab016025-d456-4c2d-8359-d50cf9de3825"
                  sourceElement="#00e7b925-cf4c-4cb0-929e-5409a1cd872b"/>
              <ownedFunctionRealizations xsi:type="org.polarsys.capella.core.data.fa:FunctionRealization"
                  id="bac042c5-1155-4a9e-ad23-78222bd7fb46" targetElement="#8bcb11e6-443b-4b92-bec2-ff1d87a224e7"
                  sourceElement="#00e7b925-cf4c-4cb0-929e-5409a1cd872b"/>
              <ownedFunctionRealizations xsi:type="org.polarsys.capella.core.data.fa:FunctionRealization"
                  id="011638f7-ab08-476e-9491-ec3b7b7ba0c3" targetElement="#a0159943-264f-4a97-a245-565fb6bf9db4"
                  sourceElement="#00e7b925-cf4c-4cb0-929e-5409a1cd872b"/>
              <ownedFunctionRealizations xsi:type="org.polarsys.capella.core.data.fa:FunctionRealization"
                  id="0f7113aa-fbb6-4f65-964b-ca05415c550c" targetElement="#0e0164c3-076e-42c1-8f82-7a43ab84385c"
                  sourceElement="#00e7b925-cf4c-4cb0-929e-5409a1cd872b"/>
              <ownedFunctionRealizations xsi:type="org.polarsys.capella.core.data.fa:FunctionRealization"
                  id="6e96c819-041c-490b-b03b-7ae9c16a0c0f" targetElement="#a5ba1fbc-59a3-4684-9043-3d5cd3dec5fe"
                  sourceElement="#00e7b925-cf4c-4cb0-929e-5409a1cd872b"/>
            </ownedSystemFunctions>
          </ownedSystemFunctionPkgs>
        </ownedSystemFunctions>
      </ownedFunctionPkg>
      <ownedAbstractCapabilityPkg xsi:type="org.polarsys.capella.core.data.ctx:CapabilityPkg"
          id="1fded3ea-675d-4b0d-b018-3502a77a5b67" name="Capabilities hehe">
        <ownedCapabilities xsi:type="org.polarsys.capella.core.data.ctx:Capability"
            id="9390b7d5-598a-42db-bef8-23677e45ba06" name="Capability">
          <ownedScenarios xsi:type="org.polarsys.capella.core.data.interaction:Scenario"
              id="afdaa095-e2cd-4230-b5d3-6cb771a90f51" name="Scenario" kind="FUNCTIONAL">
            <ownedInstanceRoles xsi:type="org.polarsys.capella.core.data.interaction:InstanceRole"
                id="cde1edc9-ff81-4ee0-bf69-a0e6c99010bc" name="Root System Function"
                representedInstance="#1eee3b81-41ef-4b56-8018-b8e421a5a2bc"/>
            <ownedInstanceRoles xsi:type="org.polarsys.capella.core.data.interaction:InstanceRole"
                id="8f4da370-eee2-41aa-b38c-2a12a58c7033" name="Important Function"
                representedInstance="#ceffa011-7b66-4b3c-9885-8e075e312ffa"/>
          </ownedScenarios>
          <ownedScenarios xsi:type="org.polarsys.capella.core.data.interaction:Scenario"
              id="140943be-c865-4505-8459-67dd626ef0d4" name="Scenario" kind="INTERFACE">
            <ownedInstanceRoles xsi:type="org.polarsys.capella.core.data.interaction:InstanceRole"
                id="f91992cb-a463-4d88-8b3a-da70206eb017" name="System" representedInstance="#3b9e56b1-e8b5-4605-9924-d332d79ca8c3"/>
          </ownedScenarios>
          <extends xsi:type="org.polarsys.capella.core.data.interaction:AbstractCapabilityExtend"
              id="992c4ba5-0165-470d-b2d0-f117e00a645c" extended="#562c5128-5acd-45cc-8b49-1d8d686f450a"/>
          <superGeneralizations xsi:type="org.polarsys.capella.core.data.interaction:AbstractCapabilityGeneralization"
              id="504c92c4-dc31-4065-9a82-31f277e59acb" super="#562c5128-5acd-45cc-8b49-1d8d686f450a"/>
          <includes xsi:type="org.polarsys.capella.core.data.interaction:AbstractCapabilityInclude"
              id="41cf3250-187b-44ab-9e7e-7c0d1fd12f8a" included="#9390b7d5-598a-42db-bef8-23677e45ba06"/>
          <ownedAbstractFunctionAbstractCapabilityInvolvements xsi:type="org.polarsys.capella.core.data.interaction:AbstractFunctionAbstractCapabilityInvolvement"
              id="8aa523aa-7e0b-4926-9871-ff7493f5219a" involved="#1eee3b81-41ef-4b56-8018-b8e421a5a2bc"/>
          <ownedAbstractFunctionAbstractCapabilityInvolvements xsi:type="org.polarsys.capella.core.data.interaction:AbstractFunctionAbstractCapabilityInvolvement"
              id="281faf5d-f699-48f4-ae87-3ad78f43d62e" involved="#ceffa011-7b66-4b3c-9885-8e075e312ffa"/>
          <ownedAbstractCapabilityRealizations xsi:type="org.polarsys.capella.core.data.interaction:AbstractCapabilityRealization"
              id="ba57a574-4a2d-4a02-a7c2-bf3376c68ed9" targetElement="#83d1334f-6180-46c4-a80d-6839341df688"
              sourceElement="#9390b7d5-598a-42db-bef8-23677e45ba06"/>
          <ownedAbstractCapabilityRealizations xsi:type="org.polarsys.capella.core.data.interaction:AbstractCapabilityRealization"
              id="46f5f9af-382a-459c-8db3-8f8bc00e8ae6" targetElement="#30bd2c21-b170-40d3-b476-7c2016b58031"
              sourceElement="#9390b7d5-598a-42db-bef8-23677e45ba06"/>
          <ownedCapabilityInvolvements xsi:type="org.polarsys.capella.core.data.ctx:CapabilityInvolvement"
              id="30f5613f-9611-4b36-9f46-aacfa00c687a" involved="#344a405e-c7e5-4367-8a9a-41d3d9a27f81"/>
          <ownedCapabilityInvolvements xsi:type="org.polarsys.capella.core.data.ctx:CapabilityInvolvement"
              id="8f1d649c-8ac7-4ed1-b8c1-06faaf5c0eac" involved="#da12377b-fb70-4441-8faa-3a5c153c5de2"/>
        </ownedCapabilities>
        <ownedCapabilities xsi:type="org.polarsys.capella.core.data.ctx:Capability"
            id="b996a45f-2954-4fdd-9141-7934e7687de6" name="MiddleStack">
          <ownedCapabilityInvolvements xsi:type="org.polarsys.capella.core.data.ctx:CapabilityInvolvement"
              id="ad84e148-82f6-42fb-b1b7-a47b988737f7" involved="#230c4621-7e0a-4d0a-9db2-d4ba5e97b3df"/>
          <ownedCapabilityInvolvements xsi:type="org.polarsys.capella.core.data.ctx:CapabilityInvolvement"
              id="98dd301f-d4d1-4b61-8d11-6db99ff284db" involved="#e95847ae-40bb-459e-8104-7209e86ea2d1"/>
          <ownedCapabilityInvolvements xsi:type="org.polarsys.capella.core.data.ctx:CapabilityInvolvement"
              id="4c0324c6-fe73-46a1-9bc7-8022d536f846" involved="#e95847ae-40bb-459e-8104-7209e86ea2d1"/>
          <ownedCapabilityInvolvements xsi:type="org.polarsys.capella.core.data.ctx:CapabilityInvolvement"
              id="670283e4-9eb5-40a0-a71b-31a981aebb16" involved="#e95847ae-40bb-459e-8104-7209e86ea2d1"/>
          <ownedCapabilityInvolvements xsi:type="org.polarsys.capella.core.data.ctx:CapabilityInvolvement"
              id="30331a99-560e-40ab-a56e-68a123eecbbe" involved="#e95847ae-40bb-459e-8104-7209e86ea2d1"/>
          <ownedCapabilityInvolvements xsi:type="org.polarsys.capella.core.data.ctx:CapabilityInvolvement"
              id="0ec2438b-3b7a-4ae2-a026-55b960d34562" involved="#e95847ae-40bb-459e-8104-7209e86ea2d1"/>
          <ownedCapabilityInvolvements xsi:type="org.polarsys.capella.core.data.ctx:CapabilityInvolvement"
              id="4c284f31-3812-4039-8c20-e8ba4987415e" involved="#e95847ae-40bb-459e-8104-7209e86ea2d1"/>
          <ownedCapabilityInvolvements xsi:type="org.polarsys.capella.core.data.ctx:CapabilityInvolvement"
              id="62dc5191-6709-4efc-92f9-ef0382a4d7c3" involved="#e95847ae-40bb-459e-8104-7209e86ea2d1"/>
          <ownedCapabilityInvolvements xsi:type="org.polarsys.capella.core.data.ctx:CapabilityInvolvement"
              id="d8c3ff4d-b5cb-4017-a646-a1610166e8d9" involved="#6c8f32bf-0316-477f-a23b-b5239624c28d"/>
          <ownedCapabilityInvolvements xsi:type="org.polarsys.capella.core.data.ctx:CapabilityInvolvement"
              id="4d679d3e-1897-49db-abdf-d9aba36ab6a7" involved="#6c8f32bf-0316-477f-a23b-b5239624c28d"/>
          <ownedCapabilityInvolvements xsi:type="org.polarsys.capella.core.data.ctx:CapabilityInvolvement"
              id="2371278e-683e-43c8-8a7b-a1f8f4c1aa7b" involved="#6c8f32bf-0316-477f-a23b-b5239624c28d"/>
          <ownedCapabilityInvolvements xsi:type="org.polarsys.capella.core.data.ctx:CapabilityInvolvement"
              id="649d1f47-48dd-4257-bd43-a0506c229aeb" involved="#6c8f32bf-0316-477f-a23b-b5239624c28d"/>
          <ownedCapabilityInvolvements xsi:type="org.polarsys.capella.core.data.ctx:CapabilityInvolvement"
              id="9eac5138-7cb2-4977-9e9b-aac28130961a" involved="#6c8f32bf-0316-477f-a23b-b5239624c28d"/>
          <ownedCapabilityInvolvements xsi:type="org.polarsys.capella.core.data.ctx:CapabilityInvolvement"
              id="72dfcefd-ff75-4018-9c63-eb1fd0ba0b09" involved="#6c8f32bf-0316-477f-a23b-b5239624c28d"/>
          <ownedCapabilityInvolvements xsi:type="org.polarsys.capella.core.data.ctx:CapabilityInvolvement"
              id="4b5d4244-5e8c-49c8-a8a2-684107e08fa7" involved="#6c8f32bf-0316-477f-a23b-b5239624c28d"/>
          <ownedCapabilityInvolvements xsi:type="org.polarsys.capella.core.data.ctx:CapabilityInvolvement"
              id="a565e718-440e-49fc-a3ab-e0dd391b1770" involved="#e95847ae-40bb-459e-8104-7209e86ea2d1"/>
          <ownedCapabilityInvolvements xsi:type="org.polarsys.capella.core.data.ctx:CapabilityInvolvement"
              id="a8eedd95-498c-4079-8d29-a70edab238cd" involved="#e95847ae-40bb-459e-8104-7209e86ea2d1"/>
          <ownedCapabilityInvolvements xsi:type="org.polarsys.capella.core.data.ctx:CapabilityInvolvement"
              id="f66f2c5b-9221-41cb-a4de-a9816a564300" involved="#e95847ae-40bb-459e-8104-7209e86ea2d1"/>
          <ownedCapabilityInvolvements xsi:type="org.polarsys.capella.core.data.ctx:CapabilityInvolvement"
              id="e7f289db-e4dc-41db-bcd8-9527bfe9bc0c" involved="#e95847ae-40bb-459e-8104-7209e86ea2d1"/>
        </ownedCapabilities>
        <ownedCapabilityPkgs xsi:type="org.polarsys.capella.core.data.ctx:CapabilityPkg"
            id="532fcc2c-1aae-4e57-bd56-04e6a17f8818" name="Subcap">
          <ownedCapabilities xsi:type="org.polarsys.capella.core.data.ctx:Capability"
              id="562c5128-5acd-45cc-8b49-1d8d686f450a" name="Capsoup">
            <ownedCapabilityInvolvements xsi:type="org.polarsys.capella.core.data.ctx:CapabilityInvolvement"
                id="3cf6a873-7bf4-45d3-8e07-9ef41ce86004" involved="#230c4621-7e0a-4d0a-9db2-d4ba5e97b3df"/>
          </ownedCapabilities>
        </ownedCapabilityPkgs>
      </ownedAbstractCapabilityPkg>
      <ownedInterfacePkg xsi:type="org.polarsys.capella.core.data.cs:InterfacePkg"
          id="e0a604b8-c0b8-4637-88b0-ee0da3a63f61" name="Interfaces">
        <ownedExchangeItems xsi:type="org.polarsys.capella.core.data.information:ExchangeItem"
            id="e76aa1f5-cc12-4885-a8c2-a0022b061549" name="Example"/>
        <ownedInterfaces xsi:type="org.polarsys.capella.core.data.cs:Interface" id="3424a629-0b04-42f1-b71e-b0bdec7dcef2"
            name="Exif"/>
        <ownedInterfacePkgs xsi:type="org.polarsys.capella.core.data.cs:InterfacePkg"
            id="3cf94459-4d73-427d-b2da-078b1bc4f6d9" name="Sub-interfaces">
          <ownedExchangeItems xsi:type="org.polarsys.capella.core.data.information:ExchangeItem"
              id="04af4a66-3d0c-40d8-ab79-f686108b95e1" name="Subex"/>
          <ownedInterfaces xsi:type="org.polarsys.capella.core.data.cs:Interface"
              id="29808ab1-895f-4061-8a72-4b4fe7036f68" name="Subif"/>
        </ownedInterfacePkgs>
      </ownedInterfacePkg>
      <ownedDataPkg xsi:type="org.polarsys.capella.core.data.information:DataPkg"
          id="814464a3-3278-48eb-b66c-e255ed11afa8" name="Data">
        <ownedAssociations xsi:type="org.polarsys.capella.core.data.information:Association"
            id="3d738685-83e8-45f9-ade2-d5bcc6de1a0c" name="DataAssociation1" navigableMembers="#424efd65-eaa9-4220-b61b-fb3340dbc19a">
          <ownedMembers xsi:type="org.polarsys.capella.core.data.information:Property"
              id="c0e5b34c-297e-4b3c-8957-58bbe4d36199" name="trajectory" abstractType="#c3c96805-d6f6-4092-b9f4-df7970651cdc"
              aggregationKind="ASSOCIATION">
            <ownedMinCard xsi:type="org.polarsys.capella.core.data.information.datavalue:LiteralNumericValue"
                id="4fda41df-535d-447e-9021-bb5375c896e3" value="1"/>
            <ownedMaxCard xsi:type="org.polarsys.capella.core.data.information.datavalue:LiteralNumericValue"
                id="57e2b8c5-2d22-4f10-8569-4effcdfae86a" value="1"/>
          </ownedMembers>
        </ownedAssociations>
        <ownedDataValues xsi:type="org.polarsys.capella.core.data.information.datavalue:NumericReference"
            id="b7ce4e84-8166-42c8-ba3e-84b7bc608d1a" name="NumericReference"/>
        <ownedDataValues xsi:type="org.polarsys.capella.core.data.information.datavalue:NumericReference"
            id="ed2d72d3-7975-4d62-b2a9-24ec08638838" name="NumericReference 2"/>
        <ownedDataPkgs xsi:type="org.polarsys.capella.core.data.information:DataPkg"
            id="876858df-9d70-4773-98bc-c31cf6b633e6" name="Predefined Types">
          <ownedDataTypes xsi:type="org.polarsys.capella.core.data.information.datatype:BooleanType"
              id="a6998504-a841-4ce8-be14-c3bfe9c4e0ad" name="Boolean" visibility="PUBLIC">
            <ownedLiterals xsi:type="org.polarsys.capella.core.data.information.datavalue:LiteralBooleanValue"
                id="c6bbf058-0688-4d9a-8408-41792c461710" name="True" abstractType="#a6998504-a841-4ce8-be14-c3bfe9c4e0ad"
                value="true"/>
            <ownedLiterals xsi:type="org.polarsys.capella.core.data.information.datavalue:LiteralBooleanValue"
                id="fcd5c2d0-a716-4ca1-b5c6-ac6563c31db9" name="False" abstractType="#a6998504-a841-4ce8-be14-c3bfe9c4e0ad"/>
          </ownedDataTypes>
          <ownedDataTypes xsi:type="org.polarsys.capella.core.data.information.datatype:NumericType"
              id="37f1b859-49ad-42bf-bd4f-057fb7244981" name="Byte" visibility="PUBLIC">
            <ownedMinValue xsi:type="org.polarsys.capella.core.data.information.datavalue:LiteralNumericValue"
                id="9d702e42-35da-4c40-b359-8572b488c7bc" name="" abstractType="#37f1b859-49ad-42bf-bd4f-057fb7244981"
                value="0"/>
            <ownedMaxValue xsi:type="org.polarsys.capella.core.data.information.datavalue:LiteralNumericValue"
                id="3e3fed91-06da-48a5-97e8-04afd5725deb" name="" abstractType="#37f1b859-49ad-42bf-bd4f-057fb7244981"
                value="255"/>
          </ownedDataTypes>
          <ownedDataTypes xsi:type="org.polarsys.capella.core.data.information.datatype:StringType"
              id="ff0fe62a-c501-4062-b685-5f2383fdb891" name="Char" visibility="PUBLIC">
            <ownedMinLength xsi:type="org.polarsys.capella.core.data.information.datavalue:LiteralNumericValue"
                id="1a11bd5a-b014-4521-95d7-fc9ae6bb2749" name="" abstractType="#b0cc5b3b-4433-4b25-a14e-bad74fb28b0e"
                value="1"/>
            <ownedMaxLength xsi:type="org.polarsys.capella.core.data.information.datavalue:LiteralNumericValue"
                id="9275ba80-dcc5-44b3-bb05-29c06f1f0223" name="" abstractType="#b0cc5b3b-4433-4b25-a14e-bad74fb28b0e"
                value="1"/>
          </ownedDataTypes>
          <ownedDataTypes xsi:type="org.polarsys.capella.core.data.information.datatype:NumericType"
              id="a485af82-149f-428b-b113-6027dff95170" name="Double" discrete="false"
              visibility="PUBLIC" kind="FLOAT"/>
          <ownedDataTypes xsi:type="org.polarsys.capella.core.data.information.datatype:NumericType"
              id="d65e426c-7df0-43df-aaa4-417ae193176a" name="Float" discrete="false"
              visibility="PUBLIC" kind="FLOAT"/>
          <ownedDataTypes xsi:type="org.polarsys.capella.core.data.information.datatype:NumericType"
              id="546b659f-f29f-4ac0-b4b0-df30fb1a709d" name="Hexadecimal" visibility="PUBLIC">
            <ownedMinValue xsi:type="org.polarsys.capella.core.data.information.datavalue:LiteralNumericValue"
                id="2995ed8b-6764-4561-9088-35a91df6ffb8" name="" abstractType="#546b659f-f29f-4ac0-b4b0-df30fb1a709d"
                value="0"/>
            <ownedMaxValue xsi:type="org.polarsys.capella.core.data.information.datavalue:BinaryExpression"
                id="b6f94058-11e1-48c1-aaef-232c2e760ea3" abstractType="#546b659f-f29f-4ac0-b4b0-df30fb1a709d"
                operator="SUB">
              <ownedLeftOperand xsi:type="org.polarsys.capella.core.data.information.datavalue:BinaryExpression"
                  id="9ea27e0c-53a5-45cd-a31a-67ef4fe1f5f2" operator="POW">
                <ownedLeftOperand xsi:type="org.polarsys.capella.core.data.information.datavalue:LiteralNumericValue"
                    id="0e76ea89-5104-4ef3-ae1b-4d292e787e69" value="2"/>
                <ownedRightOperand xsi:type="org.polarsys.capella.core.data.information.datavalue:LiteralNumericValue"
                    id="2aa387ab-b936-46ec-a0fa-0d42ed72d76d" value="64"/>
              </ownedLeftOperand>
              <ownedRightOperand xsi:type="org.polarsys.capella.core.data.information.datavalue:LiteralNumericValue"
                  id="75ef23f7-993b-4ed2-a85e-5606551307f2" value="1"/>
            </ownedMaxValue>
          </ownedDataTypes>
          <ownedDataTypes xsi:type="org.polarsys.capella.core.data.information.datatype:NumericType"
              id="be4e2bfa-2026-4e0b-9a6d-88b5f9c8a3d4" name="Integer" visibility="PUBLIC"/>
          <ownedDataTypes xsi:type="org.polarsys.capella.core.data.information.datatype:NumericType"
              id="5e5a97ed-2a24-4f49-a875-10eb993160ea" name="Long" visibility="PUBLIC"/>
          <ownedDataTypes xsi:type="org.polarsys.capella.core.data.information.datatype:NumericType"
              id="86ccd1aa-6f8d-489c-9e64-fe3141e38ee9" name="LongLong" visibility="PUBLIC"/>
          <ownedDataTypes xsi:type="org.polarsys.capella.core.data.information.datatype:NumericType"
              id="fb1fafdd-621e-4945-bc5c-afe550ca66d8" name="Short" visibility="PUBLIC"/>
          <ownedDataTypes xsi:type="org.polarsys.capella.core.data.information.datatype:StringType"
              id="b2f035e6-78c8-4dfd-99f0-bf4a40ea3e81" name="String" visibility="PUBLIC"/>
          <ownedDataTypes xsi:type="org.polarsys.capella.core.data.information.datatype:NumericType"
              id="93703ac6-de6a-4caa-9a96-627ae3a7b5fd" name="UnsignedInteger" maxInclusive="false"
              visibility="PUBLIC">
            <ownedMinValue xsi:type="org.polarsys.capella.core.data.information.datavalue:LiteralNumericValue"
                id="66906b3c-dfe0-4f86-ac26-5e8a7b824307" name="" abstractType="#93703ac6-de6a-4caa-9a96-627ae3a7b5fd"
                value="0"/>
          </ownedDataTypes>
          <ownedDataTypes xsi:type="org.polarsys.capella.core.data.information.datatype:NumericType"
              id="b0cc5b3b-4433-4b25-a14e-bad74fb28b0e" name="UnsignedShort" maxInclusive="false"
              visibility="PUBLIC">
            <ownedMinValue xsi:type="org.polarsys.capella.core.data.information.datavalue:LiteralNumericValue"
                id="01d8ff22-a24d-42d7-8b27-3d0d01b0ea5c" name="" abstractType="#b0cc5b3b-4433-4b25-a14e-bad74fb28b0e"
                value="0"/>
          </ownedDataTypes>
          <ownedDataTypes xsi:type="org.polarsys.capella.core.data.information.datatype:NumericType"
              id="7b9f2d2f-8b46-40e3-a89f-545c645a7c94" name="UnsignedLong" maxInclusive="false"
              visibility="PUBLIC">
            <ownedMinValue xsi:type="org.polarsys.capella.core.data.information.datavalue:LiteralNumericValue"
                id="7a9fe4aa-1f0f-485b-b815-3d44fe1b314f" name="" abstractType="#7b9f2d2f-8b46-40e3-a89f-545c645a7c94"
                value="0"/>
          </ownedDataTypes>
          <ownedDataTypes xsi:type="org.polarsys.capella.core.data.information.datatype:NumericType"
              id="ff6bd1e4-6f5c-4bde-b906-087bf839dc6f" name="UnsignedLongLong" maxInclusive="false"
              visibility="PUBLIC">
            <ownedMinValue xsi:type="org.polarsys.capella.core.data.information.datavalue:LiteralNumericValue"
                id="636f0d87-9675-4196-a869-86458b9217c2" name="" abstractType="#ff6bd1e4-6f5c-4bde-b906-087bf839dc6f"
                value="0"/>
          </ownedDataTypes>
        </ownedDataPkgs>
        <ownedDataPkgs xsi:type="org.polarsys.capella.core.data.information:DataPkg"
            id="696fce59-43a7-4ef7-a8b1-59fcab73e525" name="Test Package" description="&lt;p>This is a test description for a data package.&lt;/p>&#xA;">
          <ownedDataPkgs xsi:type="org.polarsys.capella.core.data.information:DataPkg"
              id="ff8bbadd-49f0-4662-819c-b92e1b3a4470" name="Test SubPackage">
            <ownedClasses xsi:type="org.polarsys.capella.core.data.information:Class"
                id="0fef2887-04ce-4406-b1a1-a1b35e1ce0f3" name="SpecialTwist" status="#9cbf65c2-a661-4802-b881-a7a859683e0a">
              <ownedGeneralizations xsi:type="org.polarsys.capella.core.data.capellacore:Generalization"
                  id="ff05f2eb-f5e5-4a57-a02e-8107c6d9fd78" super="#8164ae8b-36d5-4502-a184-5ec064db4ec3"
                  sub="#0fef2887-04ce-4406-b1a1-a1b35e1ce0f3"/>
              <ownedFeatures xsi:type="org.polarsys.capella.core.data.information:Property"
                  id="0ee1fd1c-db9c-4fa6-8789-197f623b96c0" name="class 1" abstractType="#959b5222-7717-4ee9-bd3a-f8a209899464"
                  aggregationKind="ASSOCIATION">
                <ownedMinCard xsi:type="org.polarsys.capella.core.data.information.datavalue:LiteralNumericValue"
                    id="92f7b25d-4a71-45c8-ba51-d5d2b6725361" value="1"/>
                <ownedMaxCard xsi:type="org.polarsys.capella.core.data.information.datavalue:LiteralNumericValue"
                    id="04f18821-c6cc-4bb0-97b4-20c628181e0d" value="1"/>
              </ownedFeatures>
              <ownedInformationRealizations xsi:type="org.polarsys.capella.core.data.information:InformationRealization"
                  id="41982dc1-6d12-4c70-9188-f9730880cdc4" targetElement="#8164ae8b-36d5-4502-a184-5ec064db4ec3"
                  sourceElement="#0fef2887-04ce-4406-b1a1-a1b35e1ce0f3"/>
            </ownedClasses>
          </ownedDataPkgs>
          <ownedClasses xsi:type="org.polarsys.capella.core.data.information:Class"
              id="959b5222-7717-4ee9-bd3a-f8a209899464" name="1st Specialization of SuperClass"
              summary="" description="&lt;p>This is a test description for a class.&lt;/p>&#xA;"
              status="#ba5edbad-f04b-40f4-a77b-2f7fbe47e9d2">
            <ownedGeneralizations xsi:type="org.polarsys.capella.core.data.capellacore:Generalization"
                id="5ff23a11-5c14-410d-b2b5-9d24fcbf041d" super="#bbc296e1-ed4c-40cf-b37d-c8eb8613228a"
                sub="#959b5222-7717-4ee9-bd3a-f8a209899464"/>
            <ownedFeatures xsi:type="org.polarsys.capella.core.data.information:Property"
                id="a193f1c3-c5df-4859-ba64-0d86830bbd5b" name="union 2" abstractType="#31c5c280-64e1-4d11-b874-412966aa547c"
                aggregationKind="AGGREGATION">
              <ownedMinCard xsi:type="org.polarsys.capella.core.data.information.datavalue:LiteralNumericValue"
                  id="ad740a7f-69ff-4573-8798-407f378c5a98" value="1"/>
              <ownedMaxCard xsi:type="org.polarsys.capella.core.data.information.datavalue:LiteralNumericValue"
                  id="505089ca-41de-43a2-b40b-efbe9ec1be18" value="1"/>
            </ownedFeatures>
            <ownedFeatures xsi:type="org.polarsys.capella.core.data.information:Property"
                id="94d5002b-f825-4379-9c45-3cb4ca35bf34" name="collection 1" abstractType="#0136b75b-d0a3-4444-b333-b9a82b744a04"
                aggregationKind="COMPOSITION">
              <ownedMinCard xsi:type="org.polarsys.capella.core.data.information.datavalue:LiteralNumericValue"
                  id="9bd1795f-1b78-4900-a8c4-4af668322a87" value="1"/>
              <ownedMaxCard xsi:type="org.polarsys.capella.core.data.information.datavalue:LiteralNumericValue"
                  id="6315b7d6-556b-456c-939e-f648ef785f89" value="1"/>
            </ownedFeatures>
            <ownedStateMachines xsi:type="org.polarsys.capella.core.data.capellacommon:StateMachine"
                id="99a95990-ed37-4edc-8e46-99f971c300cf" name="StateMachine 1">
              <ownedRegions xsi:type="org.polarsys.capella.core.data.capellacommon:Region"
                  id="0492d31b-936a-4edf-85bc-9bfbf7d6dabe" name="Default Region"/>
            </ownedStateMachines>
          </ownedClasses>
          <ownedClasses xsi:type="org.polarsys.capella.core.data.information:Union"
              id="31c5c280-64e1-4d11-b874-412966aa547c" name="Union 2"/>
          <ownedClasses xsi:type="org.polarsys.capella.core.data.information:Class"
              id="bbc296e1-ed4c-40cf-b37d-c8eb8613228a" name="SuperClass" abstract="true"
              visibility="PUBLIC">
            <ownedFeatures xsi:type="org.polarsys.capella.core.data.information:Property"
                id="aa0572d3-ef24-4378-94b2-7bc444bcddc0" name="is_amazing" abstractType="#a6998504-a841-4ce8-be14-c3bfe9c4e0ad">
              <ownedMinCard xsi:type="org.polarsys.capella.core.data.information.datavalue:LiteralNumericValue"
                  id="bec28d49-7230-4ea5-a524-7fc0395de87d" value="1"/>
              <ownedMaxCard xsi:type="org.polarsys.capella.core.data.information.datavalue:LiteralNumericValue"
                  id="9bf7334b-9b43-48b5-bc4a-96a3a71a1239" value="1"/>
            </ownedFeatures>
            <ownedFeatures xsi:type="org.polarsys.capella.core.data.information:Property"
                id="eb40316b-8ed7-4608-8151-8adc37d83ff7" name="name" abstractType="#b2f035e6-78c8-4dfd-99f0-bf4a40ea3e81">
              <ownedMinCard xsi:type="org.polarsys.capella.core.data.information.datavalue:LiteralNumericValue"
                  id="aaa74daa-f824-44aa-9eb7-c303d30d3c9d" value="1"/>
              <ownedMaxCard xsi:type="org.polarsys.capella.core.data.information.datavalue:LiteralNumericValue"
                  id="020289f2-7440-4bf5-ad76-584b4026d6fc" value="1"/>
            </ownedFeatures>
          </ownedClasses>
          <ownedCollections xsi:type="org.polarsys.capella.core.data.information:Collection"
              id="0136b75b-d0a3-4444-b333-b9a82b744a04" name="Collection 1" minInclusive="true"
              maxInclusive="true">
            <ownedMinCard xsi:type="org.polarsys.capella.core.data.information.datavalue:LiteralNumericValue"
                id="9e1652e2-0d92-4500-9cc5-d63f092def93" value="1"/>
            <ownedMaxCard xsi:type="org.polarsys.capella.core.data.information.datavalue:LiteralNumericValue"
                id="4d60138c-86ff-4e49-8534-86444fb42235" value="*"/>
          </ownedCollections>
          <ownedDataTypes xsi:type="org.polarsys.capella.core.data.information.datatype:Enumeration"
              id="7b5733ce-d251-4c97-a1e3-c7c727462900" name="Enumeration 1">
            <ownedLiterals xsi:type="org.polarsys.capella.core.data.information.datavalue:EnumerationLiteral"
                id="faea0e32-1fa9-4385-b0a6-cb50096ad40d" name="EnumerationLiteral 1"
                abstractType="#7b5733ce-d251-4c97-a1e3-c7c727462900"/>
            <ownedLiterals xsi:type="org.polarsys.capella.core.data.information.datavalue:EnumerationLiteral"
                id="c4e95de3-371f-4d3a-b1c8-5e056cda7150" name="EnumerationLiteral 2"
                abstractType="#7b5733ce-d251-4c97-a1e3-c7c727462900"/>
          </ownedDataTypes>
        </ownedDataPkgs>
        <ownedClasses xsi:type="org.polarsys.capella.core.data.information:Class"
            id="ca79bf38-5e82-4104-8c49-e6e16b3748e9" name="2nd Specialization of SuperClass"
            final="true" visibility="PROTECTED">
          <ownedGeneralizations xsi:type="org.polarsys.capella.core.data.capellacore:Generalization"
              id="f4c07db4-a68b-4060-b216-e1a6019d2b29" super="#bbc296e1-ed4c-40cf-b37d-c8eb8613228a"
              sub="#ca79bf38-5e82-4104-8c49-e6e16b3748e9"/>
          <ownedFeatures xsi:type="org.polarsys.capella.core.data.information:Property"
              id="3b4915eb-22fc-421d-bf89-07a14d0a2772" name="num_of_things" isAbstract="true"
              isStatic="true" visibility="PRIVATE" abstractType="#be4e2bfa-2026-4e0b-9a6d-88b5f9c8a3d4"
              ordered="true" unique="true" minInclusive="true" maxInclusive="true"
              isDerived="true" isReadOnly="true" isPartOfKey="true">
            <ownedMinCard xsi:type="org.polarsys.capella.core.data.information.datavalue:LiteralNumericValue"
                id="798f9cd8-f4d9-42ba-8204-9374c198be41" value="1"/>
            <ownedMaxCard xsi:type="org.polarsys.capella.core.data.information.datavalue:LiteralNumericValue"
                id="34794f67-1ad2-45b6-b6fa-2ac5aaa0f581" name="" unit="#8fe5a798-101e-4d61-8058-322f8f90c58c"
                value="*"/>
          </ownedFeatures>
          <ownedFeatures xsi:type="org.polarsys.capella.core.data.information:Property"
              id="2e729284-56e2-4afa-b29e-7fe00d057f80" name="temperature" visibility="PUBLIC"
              abstractType="#d65e426c-7df0-43df-aaa4-417ae193176a">
            <ownedDefaultValue xsi:type="org.polarsys.capella.core.data.information.datavalue:LiteralNumericValue"
                id="b6feec5b-3bba-4da9-b9fc-fbd3b72b287d" name="" abstractType="#d65e426c-7df0-43df-aaa4-417ae193176a"
                unit="#695386d5-6364-4e85-a1c3-a2c489bf0eb2" value="20.0"/>
            <ownedMinValue xsi:type="org.polarsys.capella.core.data.information.datavalue:LiteralNumericValue"
                id="e615cba9-acc4-4a23-ab0c-777c8cabb8f3" name="" abstractType="#d65e426c-7df0-43df-aaa4-417ae193176a"
                unit="#695386d5-6364-4e85-a1c3-a2c489bf0eb2" value="-40.5"/>
            <ownedMaxValue xsi:type="org.polarsys.capella.core.data.information.datavalue:LiteralNumericValue"
                id="d543018f-5f44-4c03-8e2e-875457c8967e" name="" abstractType="#d65e426c-7df0-43df-aaa4-417ae193176a"
                unit="#695386d5-6364-4e85-a1c3-a2c489bf0eb2" value="125.5"/>
            <ownedNullValue xsi:type="org.polarsys.capella.core.data.information.datavalue:LiteralNumericValue"
                id="9fbdec5d-12c5-4194-b58f-35bff3ee2c9a" name="" abstractType="#d65e426c-7df0-43df-aaa4-417ae193176a"
                unit="#695386d5-6364-4e85-a1c3-a2c489bf0eb2" value="0.0"/>
            <ownedMinCard xsi:type="org.polarsys.capella.core.data.information.datavalue:LiteralNumericValue"
                id="5546324b-81e8-46db-acee-2f8c1c50afc0" value="1"/>
            <ownedMaxCard xsi:type="org.polarsys.capella.core.data.information.datavalue:LiteralNumericValue"
                id="581587dd-8301-4bc1-bab4-4f54224d3f6d" name="" value="*"/>
          </ownedFeatures>
          <ownedFeatures xsi:type="org.polarsys.capella.core.data.information:Property"
              id="752afd4c-dfa1-4040-baf4-9c5a4ef5b399" name="class_typed" abstractType="#d2b4a93c-73ef-4f01-8b59-f86c074ec521">
            <ownedMinCard xsi:type="org.polarsys.capella.core.data.information.datavalue:LiteralNumericValue"
                id="370c790a-2d99-4fdc-95ef-1f04f8e82e20" value="1"/>
            <ownedMaxCard xsi:type="org.polarsys.capella.core.data.information.datavalue:LiteralNumericValue"
                id="a4f93559-4277-4de2-ab15-ff3f4f6040fb" value="1"/>
          </ownedFeatures>
        </ownedClasses>
        <ownedClasses xsi:type="org.polarsys.capella.core.data.information:Class"
            id="d2b4a93c-73ef-4f01-8b59-f86c074ec521" name="3rd specialization of SuperClass"
            visibility="PACKAGE" isPrimitive="true">
          <ownedGeneralizations xsi:type="org.polarsys.capella.core.data.capellacore:Generalization"
              id="f3a2a34f-f7f6-4ed8-870f-da4b8035d53e" super="#bbc296e1-ed4c-40cf-b37d-c8eb8613228a"
              sub="#d2b4a93c-73ef-4f01-8b59-f86c074ec521"/>
        </ownedClasses>
        <ownedClasses xsi:type="org.polarsys.capella.core.data.information:Union"
            id="2f34192f-088b-4511-95ea-b1a29fb6028b" name="SuperUnion">
          <ownedFeatures xsi:type="org.polarsys.capella.core.data.information:UnionProperty"
              id="9a7cc634-7d2a-49c2-b88c-6bfa2a430908" name="as_char" abstractType="#ff0fe62a-c501-4062-b685-5f2383fdb891">
            <ownedMinCard xsi:type="org.polarsys.capella.core.data.information.datavalue:LiteralNumericValue"
                id="fba3c11a-8175-4883-b8d1-3122a1fe22e6" value="1"/>
            <ownedMaxCard xsi:type="org.polarsys.capella.core.data.information.datavalue:LiteralNumericValue"
                id="d19e0596-2176-4e2f-b168-2d84bd53cc0d" value="1"/>
          </ownedFeatures>
          <ownedFeatures xsi:type="org.polarsys.capella.core.data.information:UnionProperty"
              id="d35cd6db-c3cd-46c4-a7b1-6542bad5303e" name="as_int" abstractType="#be4e2bfa-2026-4e0b-9a6d-88b5f9c8a3d4">
            <ownedMinCard xsi:type="org.polarsys.capella.core.data.information.datavalue:LiteralNumericValue"
                id="c787a363-f4a0-477d-a71c-a8be4bb31c74" value="1"/>
            <ownedMaxCard xsi:type="org.polarsys.capella.core.data.information.datavalue:LiteralNumericValue"
                id="4d809f53-afdf-4a76-8ba9-4be31862a43b" value="1"/>
          </ownedFeatures>
        </ownedClasses>
        <ownedClasses xsi:type="org.polarsys.capella.core.data.information:Union"
            id="be06f4a0-aff2-4475-a8a8-766e5fa26006" name="SpecialUnion2" kind="VARIANT">
          <ownedGeneralizations xsi:type="org.polarsys.capella.core.data.capellacore:Generalization"
              id="bc1f892c-ddb3-4204-8648-73f22878337a" super="#2f34192f-088b-4511-95ea-b1a29fb6028b"
              sub="#be06f4a0-aff2-4475-a8a8-766e5fa26006"/>
        </ownedClasses>
        <ownedClasses xsi:type="org.polarsys.capella.core.data.information:Union"
            id="246ab250-2a80-487f-b022-1123c02e33ff" name="SpecialUnion1">
          <ownedGeneralizations xsi:type="org.polarsys.capella.core.data.capellacore:Generalization"
              id="b002a198-0a8e-431a-a7cd-0a840f3b9d1a" super="#2f34192f-088b-4511-95ea-b1a29fb6028b"
              sub="#246ab250-2a80-487f-b022-1123c02e33ff"/>
          <ownedFeatures xsi:type="org.polarsys.capella.core.data.information:UnionProperty"
              id="f306f207-4ebe-4aa1-ae94-1266ea5ec5f2" name="as_float" abstractType="#d65e426c-7df0-43df-aaa4-417ae193176a">
            <ownedMinCard xsi:type="org.polarsys.capella.core.data.information.datavalue:LiteralNumericValue"
                id="674ef7e3-866b-4308-b181-864cf6bd9c63" value="1"/>
            <ownedMaxCard xsi:type="org.polarsys.capella.core.data.information.datavalue:LiteralNumericValue"
                id="14d64bb4-bbb8-4fc2-9d6d-b032d77edafc" value="1"/>
          </ownedFeatures>
        </ownedClasses>
        <ownedClasses xsi:type="org.polarsys.capella.core.data.information:Class"
            id="c371cebb-8021-4a38-8706-4525734de76d" name="CollType"/>
        <ownedClasses xsi:type="org.polarsys.capella.core.data.information:Class"
            id="3eb1833e-7a42-4297-8ee0-88cdc5fd6025" name="ObjectDescription">
          <ownedFeatures xsi:type="org.polarsys.capella.core.data.information:Property"
              id="cc32a93b-07c9-4a2e-abb0-d10ca2db51c4" name="class" abstractType="#5099398a-ba4d-4d8b-a319-8ce959aa5777">
            <ownedDefaultValue xsi:type="org.polarsys.capella.core.data.information.datavalue:EnumerationReference"
                id="45de7c02-cc5a-45de-8452-cf3b3c9b2d28" name="" abstractType="#5099398a-ba4d-4d8b-a319-8ce959aa5777"
                referencedValue="#39c8111e-b8e5-450a-a75a-1d8c4d46a9a8"/>
            <ownedMinCard xsi:type="org.polarsys.capella.core.data.information.datavalue:LiteralNumericValue"
                id="ac6749ce-dae1-4ea7-87c0-cd4391651f25" value="1"/>
            <ownedMaxCard xsi:type="org.polarsys.capella.core.data.information.datavalue:LiteralNumericValue"
                id="3a6b2053-b9f1-4cec-a417-a10ccecc9d93" value="1"/>
          </ownedFeatures>
          <ownedFeatures xsi:type="org.polarsys.capella.core.data.information:Property"
              id="da513bd9-8234-4169-90d4-bc748fb4d4ce" name="classification_confidence"
              abstractType="#d65e426c-7df0-43df-aaa4-417ae193176a">
            <ownedDefaultValue xsi:type="org.polarsys.capella.core.data.information.datavalue:LiteralNumericValue"
                id="a1a12ef2-0ea9-42ea-9554-8d8e2b95ceda" name="" abstractType="#d65e426c-7df0-43df-aaa4-417ae193176a"
                value="0"/>
            <ownedMinValue xsi:type="org.polarsys.capella.core.data.information.datavalue:LiteralNumericValue"
                id="8f934b25-47fe-40d0-9002-15492f3a1849" name="" abstractType="#d65e426c-7df0-43df-aaa4-417ae193176a"
                value="0"/>
            <ownedMaxValue xsi:type="org.polarsys.capella.core.data.information.datavalue:LiteralNumericValue"
                id="69f00ff5-f995-49c6-981a-11d1ce1a8a55" name="" abstractType="#d65e426c-7df0-43df-aaa4-417ae193176a"
                value="1.0"/>
            <ownedMinCard xsi:type="org.polarsys.capella.core.data.information.datavalue:LiteralNumericValue"
                id="277c2849-e928-4063-9172-b02b0fd28c8e" value="1"/>
            <ownedMaxCard xsi:type="org.polarsys.capella.core.data.information.datavalue:LiteralNumericValue"
                id="a3ad759f-3cf9-4e82-b032-60c83694f4b5" value="1"/>
          </ownedFeatures>
          <ownedFeatures xsi:type="org.polarsys.capella.core.data.information:Property"
              id="be80aa56-59f9-4d6c-84ba-bc7acaa41f79" name="relative_position" summary="vector, xyz"
              abstractType="#d65e426c-7df0-43df-aaa4-417ae193176a">
            <ownedDefaultValue xsi:type="org.polarsys.capella.core.data.information.datavalue:LiteralNumericValue"
                id="ab179720-8852-4836-a24c-4bf74c1e0bfe" name="" abstractType="#d65e426c-7df0-43df-aaa4-417ae193176a"
                unit="#8fe5a798-101e-4d61-8058-322f8f90c58c" value="0, 0, 0"/>
            <ownedMinCard xsi:type="org.polarsys.capella.core.data.information.datavalue:LiteralNumericValue"
                id="1d24c16d-61ad-40b9-9ce0-80e72320e74f" name="" value="3"/>
            <ownedMaxCard xsi:type="org.polarsys.capella.core.data.information.datavalue:LiteralNumericValue"
                id="561917df-3466-47db-befe-f470183a9f3e" value="3"/>
          </ownedFeatures>
          <ownedFeatures xsi:type="org.polarsys.capella.core.data.information:Property"
              id="70e9cfff-af3c-4a79-a140-fced561f652b" name="possible_names" abstractType="#b2f035e6-78c8-4dfd-99f0-bf4a40ea3e81">
            <ownedDefaultValue xsi:type="org.polarsys.capella.core.data.information.datavalue:LiteralStringValue"
                id="3c6d9df2-1229-4642-aede-a7ac129035c9" name="" abstractType="#b2f035e6-78c8-4dfd-99f0-bf4a40ea3e81"
                value="Unknown object"/>
            <ownedMinCard xsi:type="org.polarsys.capella.core.data.information.datavalue:LiteralNumericValue"
                id="3d09cfe6-90a4-4997-b9cf-08c565c82901" value="1"/>
            <ownedMinLength xsi:type="org.polarsys.capella.core.data.information.datavalue:LiteralNumericValue"
                id="fe7fecc6-b1ae-4890-a86e-dda4ec6fa233" name="" value="0"/>
            <ownedMaxCard xsi:type="org.polarsys.capella.core.data.information.datavalue:LiteralNumericValue"
                id="7c8a09e3-c064-409e-960b-1127c96d0063" name="" value="*"/>
            <ownedMaxLength xsi:type="org.polarsys.capella.core.data.information.datavalue:LiteralNumericValue"
                id="c24d2ed5-0182-425c-9a8f-f557e13b113e" name="" value="255"/>
          </ownedFeatures>
        </ownedClasses>
        <ownedClasses xsi:type="org.polarsys.capella.core.data.information:Class"
            id="c89849fd-0643-4708-a4da-74c9ea9ca7b1" name="Waypoint">
          <ownedFeatures xsi:type="org.polarsys.capella.core.data.information:Property"
              id="51ed43ec-929d-4b10-b7df-83d3afd19b06" name="lat" abstractType="#d65e426c-7df0-43df-aaa4-417ae193176a">
            <ownedMinCard xsi:type="org.polarsys.capella.core.data.information.datavalue:LiteralNumericValue"
                id="a765d797-9ae1-46b4-83b1-aa56aa248267" value="1"/>
            <ownedMaxCard xsi:type="org.polarsys.capella.core.data.information.datavalue:LiteralNumericValue"
                id="98248899-0da9-4897-af71-5561043faf53" value="1"/>
          </ownedFeatures>
          <ownedFeatures xsi:type="org.polarsys.capella.core.data.information:Property"
              id="f2f4295b-3cde-40e0-8aff-71b20398d800" name="lon" abstractType="#d65e426c-7df0-43df-aaa4-417ae193176a">
            <ownedMinCard xsi:type="org.polarsys.capella.core.data.information.datavalue:LiteralNumericValue"
                id="33d318fb-f6ac-4eda-b480-d8fa64d31c43" value="1"/>
            <ownedMaxCard xsi:type="org.polarsys.capella.core.data.information.datavalue:LiteralNumericValue"
                id="b8711fd4-5c28-4403-8684-f51a61839db8" value="1"/>
          </ownedFeatures>
          <ownedFeatures xsi:type="org.polarsys.capella.core.data.information:Property"
              id="e849a8a1-e6eb-4b6e-ab79-81c3e59469e0" name="alt" abstractType="#d65e426c-7df0-43df-aaa4-417ae193176a">
            <ownedMinCard xsi:type="org.polarsys.capella.core.data.information.datavalue:LiteralNumericValue"
                id="ea95afc8-23eb-4a42-b3ff-9dd35cd45aa6" value="1"/>
            <ownedMaxCard xsi:type="org.polarsys.capella.core.data.information.datavalue:LiteralNumericValue"
                id="d3f95a35-5703-457f-a890-52f466b84f91" value="1"/>
          </ownedFeatures>
        </ownedClasses>
        <ownedClasses xsi:type="org.polarsys.capella.core.data.information:Class"
            id="c3c96805-d6f6-4092-b9f4-df7970651cdc" name="Trajectory">
          <ownedFeatures xsi:type="org.polarsys.capella.core.data.information:Property"
              id="424efd65-eaa9-4220-b61b-fb3340dbc19a" name="waypoints" abstractType="#c89849fd-0643-4708-a4da-74c9ea9ca7b1"
              aggregationKind="COMPOSITION">
            <ownedMinCard xsi:type="org.polarsys.capella.core.data.information.datavalue:LiteralNumericValue"
                id="1df38231-5a0a-4c47-8c99-96119b8b8af8" name="" value="1"/>
            <ownedMaxCard xsi:type="org.polarsys.capella.core.data.information.datavalue:LiteralNumericValue"
                id="57d146cf-6e40-42f4-9413-1cd0240d1431" name="" value="*"/>
          </ownedFeatures>
        </ownedClasses>
        <ownedCollections xsi:type="org.polarsys.capella.core.data.information:Collection"
            id="be7a3b15-e075-4b67-86be-56f7791f945c" name="SuperCollection" minInclusive="true"
            maxInclusive="true" type="#c371cebb-8021-4a38-8706-4525734de76d">
          <ownedMinCard xsi:type="org.polarsys.capella.core.data.information.datavalue:LiteralNumericValue"
              id="01e4542b-d766-42c6-b04b-af6dede33225" value="1"/>
          <ownedMaxCard xsi:type="org.polarsys.capella.core.data.information.datavalue:LiteralNumericValue"
              id="52ad2a2a-a6e3-45af-bf02-004f41e12be9" value="*"/>
        </ownedCollections>
        <ownedCollections xsi:type="org.polarsys.capella.core.data.information:Collection"
            id="147604b2-358b-4152-affd-2504fe71f1fb" name="SpecialCollection1" minInclusive="true"
            maxInclusive="true">
          <ownedGeneralizations xsi:type="org.polarsys.capella.core.data.capellacore:Generalization"
              id="50f85132-a150-4d58-9ad8-f07022d18dc1" super="#be7a3b15-e075-4b67-86be-56f7791f945c"
              sub="#147604b2-358b-4152-affd-2504fe71f1fb"/>
          <ownedMinCard xsi:type="org.polarsys.capella.core.data.information.datavalue:LiteralNumericValue"
              id="ce61246f-e860-4e8d-94ab-47d4e615804b" value="1"/>
          <ownedMaxCard xsi:type="org.polarsys.capella.core.data.information.datavalue:LiteralNumericValue"
              id="fffde5a8-488d-481e-93cf-7d7e4b75c939" value="*"/>
        </ownedCollections>
        <ownedUnits xsi:type="org.polarsys.capella.core.data.information:Unit" id="695386d5-6364-4e85-a1c3-a2c489bf0eb2"
            name="°C"/>
        <ownedUnits xsi:type="org.polarsys.capella.core.data.information:Unit" id="8fe5a798-101e-4d61-8058-322f8f90c58c"
            name="m"/>
        <ownedDataTypes xsi:type="org.polarsys.capella.core.data.information.datatype:Enumeration"
            id="9ff9c6b5-4075-4453-b620-fe7b6808e99e" name="CmdEnum">
          <ownedLiterals xsi:type="org.polarsys.capella.core.data.information.datavalue:EnumerationLiteral"
              id="e1ff9fcb-ea87-4272-9d4c-9faf21181a24" name="RUNNING" abstractType="#9ff9c6b5-4075-4453-b620-fe7b6808e99e"/>
          <ownedLiterals xsi:type="org.polarsys.capella.core.data.information.datavalue:EnumerationLiteral"
              id="c0a0bd3e-ba32-4cde-a30f-ea1a4149219c" name="STANDBY" abstractType="#9ff9c6b5-4075-4453-b620-fe7b6808e99e"/>
        </ownedDataTypes>
        <ownedDataTypes xsi:type="org.polarsys.capella.core.data.information.datatype:Enumeration"
            id="560f642d-775c-4955-8b07-52ff5494e562" name="StatusEnum">
          <ownedGeneralizations xsi:type="org.polarsys.capella.core.data.capellacore:Generalization"
              id="2e9f8c4d-ca22-4d45-b0a7-34573b09c097" super="#9ff9c6b5-4075-4453-b620-fe7b6808e99e"
              sub="#560f642d-775c-4955-8b07-52ff5494e562"/>
          <ownedLiterals xsi:type="org.polarsys.capella.core.data.information.datavalue:EnumerationLiteral"
              id="85526ae4-b84c-480a-a505-d14dffbe7046" name="UNKNOWN" abstractType="#560f642d-775c-4955-8b07-52ff5494e562"/>
          <ownedLiterals xsi:type="org.polarsys.capella.core.data.information.datavalue:EnumerationLiteral"
              id="3198bf8f-7aa4-48c6-aba6-719e8fe26f6f" name="BUSY" abstractType="#560f642d-775c-4955-8b07-52ff5494e562"/>
          <ownedLiterals xsi:type="org.polarsys.capella.core.data.information.datavalue:EnumerationLiteral"
              id="865fb232-a02b-4721-b2e1-fb1bc1603677" name="ERROR" abstractType="#560f642d-775c-4955-8b07-52ff5494e562"/>
        </ownedDataTypes>
        <ownedDataTypes xsi:type="org.polarsys.capella.core.data.information.datatype:Enumeration"
            id="2fc1108c-dcea-4d49-b08f-69d5060c4917" name="YetAnotherExtension">
          <ownedGeneralizations xsi:type="org.polarsys.capella.core.data.capellacore:Generalization"
              id="e4a2db12-7eb3-48e0-8257-ed55d5478dde" super="#9ff9c6b5-4075-4453-b620-fe7b6808e99e"
              sub="#2fc1108c-dcea-4d49-b08f-69d5060c4917"/>
        </ownedDataTypes>
        <ownedDataTypes xsi:type="org.polarsys.capella.core.data.information.datatype:Enumeration"
            id="5099398a-ba4d-4d8b-a319-8ce959aa5777" name="ObjectType">
          <ownedLiterals xsi:type="org.polarsys.capella.core.data.information.datavalue:EnumerationLiteral"
              id="ce71b361-f2ad-47e2-b469-8ec256015d0d" name="HUMAN" abstractType="#5099398a-ba4d-4d8b-a319-8ce959aa5777"/>
          <ownedLiterals xsi:type="org.polarsys.capella.core.data.information.datavalue:EnumerationLiteral"
              id="6a15f23a-748e-4092-bd13-32a30b95199a" name="ANIMAL" abstractType="#5099398a-ba4d-4d8b-a319-8ce959aa5777"/>
          <ownedLiterals xsi:type="org.polarsys.capella.core.data.information.datavalue:EnumerationLiteral"
              id="39c8111e-b8e5-450a-a75a-1d8c4d46a9a8" name="UNKNOWN" abstractType="#5099398a-ba4d-4d8b-a319-8ce959aa5777"/>
        </ownedDataTypes>
      </ownedDataPkg>
      <ownedSystemComponentPkg xsi:type="org.polarsys.capella.core.data.ctx:SystemComponentPkg"
          id="ecb687c1-c540-4de6-8b1d-024d1ed0178f" name="Structure">
        <ownedParts xsi:type="org.polarsys.capella.core.data.cs:Part" id="3b9e56b1-e8b5-4605-9924-d332d79ca8c3"
            name="System" abstractType="#230c4621-7e0a-4d0a-9db2-d4ba5e97b3df"/>
        <ownedParts xsi:type="org.polarsys.capella.core.data.cs:Part" id="668c8a9a-57ff-41c0-a6e5-1d1d57a2f2a0"
            name="Kevin Spacey" abstractType="#344a405e-c7e5-4367-8a9a-41d3d9a27f81"/>
        <ownedParts xsi:type="org.polarsys.capella.core.data.cs:Part" id="84b76828-185c-4667-b8fe-bd9c2e12ae40"
            name="Gerard Butler" abstractType="#6241d0c5-65d2-4c0b-b79c-a2a8ed7273f6"/>
        <ownedParts xsi:type="org.polarsys.capella.core.data.cs:Part" id="3c7d40ac-4f28-4dc0-90e3-9ff856eaa058"
            name="HollyWood" abstractType="#d4a22478-5717-4ca7-bfc9-9a193e6218a8"/>
        <ownedParts xsi:type="org.polarsys.capella.core.data.cs:Part" id="84114037-2bb4-41d9-8ed1-db961b5d3c00"
            name="Affleck" abstractType="#da12377b-fb70-4441-8faa-3a5c153c5de2"/>
        <ownedParts xsi:type="org.polarsys.capella.core.data.cs:Part" id="fc637684-c261-4549-b7af-cc9593f7201b"
            name="RightStack I" abstractType="#e95847ae-40bb-459e-8104-7209e86ea2d1"/>
        <ownedParts xsi:type="org.polarsys.capella.core.data.cs:Part" id="5fe63466-41ca-4c30-8088-b5632eba06bc"
            name="RightStack II" abstractType="#6c8f32bf-0316-477f-a23b-b5239624c28d"/>
        <ownedComponentExchanges xsi:type="org.polarsys.capella.core.data.fa:ComponentExchange"
            id="9ded0504-94e5-456a-b446-af72924448e1" name="befriend" source="#1817adb2-a3f2-498e-bb29-3031231426a3"
            target="#74505eac-7abc-476d-8dec-ad68abb4b2a5" kind="FLOW"/>
        <ownedComponentExchanges xsi:type="org.polarsys.capella.core.data.fa:ComponentExchange"
            id="4ad47697-2560-4e32-8c6a-8908efe8e5ee" name="go to" source="#1bf2b3e5-fcdd-45b6-9b9f-fa211dbd50aa"
            target="#5e53616c-d3b6-4b2c-be23-6fb4229ddd20" kind="FLOW"/>
        <ownedComponentExchanges xsi:type="org.polarsys.capella.core.data.fa:ComponentExchange"
            id="86a1afc2-b7fd-4023-bbd5-ab44f5dc2c28" name="afflecks" source="#b2d2a4f1-0c21-45f4-918c-3d3c5e8af104"
            target="#6b07c5a0-8731-4266-b465-25590d1af82c" kind="FLOW">
          <ownedComponentExchangeFunctionalExchangeAllocations xsi:type="org.polarsys.capella.core.data.fa:ComponentExchangeFunctionalExchangeAllocation"
              id="b97647b4-ee09-468b-9150-5ad6d54a9e93" targetElement="#d95c20ad-aefe-44f9-bc42-a36f66b10ba9"
              sourceElement="#86a1afc2-b7fd-4023-bbd5-ab44f5dc2c28"/>
          <ownedComponentExchangeFunctionalExchangeAllocations xsi:type="org.polarsys.capella.core.data.fa:ComponentExchangeFunctionalExchangeAllocation"
              id="da6131e9-dbc0-4f16-8e9c-be6932fa05d8" targetElement="#77dd3442-c092-4b69-8b50-830bc1c5d584"
              sourceElement="#86a1afc2-b7fd-4023-bbd5-ab44f5dc2c28"/>
        </ownedComponentExchanges>
        <ownedComponentExchanges xsi:type="org.polarsys.capella.core.data.fa:ComponentExchange"
            id="2602eeef-c1bc-40a8-9406-52f4a809ca4a" name="Test Output Ex" source="#dcbf18a9-8589-4ba6-84ad-094ec1810de1"
            target="#c8ea5da6-6042-4881-89cb-c67977df1d60" kind="FLOW"/>
        <ownedComponentExchanges xsi:type="org.polarsys.capella.core.data.fa:ComponentExchange"
            id="560e799d-d291-4928-a367-430232ddef65" name="Test Input Ex" source="#d5fd4286-1d41-4d21-b3cf-9babc8872c77"
            target="#898b878b-4392-499a-82f7-eb48e0f07e36" kind="FLOW"/>
        <ownedComponentExchanges xsi:type="org.polarsys.capella.core.data.fa:ComponentExchange"
            id="66edd9e5-64bf-4bfa-8f0c-17966ab94c98" name="Holla" source="#e7ea5a90-3b07-499d-b17f-4e61917c850a"
            target="#c3c130ad-e999-4145-ab73-4257a9cc69f0" kind="FLOW"/>
        <ownedStateMachines xsi:type="org.polarsys.capella.core.data.capellacommon:StateMachine"
            id="9806df59-397c-4505-918f-3b1288638251" name="RootStateMachine">
          <ownedRegions xsi:type="org.polarsys.capella.core.data.capellacommon:Region"
              id="297f4bdd-af81-4050-a066-e252f7b8e35d" name="Default Region"/>
        </ownedStateMachines>
        <ownedSystemComponents xsi:type="org.polarsys.capella.core.data.ctx:SystemComponent"
            id="230c4621-7e0a-4d0a-9db2-d4ba5e97b3df" name="System">
          <ownedTraces xsi:type="org.polarsys.capella.core.data.capellacommon:TransfoLink"
              id="f02e3aa0-228b-4e24-aabd-df1c90536810" targetElement="#67c297fd-4fca-4526-b907-d275bb55dab4"
              sourceElement="#1a4cdbea-1c84-420b-82fa-8aeb9f01f85e"/>
          <ownedTraces xsi:type="org.polarsys.capella.core.data.capellacommon:TransfoLink"
              id="f63f1158-6cd6-4873-8269-ae241de37a6a" targetElement="#eeeb98a7-6063-4115-8b4b-40a51cc0df49"
              sourceElement="#795971b0-5c37-47be-8436-830cd0b7e7c7"/>
          <ownedTraces xsi:type="org.polarsys.capella.core.data.capellacommon:TransfoLink"
              id="66481383-54ca-49e7-9a01-d396e561c249" targetElement="#1e54ce22-b4ad-4638-a1e9-1154827ec496"
              sourceElement="#e3e00d37-8cf3-4c00-b33c-38359dc0b4fa"/>
          <ownedTraces xsi:type="org.polarsys.capella.core.data.capellacommon:TransfoLink"
              id="adebd62b-1e25-40df-bdbe-09eda322bdb0" targetElement="#36ea2df6-8f60-4eac-ace9-e60d6320ee18"
              sourceElement="#7046a859-fd90-49c7-9b03-a1fd7cfe2c5b"/>
          <ownedTraces xsi:type="org.polarsys.capella.core.data.capellacommon:TransfoLink"
              id="cd876d4b-1fde-4eee-a6bd-1ae0391e1619" targetElement="#13a502c2-84f5-4342-b67d-ba2ee7178ae3"
              sourceElement="#cb4d6e16-6be3-45f7-a072-78c082564b18"/>
          <ownedTraces xsi:type="org.polarsys.capella.core.data.capellacommon:TransfoLink"
              id="3cebc436-3c80-4868-be10-8e688745980a" targetElement="#1c630214-4740-4615-a4d7-5a9ef4f476b3"
              sourceElement="#0ba61efc-1563-4680-84ff-ad7813a79cd1"/>
          <ownedTraces xsi:type="org.polarsys.capella.core.data.capellacommon:TransfoLink"
              id="dca96cdc-fe5b-4af3-95fb-14c871c83d23" targetElement="#08a31ad3-2acf-4b0f-a415-d40d610bee4a"
              sourceElement="#2391e153-d842-463c-add0-099ecfb89bad"/>
          <ownedTraces xsi:type="org.polarsys.capella.core.data.capellacommon:TransfoLink"
              id="fb0c7758-d3ee-4b0f-b167-9d8500992785" targetElement="#367cc09d-ee9b-4941-8ba0-5769825ee316"
              sourceElement="#24795e52-48ca-4029-bc24-c07f02712ac6"/>
          <ownedTraces xsi:type="org.polarsys.capella.core.data.capellacommon:TransfoLink"
              id="ba1d6f58-355d-4f87-a78d-1f87d87cef45" targetElement="#2df2bf1b-7359-41f2-a542-db4886725f4d"
              sourceElement="#ccb74281-be52-4863-a681-cc23b71ae908"/>
          <ownedTraces xsi:type="org.polarsys.capella.core.data.capellacommon:TransfoLink"
              id="e5c95271-c411-4ad8-9938-7c215d9ee5c8" targetElement="#4d67620f-717e-47ee-b747-17a1777ae1e8"
              sourceElement="#39814d6e-d447-408a-b41e-4e33b5f72e88"/>
          <ownedTraces xsi:type="org.polarsys.capella.core.data.capellacommon:TransfoLink"
              id="bfc6448b-b1b1-4392-892e-6126cf1c5cf2" targetElement="#bcea50ee-b6ab-4a33-9364-8344c6487679"
              sourceElement="#dae47043-4ddd-4c94-a4b5-a1c607057abe"/>
          <ownedTraces xsi:type="org.polarsys.capella.core.data.capellacommon:TransfoLink"
              id="34bfa33d-6ddb-4a57-a65b-3a900f91afc8" targetElement="#f5f63fea-1466-46bc-83db-c35812ccd553"
              sourceElement="#011356de-86f5-4dae-8ffc-595e80fb13c3"/>
          <ownedTraces xsi:type="org.polarsys.capella.core.data.capellacommon:TransfoLink"
              id="aeed82e3-6513-4245-9861-4610ec4aaeae" targetElement="#2254d550-2fda-4ef1-9211-a2d767c003f6"
              sourceElement="#1715f5b6-2371-4a21-b7dc-d6dd3eec800c"/>
          <ownedTraces xsi:type="org.polarsys.capella.core.data.capellacommon:TransfoLink"
              id="55b7c96a-aa6b-42f5-a7b9-4202fa465e98" targetElement="#8fd737d3-c63e-4ee2-a432-7c4ca6d016eb"
              sourceElement="#055b393f-a32c-4b9a-9cd8-591ea87f219d"/>
          <ownedTraces xsi:type="org.polarsys.capella.core.data.capellacommon:TransfoLink"
              id="fbf69931-526a-4968-b4e7-7420f9c8d423" targetElement="#d71ed7a8-5e2c-4506-9791-1730a19c305e"
              sourceElement="#c1c4464d-5208-44d4-bc6e-34960ac83aaf"/>
          <ownedTraces xsi:type="org.polarsys.capella.core.data.capellacommon:TransfoLink"
              id="dbc5d085-a639-4e4c-9817-6e9c3f2af358" targetElement="#319b392c-bde2-4c97-b6f0-152a73237c82"
              sourceElement="#ca071dea-c95f-421e-b0b6-31139d911ab4"/>
          <ownedTraces xsi:type="org.polarsys.capella.core.data.capellacommon:TransfoLink"
              id="d12c898a-4a65-4422-9cd3-007c9b08968a" targetElement="#7cd0fab6-4e31-4969-90c1-f27bf0ce7ba7"
              sourceElement="#c14e1bac-65f7-423c-83d1-e50456fcf1df"/>
          <ownedTraces xsi:type="org.polarsys.capella.core.data.capellacommon:TransfoLink"
              id="2b6e227a-69ad-43b1-9439-296293fc69ca" targetElement="#9cc4ea9c-eabc-4f69-9ad1-1b3d2b422b65"
              sourceElement="#1a0fd5a0-6d51-4a1e-b234-8467f995a4ba"/>
          <ownedTraces xsi:type="org.polarsys.capella.core.data.capellacommon:TransfoLink"
              id="9d352c64-506d-4505-ae5e-41aacf75aa38" targetElement="#4bbb2971-95d2-4711-a8e2-978e8c21f36f"
              sourceElement="#b5de009c-6291-4724-a383-cc0de73d7233"/>
          <ownedTraces xsi:type="org.polarsys.capella.core.data.capellacommon:TransfoLink"
              id="3d543f9c-2f6d-43ce-9d4a-987acd17d61c" targetElement="#fc83e9d7-224f-4f13-8c61-30ba0b09d10d"
              sourceElement="#e74e3c04-3623-4092-8796-64609961edec"/>
          <ownedTraces xsi:type="org.polarsys.capella.core.data.capellacommon:TransfoLink"
              id="f050886f-7009-4e08-8e8e-f90924394e88" targetElement="#56680731-6b76-46ee-9081-12396a9858a8"
              sourceElement="#e87b331c-c7bf-4e27-90c7-5a6264e173ac"/>
          <ownedTraces xsi:type="org.polarsys.capella.core.data.capellacommon:TransfoLink"
              id="e3c38f1b-8faa-43fd-88de-5804936542f0" targetElement="#d55ce554-1ee0-46b6-a86d-7a24c6c27606"
              sourceElement="#7dff6358-ba7c-4538-a0f2-bc5b000382e5"/>
          <ownedTraces xsi:type="org.polarsys.capella.core.data.capellacommon:TransfoLink"
              id="5de89572-c75b-4f34-b185-388bf7c69743" targetElement="#2de59a70-7c67-4e78-a3a5-b1480ee3cbb6"
              sourceElement="#80d52366-c75c-471c-a9bf-474079329efd"/>
          <ownedTraces xsi:type="org.polarsys.capella.core.data.capellacommon:TransfoLink"
              id="5567016d-e51c-4322-abb4-311d1f4df73f" targetElement="#12f76b8f-c296-4d79-9077-2fa580757ab0"
              sourceElement="#5b1f761c-3fd3-4f26-bbc5-1b06a6f7b434"/>
          <ownedTraces xsi:type="org.polarsys.capella.core.data.capellacommon:TransfoLink"
              id="51449845-e1a4-4eb8-a17c-3ced338db970" targetElement="#028e60c0-dced-47aa-a6c4-c29a3822b97a"
              sourceElement="#19cf1648-91b2-492c-a550-02f70301e327"/>
          <ownedTraces xsi:type="org.polarsys.capella.core.data.capellacommon:TransfoLink"
              id="a14084ba-144a-4fb1-874f-ca81ec1a56cc" targetElement="#15955363-fbe0-451c-ba43-f50f9a33e9ca"
              sourceElement="#d597291c-ca32-4490-ae24-766bf3220e34"/>
          <ownedTraces xsi:type="org.polarsys.capella.core.data.capellacommon:TransfoLink"
              id="3f4d98fa-170d-414a-a948-eeb5090b9296" targetElement="#0f3028d1-2416-4bba-be3f-339469a4090a"
              sourceElement="#e16cc27f-9e05-43c7-a718-07d0b7203ef0"/>
          <ownedTraces xsi:type="org.polarsys.capella.core.data.capellacommon:TransfoLink"
              id="33d11f4c-3ef4-4b6c-8e46-bc7b319873b0" targetElement="#432addc9-6180-4f07-8321-1a3a6f2fcdf5"
              sourceElement="#1e9db49e-178b-49b8-ac2a-9fe725c472e2"/>
          <ownedFunctionalAllocation xsi:type="org.polarsys.capella.core.data.fa:ComponentFunctionalAllocation"
              id="1a2ac3b3-96d5-458e-9c41-f04b21db8db3" targetElement="#00e7b925-cf4c-4cb0-929e-5409a1cd872b"
              sourceElement="#230c4621-7e0a-4d0a-9db2-d4ba5e97b3df"/>
          <ownedStateMachines xsi:type="org.polarsys.capella.core.data.capellacommon:StateMachine"
              id="7c0a2e97-fce4-4d87-8517-49eae540857b" name="System State Machine">
            <ownedRegions xsi:type="org.polarsys.capella.core.data.capellacommon:Region"
                id="e68d15cc-1721-4ee5-877c-7d69b882b0ea" name="Default Region"/>
          </ownedStateMachines>
          <ownedStateMachines xsi:type="org.polarsys.capella.core.data.capellacommon:StateMachine"
              id="1a4cdbea-1c84-420b-82fa-8aeb9f01f85e" name="Operational Entity State Machine">
            <ownedRegions xsi:type="org.polarsys.capella.core.data.capellacommon:Region"
                id="795971b0-5c37-47be-8436-830cd0b7e7c7" name="Default Region" involvedStates="#43932114-8ad4-4074-b2a9-b0d55b8d027b #1d03b3f0-f65b-451a-b9c7-b5df12b7bf4c #54aaee1b-d6f1-49a9-96f9-9e763ee04a9a #5cdec130-4116-49ed-9d47-f712dd6d653e #309040f2-5f9e-479f-b6dc-af05066ef455 #095b1825-381c-40b0-81f8-29b329c865e3 #c13b0096-f5e2-40f1-b785-414fc35f28a9 #09771c0b-ce7e-449a-8931-3bac072078bb #b42303d2-4336-4e8e-b2f4-252299657580">
              <ownedStates xsi:type="org.polarsys.capella.core.data.capellacommon:InitialPseudoState"
                  id="43932114-8ad4-4074-b2a9-b0d55b8d027b" name="Birth">
                <ownedAbstractStateRealizations xsi:type="org.polarsys.capella.core.data.capellacommon:AbstractStateRealization"
                    id="bb59810b-d395-4464-b6f2-fdfd69d6fd83" targetElement="#461de288-fa3f-45bd-9975-8ebe1aec85d9"
                    sourceElement="#43932114-8ad4-4074-b2a9-b0d55b8d027b"/>
                <ownedAbstractStateRealizations xsi:type="org.polarsys.capella.core.data.capellacommon:AbstractStateRealization"
                    id="e2384aef-79e3-44e6-b9fe-9fec958b0d92" targetElement="#757c825f-f522-4d90-b3af-071a4cec3f06"
                    sourceElement="#43932114-8ad4-4074-b2a9-b0d55b8d027b"/>
              </ownedStates>
              <ownedStates xsi:type="org.polarsys.capella.core.data.capellacommon:State"
                  id="1d03b3f0-f65b-451a-b9c7-b5df12b7bf4c" name="Sleeping">
                <ownedAbstractStateRealizations xsi:type="org.polarsys.capella.core.data.capellacommon:AbstractStateRealization"
                    id="22f58b77-2dfc-488a-95dd-98a2e025cb4a" targetElement="#0c7b7899-49a7-4e41-ab11-eb7d9c2becf6"
                    sourceElement="#1d03b3f0-f65b-451a-b9c7-b5df12b7bf4c"/>
                <ownedRegions xsi:type="org.polarsys.capella.core.data.capellacommon:Region"
                    id="7046a859-fd90-49c7-9b03-a1fd7cfe2c5b" name="region"/>
              </ownedStates>
              <ownedStates xsi:type="org.polarsys.capella.core.data.capellacommon:State"
                  id="54aaee1b-d6f1-49a9-96f9-9e763ee04a9a" name="Eating">
                <ownedAbstractStateRealizations xsi:type="org.polarsys.capella.core.data.capellacommon:AbstractStateRealization"
                    id="5a3572a5-65b5-4b46-b921-9bb44ca3b682" targetElement="#6c48b9c5-0d43-4a43-9e9d-9559cb52c83e"
                    sourceElement="#54aaee1b-d6f1-49a9-96f9-9e763ee04a9a"/>
                <ownedRegions xsi:type="org.polarsys.capella.core.data.capellacommon:Region"
                    id="2391e153-d842-463c-add0-099ecfb89bad" name="region"/>
              </ownedStates>
              <ownedStates xsi:type="org.polarsys.capella.core.data.capellacommon:State"
                  id="5cdec130-4116-49ed-9d47-f712dd6d653e" name="Cooking">
                <ownedAbstractStateRealizations xsi:type="org.polarsys.capella.core.data.capellacommon:AbstractStateRealization"
                    id="d5aee382-dde4-41bb-8fb0-de34c2f682f4" targetElement="#757c825f-f522-4d90-b3af-071a4cec3f06"
                    sourceElement="#5cdec130-4116-49ed-9d47-f712dd6d653e"/>
                <ownedRegions xsi:type="org.polarsys.capella.core.data.capellacommon:Region"
                    id="39814d6e-d447-408a-b41e-4e33b5f72e88" name="region"/>
              </ownedStates>
              <ownedStates xsi:type="org.polarsys.capella.core.data.capellacommon:ChoicePseudoState"
                  id="309040f2-5f9e-479f-b6dc-af05066ef455" name="Does the hunted animal want revenge?">
                <ownedAbstractStateRealizations xsi:type="org.polarsys.capella.core.data.capellacommon:AbstractStateRealization"
                    id="bd3b1622-aae3-4730-a8d7-31ff7aba6144" targetElement="#afbc6d37-3143-4edf-993d-cde759f6b177"
                    sourceElement="#309040f2-5f9e-479f-b6dc-af05066ef455"/>
              </ownedStates>
              <ownedStates xsi:type="org.polarsys.capella.core.data.capellacommon:ChoicePseudoState"
                  id="095b1825-381c-40b0-81f8-29b329c865e3" name="Was the hunt successful?">
                <ownedAbstractStateRealizations xsi:type="org.polarsys.capella.core.data.capellacommon:AbstractStateRealization"
                    id="b295df5b-272a-4f26-a2a9-b108f5f13744" targetElement="#f4b81467-0070-474d-8faf-1d8f48f8f600"
                    sourceElement="#095b1825-381c-40b0-81f8-29b329c865e3"/>
              </ownedStates>
              <ownedStates xsi:type="org.polarsys.capella.core.data.capellacommon:State"
                  id="c13b0096-f5e2-40f1-b785-414fc35f28a9" name="Running away">
                <ownedAbstractStateRealizations xsi:type="org.polarsys.capella.core.data.capellacommon:AbstractStateRealization"
                    id="b2e6451d-3576-422e-995d-523d8ff0af60" targetElement="#304df824-dd6a-4bfe-b919-b60d6c4058ea"
                    sourceElement="#c13b0096-f5e2-40f1-b785-414fc35f28a9"/>
                <ownedRegions xsi:type="org.polarsys.capella.core.data.capellacommon:Region"
                    id="c1c4464d-5208-44d4-bc6e-34960ac83aaf" name="region"/>
              </ownedStates>
              <ownedStates xsi:type="org.polarsys.capella.core.data.capellacommon:State"
                  id="09771c0b-ce7e-449a-8931-3bac072078bb" name="Hunting">
                <ownedAbstractStateRealizations xsi:type="org.polarsys.capella.core.data.capellacommon:AbstractStateRealization"
                    id="edb4cb75-037e-4b19-b4c2-44a60962cf39" targetElement="#64c9a420-8034-48d5-ac0e-3b4bffde3f2e"
                    sourceElement="#09771c0b-ce7e-449a-8931-3bac072078bb"/>
                <ownedRegions xsi:type="org.polarsys.capella.core.data.capellacommon:Region"
                    id="e74e3c04-3623-4092-8796-64609961edec" name="region"/>
              </ownedStates>
              <ownedStates xsi:type="org.polarsys.capella.core.data.capellacommon:State"
                  id="b42303d2-4336-4e8e-b2f4-252299657580" name="Waiting">
                <ownedAbstractStateRealizations xsi:type="org.polarsys.capella.core.data.capellacommon:AbstractStateRealization"
                    id="44b14c42-d768-47fb-9769-d83e8f663fae" targetElement="#be8132e5-9191-40b8-a94f-793ff768d301"
                    sourceElement="#b42303d2-4336-4e8e-b2f4-252299657580"/>
                <ownedRegions xsi:type="org.polarsys.capella.core.data.capellacommon:Region"
                    id="e87b331c-c7bf-4e27-90c7-5a6264e173ac" name="region"/>
              </ownedStates>
              <ownedTransitions xsi:type="org.polarsys.capella.core.data.capellacommon:StateTransition"
                  id="4764929e-92b5-4400-a57c-432477275f48" triggerDescription=""
                  source="#43932114-8ad4-4074-b2a9-b0d55b8d027b" target="#b42303d2-4336-4e8e-b2f4-252299657580">
                <ownedStateTransitionRealizations xsi:type="org.polarsys.capella.core.data.capellacommon:StateTransitionRealization"
                    id="7464482b-e660-40f4-b803-c27c57e30a1f" targetElement="#5704217d-c6ba-4ee2-aa3c-c5975403ca6e"
                    sourceElement="#4764929e-92b5-4400-a57c-432477275f48"/>
              </ownedTransitions>
              <ownedTransitions xsi:type="org.polarsys.capella.core.data.capellacommon:StateTransition"
                  id="8f868115-f5fe-412c-b2a2-4adf92806fc6" triggerDescription=""
                  guard="#e3e00d37-8cf3-4c00-b33c-38359dc0b4fa" source="#1d03b3f0-f65b-451a-b9c7-b5df12b7bf4c"
                  target="#b42303d2-4336-4e8e-b2f4-252299657580">
                <ownedConstraints xsi:type="org.polarsys.capella.core.data.capellacore:Constraint"
                    id="e3e00d37-8cf3-4c00-b33c-38359dc0b4fa" name="">
                  <ownedSpecification xsi:type="org.polarsys.capella.core.data.information.datavalue:OpaqueExpression"
                      id="0ba61efc-1563-4680-84ff-ad7813a79cd1">
                    <bodies>Actor feels well rested</bodies>
                    <languages>capella:linkedText</languages>
                  </ownedSpecification>
                </ownedConstraints>
                <ownedStateTransitionRealizations xsi:type="org.polarsys.capella.core.data.capellacommon:StateTransitionRealization"
                    id="43b56968-0c62-4d1b-b4d2-a2e855ff6926" targetElement="#743fae9f-c485-4f72-90c0-40aa1665cb8d"
                    sourceElement="#8f868115-f5fe-412c-b2a2-4adf92806fc6"/>
              </ownedTransitions>
              <ownedTransitions xsi:type="org.polarsys.capella.core.data.capellacommon:StateTransition"
                  id="8770f95c-ac4e-4d37-a690-0920aa22d3f9" triggerDescription=""
                  guard="#cb4d6e16-6be3-45f7-a072-78c082564b18" source="#54aaee1b-d6f1-49a9-96f9-9e763ee04a9a"
                  target="#1d03b3f0-f65b-451a-b9c7-b5df12b7bf4c">
                <ownedConstraints xsi:type="org.polarsys.capella.core.data.capellacore:Constraint"
                    id="cb4d6e16-6be3-45f7-a072-78c082564b18" name="">
                  <ownedSpecification xsi:type="org.polarsys.capella.core.data.information.datavalue:OpaqueExpression"
                      id="24795e52-48ca-4029-bc24-c07f02712ac6">
                    <bodies>Actor feels sated</bodies>
                    <languages>capella:linkedText</languages>
                  </ownedSpecification>
                </ownedConstraints>
                <ownedStateTransitionRealizations xsi:type="org.polarsys.capella.core.data.capellacommon:StateTransitionRealization"
                    id="71eb1ed0-1bb9-4a11-b1e6-9a6dfa196ac2" targetElement="#7476ca87-45e5-48ac-9b59-b547c11205e7"
                    sourceElement="#8770f95c-ac4e-4d37-a690-0920aa22d3f9"/>
              </ownedTransitions>
              <ownedTransitions xsi:type="org.polarsys.capella.core.data.capellacommon:StateTransition"
                  id="3cf7a72a-64bf-4c0a-8ec4-21e33a4f60c4" triggerDescription=""
                  guard="#ccb74281-be52-4863-a681-cc23b71ae908" source="#5cdec130-4116-49ed-9d47-f712dd6d653e"
                  target="#54aaee1b-d6f1-49a9-96f9-9e763ee04a9a">
                <ownedConstraints xsi:type="org.polarsys.capella.core.data.capellacore:Constraint"
                    id="ccb74281-be52-4863-a681-cc23b71ae908" name="">
                  <ownedSpecification xsi:type="org.polarsys.capella.core.data.information.datavalue:OpaqueExpression"
                      id="dae47043-4ddd-4c94-a4b5-a1c607057abe">
                    <bodies>Food is cooked</bodies>
                    <languages>capella:linkedText</languages>
                  </ownedSpecification>
                </ownedConstraints>
                <ownedStateTransitionRealizations xsi:type="org.polarsys.capella.core.data.capellacommon:StateTransitionRealization"
                    id="515683c1-acab-4f23-969a-9630577fa051" targetElement="#a78cf778-0476-4e08-a3a3-c115dca55dd1"
                    sourceElement="#3cf7a72a-64bf-4c0a-8ec4-21e33a4f60c4"/>
              </ownedTransitions>
              <ownedTransitions xsi:type="org.polarsys.capella.core.data.capellacommon:StateTransition"
                  id="d2fe7be9-3261-420c-8bd7-d702e7b64815" name="" triggerDescription=""
                  guard="#011356de-86f5-4dae-8ffc-595e80fb13c3" source="#309040f2-5f9e-479f-b6dc-af05066ef455"
                  target="#c13b0096-f5e2-40f1-b785-414fc35f28a9">
                <ownedConstraints xsi:type="org.polarsys.capella.core.data.capellacore:Constraint"
                    id="011356de-86f5-4dae-8ffc-595e80fb13c3" name="">
                  <ownedSpecification xsi:type="org.polarsys.capella.core.data.information.datavalue:OpaqueExpression"
                      id="055b393f-a32c-4b9a-9cd8-591ea87f219d">
                    <bodies>Revenge</bodies>
                    <languages>capella:linkedText</languages>
                  </ownedSpecification>
                </ownedConstraints>
                <ownedStateTransitionRealizations xsi:type="org.polarsys.capella.core.data.capellacommon:StateTransitionRealization"
                    id="eb33ed9e-b3fa-4e0b-a93f-659ac4035d18" targetElement="#e82e401e-b397-43e3-adf4-dfa23470a01a"
                    sourceElement="#d2fe7be9-3261-420c-8bd7-d702e7b64815"/>
              </ownedTransitions>
              <ownedTransitions xsi:type="org.polarsys.capella.core.data.capellacommon:StateTransition"
                  id="8ae4a124-5eb2-494e-97ad-3d740cd05487" name="" triggerDescription=""
                  guard="#1715f5b6-2371-4a21-b7dc-d6dd3eec800c" source="#309040f2-5f9e-479f-b6dc-af05066ef455"
                  target="#b42303d2-4336-4e8e-b2f4-252299657580">
                <ownedConstraints xsi:type="org.polarsys.capella.core.data.capellacore:Constraint"
                    id="1715f5b6-2371-4a21-b7dc-d6dd3eec800c" name="">
                  <ownedSpecification xsi:type="org.polarsys.capella.core.data.information.datavalue:OpaqueExpression"
                      id="c14e1bac-65f7-423c-83d1-e50456fcf1df">
                    <bodies>No revenge</bodies>
                    <languages>capella:linkedText</languages>
                  </ownedSpecification>
                </ownedConstraints>
                <ownedStateTransitionRealizations xsi:type="org.polarsys.capella.core.data.capellacommon:StateTransitionRealization"
                    id="91568170-48f4-420d-85f5-19e7ab659521" targetElement="#d5129552-32d7-45d0-af4e-73c5c4521494"
                    sourceElement="#8ae4a124-5eb2-494e-97ad-3d740cd05487"/>
              </ownedTransitions>
              <ownedTransitions xsi:type="org.polarsys.capella.core.data.capellacommon:StateTransition"
                  id="7bbbc3f5-e07e-48c6-b8e1-7a3045bf7f4d" name="" triggerDescription=""
                  guard="#ca071dea-c95f-421e-b0b6-31139d911ab4" source="#095b1825-381c-40b0-81f8-29b329c865e3"
                  target="#5cdec130-4116-49ed-9d47-f712dd6d653e">
                <ownedConstraints xsi:type="org.polarsys.capella.core.data.capellacore:Constraint"
                    id="ca071dea-c95f-421e-b0b6-31139d911ab4" name="">
                  <ownedSpecification xsi:type="org.polarsys.capella.core.data.information.datavalue:OpaqueExpression"
                      id="b5de009c-6291-4724-a383-cc0de73d7233">
                    <bodies>Success</bodies>
                    <languages>capella:linkedText</languages>
                  </ownedSpecification>
                </ownedConstraints>
                <ownedStateTransitionRealizations xsi:type="org.polarsys.capella.core.data.capellacommon:StateTransitionRealization"
                    id="71ba10b8-46fc-49d5-a4ed-c82fc5b0d63c" targetElement="#fdf03d13-1434-4a41-8ff7-03aa28b556bc"
                    sourceElement="#7bbbc3f5-e07e-48c6-b8e1-7a3045bf7f4d"/>
              </ownedTransitions>
              <ownedTransitions xsi:type="org.polarsys.capella.core.data.capellacommon:StateTransition"
                  id="d575647c-7ac6-43de-b482-769073cd5908" name="" triggerDescription=""
                  guard="#1a0fd5a0-6d51-4a1e-b234-8467f995a4ba" source="#095b1825-381c-40b0-81f8-29b329c865e3"
                  target="#309040f2-5f9e-479f-b6dc-af05066ef455">
                <ownedConstraints xsi:type="org.polarsys.capella.core.data.capellacore:Constraint"
                    id="1a0fd5a0-6d51-4a1e-b234-8467f995a4ba" name="">
                  <ownedSpecification xsi:type="org.polarsys.capella.core.data.information.datavalue:OpaqueExpression"
                      id="7dff6358-ba7c-4538-a0f2-bc5b000382e5">
                    <bodies>Hunt failed</bodies>
                    <languages>capella:linkedText</languages>
                  </ownedSpecification>
                </ownedConstraints>
                <ownedStateTransitionRealizations xsi:type="org.polarsys.capella.core.data.capellacommon:StateTransitionRealization"
                    id="7cf1db6e-796c-4e6f-96a9-959adf99ba93" targetElement="#4afb2d0b-5044-4f6c-af3b-d7c03b2634a1"
                    sourceElement="#d575647c-7ac6-43de-b482-769073cd5908"/>
              </ownedTransitions>
              <ownedTransitions xsi:type="org.polarsys.capella.core.data.capellacommon:StateTransition"
                  id="9f7178a1-ad01-4e84-94b3-b985ebbdf28c" triggerDescription=""
                  guard="#80d52366-c75c-471c-a9bf-474079329efd" source="#c13b0096-f5e2-40f1-b785-414fc35f28a9"
                  target="#b42303d2-4336-4e8e-b2f4-252299657580">
                <ownedConstraints xsi:type="org.polarsys.capella.core.data.capellacore:Constraint"
                    id="80d52366-c75c-471c-a9bf-474079329efd" name="">
                  <ownedSpecification xsi:type="org.polarsys.capella.core.data.information.datavalue:OpaqueExpression"
                      id="19cf1648-91b2-492c-a550-02f70301e327">
                    <bodies>Reached safety</bodies>
                    <languages>capella:linkedText</languages>
                  </ownedSpecification>
                </ownedConstraints>
                <ownedStateTransitionRealizations xsi:type="org.polarsys.capella.core.data.capellacommon:StateTransitionRealization"
                    id="1435ae60-0774-421c-9a3f-70f9cd09e388" targetElement="#3821fd0e-ab90-4b49-bb1a-8c1098157c35"
                    sourceElement="#9f7178a1-ad01-4e84-94b3-b985ebbdf28c"/>
              </ownedTransitions>
              <ownedTransitions xsi:type="org.polarsys.capella.core.data.capellacommon:StateTransition"
                  id="8a6af4f2-4f90-4fd1-8305-8f229a925476" triggerDescription=""
                  guard="#5b1f761c-3fd3-4f26-bbc5-1b06a6f7b434" source="#09771c0b-ce7e-449a-8931-3bac072078bb"
                  target="#095b1825-381c-40b0-81f8-29b329c865e3">
                <ownedConstraints xsi:type="org.polarsys.capella.core.data.capellacore:Constraint"
                    id="5b1f761c-3fd3-4f26-bbc5-1b06a6f7b434" name="">
                  <ownedSpecification xsi:type="org.polarsys.capella.core.data.information.datavalue:OpaqueExpression"
                      id="e16cc27f-9e05-43c7-a718-07d0b7203ef0">
                    <bodies>Hunt ended</bodies>
                    <languages>capella:linkedText</languages>
                  </ownedSpecification>
                </ownedConstraints>
                <ownedStateTransitionRealizations xsi:type="org.polarsys.capella.core.data.capellacommon:StateTransitionRealization"
                    id="25fa5e4a-44e7-4793-911d-bc29e9ff3532" targetElement="#e8b024f4-8c57-46cc-bdb6-396079265168"
                    sourceElement="#8a6af4f2-4f90-4fd1-8305-8f229a925476"/>
              </ownedTransitions>
              <ownedTransitions xsi:type="org.polarsys.capella.core.data.capellacommon:StateTransition"
                  id="29a5fbbf-a6b3-49e7-b302-01e61ca9c7bb" triggerDescription=""
                  guard="#d597291c-ca32-4490-ae24-766bf3220e34" source="#b42303d2-4336-4e8e-b2f4-252299657580"
                  target="#09771c0b-ce7e-449a-8931-3bac072078bb">
                <ownedConstraints xsi:type="org.polarsys.capella.core.data.capellacore:Constraint"
                    id="d597291c-ca32-4490-ae24-766bf3220e34" name="">
                  <ownedSpecification xsi:type="org.polarsys.capella.core.data.information.datavalue:OpaqueExpression"
                      id="1e9db49e-178b-49b8-ac2a-9fe725c472e2">
                    <bodies>Actor feels hungry</bodies>
                    <languages>capella:linkedText</languages>
                  </ownedSpecification>
                </ownedConstraints>
                <ownedStateTransitionRealizations xsi:type="org.polarsys.capella.core.data.capellacommon:StateTransitionRealization"
                    id="6cbb157e-4ccd-44fd-956c-3ca2bc2990d7" targetElement="#6781fb18-6dd1-4b01-95f7-2f896316e46c"
                    sourceElement="#29a5fbbf-a6b3-49e7-b302-01e61ca9c7bb"/>
              </ownedTransitions>
            </ownedRegions>
          </ownedStateMachines>
          <ownedFeatures xsi:type="org.polarsys.capella.core.data.fa:ComponentPort"
              id="dcbf18a9-8589-4ba6-84ad-094ec1810de1" name="CP 1" orientation="OUT"
              kind="FLOW"/>
          <ownedFeatures xsi:type="org.polarsys.capella.core.data.fa:ComponentPort"
              id="898b878b-4392-499a-82f7-eb48e0f07e36" name="CP 2" orientation="IN"
              kind="FLOW"/>
          <ownedComponentRealizations xsi:type="org.polarsys.capella.core.data.cs:ComponentRealization"
              id="52dcb233-3ac4-4d00-961a-b701b011fca4" targetElement="#e37510b9-3166-4f80-a919-dfaac9b696c7"
              sourceElement="#230c4621-7e0a-4d0a-9db2-d4ba5e97b3df"/>
        </ownedSystemComponents>
        <ownedSystemComponents xsi:type="org.polarsys.capella.core.data.ctx:SystemComponent"
            id="344a405e-c7e5-4367-8a9a-41d3d9a27f81" name="Kevin Spacey" actor="true"
            human="true">
          <ownedFunctionalAllocation xsi:type="org.polarsys.capella.core.data.fa:ComponentFunctionalAllocation"
              id="e0ced1b7-687a-49fa-89c8-fae041b19be6" targetElement="#a5642060-c9cc-4d49-af09-defaa3024bae"
              sourceElement="#344a405e-c7e5-4367-8a9a-41d3d9a27f81"/>
          <ownedFunctionalAllocation xsi:type="org.polarsys.capella.core.data.fa:ComponentFunctionalAllocation"
              id="a2f08d0e-f161-43b3-b2f3-e0287551772e" targetElement="#098810d9-0325-4ae8-a111-82202c0d2016"
              sourceElement="#344a405e-c7e5-4367-8a9a-41d3d9a27f81"/>
          <ownedFunctionalAllocation xsi:type="org.polarsys.capella.core.data.fa:ComponentFunctionalAllocation"
              id="b226dc21-d6a2-49a8-a5f7-77e9bbe48b98" targetElement="#0d2c317b-95d0-4e3d-9eae-da081438e705"
              sourceElement="#344a405e-c7e5-4367-8a9a-41d3d9a27f81"/>
          <ownedFeatures xsi:type="org.polarsys.capella.core.data.fa:ComponentPort"
              id="1817adb2-a3f2-498e-bb29-3031231426a3" name="CP 1" orientation="OUT"
              kind="FLOW"/>
          <ownedFeatures xsi:type="org.polarsys.capella.core.data.fa:ComponentPort"
              id="1bf2b3e5-fcdd-45b6-9b9f-fa211dbd50aa" name="CP 2" orientation="OUT"
              kind="FLOW"/>
          <ownedFeatures xsi:type="org.polarsys.capella.core.data.fa:ComponentPort"
              id="6b07c5a0-8731-4266-b465-25590d1af82c" name="CP 3" orientation="IN"
              kind="FLOW">
            <ownedPortAllocations xsi:type="org.polarsys.capella.core.data.information:PortAllocation"
                id="fc6011f1-08fa-4aff-8b8a-df48c6d17f31" targetElement="#b9ef0be8-e4b1-4588-aed7-f6e24130c5bf"
                sourceElement="#6b07c5a0-8731-4266-b465-25590d1af82c"/>
            <ownedPortAllocations xsi:type="org.polarsys.capella.core.data.information:PortAllocation"
                id="52d5ed69-25b3-413e-a40d-665dac93176a" targetElement="#4a528807-d155-43b4-9e5e-533648a06217"
                sourceElement="#6b07c5a0-8731-4266-b465-25590d1af82c"/>
          </ownedFeatures>
          <ownedFeatures xsi:type="org.polarsys.capella.core.data.fa:ComponentPort"
              id="d5fd4286-1d41-4d21-b3cf-9babc8872c77" name="CP 4" orientation="OUT"
              kind="FLOW"/>
        </ownedSystemComponents>
        <ownedSystemComponents xsi:type="org.polarsys.capella.core.data.ctx:SystemComponent"
            id="d4a22478-5717-4ca7-bfc9-9a193e6218a8" name="HollyWood" actor="true">
          <ownedFunctionalAllocation xsi:type="org.polarsys.capella.core.data.fa:ComponentFunctionalAllocation"
              id="c2ec1e87-49d5-4286-96a4-653a76c3fece" targetElement="#ceffa011-7b66-4b3c-9885-8e075e312ffa"
              sourceElement="#d4a22478-5717-4ca7-bfc9-9a193e6218a8"/>
          <ownedFeatures xsi:type="org.polarsys.capella.core.data.fa:ComponentPort"
              id="5e53616c-d3b6-4b2c-be23-6fb4229ddd20" name="CP 1" orientation="IN"
              kind="FLOW"/>
          <ownedFeatures xsi:type="org.polarsys.capella.core.data.fa:ComponentPort"
              id="e7ea5a90-3b07-499d-b17f-4e61917c850a" name="CP 2" orientation="OUT"
              kind="FLOW"/>
          <ownedComponentRealizations xsi:type="org.polarsys.capella.core.data.cs:ComponentRealization"
              id="5198c7b5-eaf5-4557-bdaf-b98efc13b84d" targetElement="#e37510b9-3166-4f80-a919-dfaac9b696c7"
              sourceElement="#d4a22478-5717-4ca7-bfc9-9a193e6218a8"/>
          <ownedComponentRealizations xsi:type="org.polarsys.capella.core.data.cs:ComponentRealization"
              id="3c65f0bf-dff7-4bd7-9ccc-313bf6d760db" targetElement="#a4f69ce4-2f3f-40d4-af58-423388df449f"
              sourceElement="#d4a22478-5717-4ca7-bfc9-9a193e6218a8"/>
        </ownedSystemComponents>
        <ownedSystemComponents xsi:type="org.polarsys.capella.core.data.ctx:SystemComponent"
            id="da12377b-fb70-4441-8faa-3a5c153c5de2" name="Affleck" actor="true">
          <ownedFunctionalAllocation xsi:type="org.polarsys.capella.core.data.fa:ComponentFunctionalAllocation"
              id="6a4992e6-6241-4348-ab7c-8c730869421b" targetElement="#1c304898-b1b7-49c4-8877-5ea3c9959b6e"
              sourceElement="#da12377b-fb70-4441-8faa-3a5c153c5de2"/>
          <ownedFeatures xsi:type="org.polarsys.capella.core.data.fa:ComponentPort"
              id="b2d2a4f1-0c21-45f4-918c-3d3c5e8af104" name="CP 1" orientation="OUT"
              kind="FLOW">
            <ownedPortAllocations xsi:type="org.polarsys.capella.core.data.information:PortAllocation"
                id="d2b4cd95-0575-4453-aae2-e4c17be55b82" targetElement="#31e32de6-0f67-4922-9185-66706925cff8"
                sourceElement="#b2d2a4f1-0c21-45f4-918c-3d3c5e8af104"/>
            <ownedPortAllocations xsi:type="org.polarsys.capella.core.data.information:PortAllocation"
                id="b5aaa4ee-c96b-48f3-be37-36b596eed46d" targetElement="#91fd613c-4cea-4c2b-8acb-0c8c27f5f0da"
                sourceElement="#b2d2a4f1-0c21-45f4-918c-3d3c5e8af104"/>
          </ownedFeatures>
          <ownedFeatures xsi:type="org.polarsys.capella.core.data.fa:ComponentPort"
              id="c3c130ad-e999-4145-ab73-4257a9cc69f0" name="CP 2" orientation="IN"
              kind="FLOW"/>
          <ownedComponentRealizations xsi:type="org.polarsys.capella.core.data.cs:ComponentRealization"
              id="c91d5664-b9af-48f8-b654-ee09bd46ab6a" targetElement="#b805a725-4b13-4b77-810e-b0ba002d5d98"
              sourceElement="#da12377b-fb70-4441-8faa-3a5c153c5de2"/>
        </ownedSystemComponents>
        <ownedSystemComponents xsi:type="org.polarsys.capella.core.data.ctx:SystemComponent"
            id="e95847ae-40bb-459e-8104-7209e86ea2d1" name="RightStack I" actor="true"/>
        <ownedSystemComponents xsi:type="org.polarsys.capella.core.data.ctx:SystemComponent"
            id="6c8f32bf-0316-477f-a23b-b5239624c28d" name="RightStack II" actor="true"
            human="true"/>
        <ownedSystemComponentPkgs xsi:type="org.polarsys.capella.core.data.ctx:SystemComponentPkg"
            id="145327ea-d6eb-4ad2-abe5-79876938b0a7" name="First Class">
          <ownedSystemComponents xsi:type="org.polarsys.capella.core.data.ctx:SystemComponent"
              id="6241d0c5-65d2-4c0b-b79c-a2a8ed7273f6" name="Gerard Butler" actor="true"
              human="true">
            <ownedFunctionalAllocation xsi:type="org.polarsys.capella.core.data.fa:ComponentFunctionalAllocation"
                id="c4e1dd5f-f400-4f90-bc28-7457e20b8ea8" targetElement="#8dc62b22-c2c8-4a0a-8e69-1dc5d8e1d44d"
                sourceElement="#6241d0c5-65d2-4c0b-b79c-a2a8ed7273f6"/>
            <ownedFeatures xsi:type="org.polarsys.capella.core.data.fa:ComponentPort"
                id="74505eac-7abc-476d-8dec-ad68abb4b2a5" name="CP 1" orientation="IN"
                kind="FLOW"/>
            <ownedFeatures xsi:type="org.polarsys.capella.core.data.fa:ComponentPort"
                id="c8ea5da6-6042-4881-89cb-c67977df1d60" name="CP 2" orientation="IN"
                kind="FLOW"/>
          </ownedSystemComponents>
        </ownedSystemComponentPkgs>
      </ownedSystemComponentPkg>
      <ownedMissionPkg xsi:type="org.polarsys.capella.core.data.ctx:MissionPkg" id="290a5318-2702-4f9c-8616-cbd5c1f4e05a"
          name="Missions">
        <ownedMissionPkgs xsi:type="org.polarsys.capella.core.data.ctx:MissionPkg"
            id="291449f4-0d66-4477-983b-40a3af689041" name="Secret">
          <ownedMissions xsi:type="org.polarsys.capella.core.data.ctx:Mission" id="5bf3f1e3-0f5e-4fec-81d5-c113d3a1b3a6"
              name="Top secret">
            <ownedMissionInvolvements xsi:type="org.polarsys.capella.core.data.ctx:MissionInvolvement"
                id="4ec609b6-e3bf-4be1-ba09-14da9c920ef3" involved="#344a405e-c7e5-4367-8a9a-41d3d9a27f81"/>
            <ownedCapabilityExploitations xsi:type="org.polarsys.capella.core.data.ctx:CapabilityExploitation"
                id="4513c8cd-b94b-4bde-bd00-4c18aaf600ff" capability="#9390b7d5-598a-42db-bef8-23677e45ba06"/>
          </ownedMissions>
        </ownedMissionPkgs>
        <ownedMissions xsi:type="org.polarsys.capella.core.data.ctx:Mission" id="d26f69f5-cb77-4ec9-be03-f716e7e7d047"
            name="Not secret">
          <ownedMissionInvolvements xsi:type="org.polarsys.capella.core.data.ctx:MissionInvolvement"
              id="c2b843dc-f43a-427a-910a-fd698623ffb9" involved="#230c4621-7e0a-4d0a-9db2-d4ba5e97b3df"/>
        </ownedMissions>
        <ownedMissions xsi:type="org.polarsys.capella.core.data.ctx:Mission" id="2c32176f-3ceb-42f5-8e69-5ef823aa086c"
            name="Whatever">
          <ownedMissionInvolvements xsi:type="org.polarsys.capella.core.data.ctx:MissionInvolvement"
              id="26c9b9b2-cbe2-4c24-bbaf-f7dd8b421a7e" involved="#230c4621-7e0a-4d0a-9db2-d4ba5e97b3df"/>
          <ownedCapabilityExploitations xsi:type="org.polarsys.capella.core.data.ctx:CapabilityExploitation"
              id="540c8b90-b2af-46be-abf3-be18bc214769" capability="#b996a45f-2954-4fdd-9141-7934e7687de6"/>
        </ownedMissions>
      </ownedMissionPkg>
      <ownedOperationalAnalysisRealizations xsi:type="org.polarsys.capella.core.data.ctx:OperationalAnalysisRealization"
          id="42fe0002-191f-4d07-98a5-da00af3add8e" targetElement="#ddbef16d-ddb9-4162-934c-f1e40e6f8bed"
          sourceElement="#79d35fe7-f172-4405-b499-48aef545148a"/>
    </ownedArchitectures>
    <ownedArchitectures xsi:type="org.polarsys.capella.core.data.la:LogicalArchitecture"
        id="853cb005-cba0-489b-8fe3-bb694ad4543b" name="Logical Architecture">
      <ownedFunctionPkg xsi:type="org.polarsys.capella.core.data.la:LogicalFunctionPkg"
          id="21bc1668-0632-4287-b126-ea9a01635c8d" name="Logical Functions">
        <ownedLogicalFunctions xsi:type="org.polarsys.capella.core.data.la:LogicalFunction"
            id="f28ec0f8-f3b3-43a0-8af7-79f194b29a2d" name="Root Logical Function">
          <ownedFunctionalChains xsi:type="org.polarsys.capella.core.data.fa:FunctionalChain"
              id="22b9c1d6-a754-4614-9fcb-fa4f53837d9a" name="Test Chain">
            <ownedConstraints xsi:type="org.polarsys.capella.core.data.capellacore:Constraint"
                id="faca7a9b-b6a6-4105-a556-861804828c0f" name="" constrainedElements="#9abb92e7-24d3-4156-ba41-9151bb2fe4b1">
              <ownedSpecification xsi:type="org.polarsys.capella.core.data.information.datavalue:OpaqueExpression"
                  id="b00ce988-9033-46bd-bcba-725e4f69630c">
                <bodies>&lt;a href=&quot;a0159943-264f-4a97-a245-565fb6bf9db4&quot;/></bodies>
                <languages>capella:linkedText</languages>
              </ownedSpecification>
            </ownedConstraints>
            <ownedFunctionalChainInvolvements xsi:type="org.polarsys.capella.core.data.fa:FunctionalChainInvolvementFunction"
                id="08746683-a62f-43a9-a01a-b7527cdd6e23" involved="#beaf5ba4-8fa9-4342-911f-0266bb29be45"/>
            <ownedFunctionalChainInvolvements xsi:type="org.polarsys.capella.core.data.fa:FunctionalChainInvolvementFunction"
                id="45113a26-6c6c-46e1-859c-557e80ebbc52" involved="#beaf5ba4-8fa9-4342-911f-0266bb29be45"/>
            <ownedFunctionalChainInvolvements xsi:type="org.polarsys.capella.core.data.fa:FunctionalChainInvolvementFunction"
                id="b390f678-028d-4221-810b-25341262d591" involved="#c1a42acc-1f53-42bb-8404-77a5c08c414b"/>
            <ownedFunctionalChainInvolvements xsi:type="org.polarsys.capella.core.data.fa:FunctionalChainInvolvementFunction"
                id="a5940470-8bc3-4472-a197-93c6122a8d47" involved="#edbd1ad4-31c0-4d53-b856-3ffa60e0e99b"/>
            <ownedFunctionalChainInvolvements xsi:type="org.polarsys.capella.core.data.fa:FunctionalChainInvolvementFunction"
                id="49a7171a-4610-430f-bd82-af92b61b4f78" involved="#7f2936ab-0b54-4e92-9f0c-85a9f0981959"/>
            <ownedFunctionalChainInvolvements xsi:type="org.polarsys.capella.core.data.fa:FunctionalChainInvolvementFunction"
                id="83e1b6c9-e1e1-4d82-8df4-8be9ab5752f6" involved="#957c5799-1d4a-4ac0-b5de-33a65bf1519c"/>
            <ownedFunctionalChainInvolvements xsi:type="org.polarsys.capella.core.data.fa:FunctionalChainInvolvementFunction"
                id="548dc556-1fe8-49d6-bddf-e64ea0c6fb0f" involved="#24d3e25a-5399-4374-aa85-8a4fd2b2a815"/>
            <ownedFunctionalChainInvolvements xsi:type="org.polarsys.capella.core.data.fa:FunctionalChainInvolvementFunction"
                id="74a580f6-46a1-4412-9ac9-dac6726d7da8" involved="#73b8decf-dc2d-41b0-a571-57d45ec3ec67"/>
            <ownedFunctionalChainInvolvements xsi:type="org.polarsys.capella.core.data.fa:FunctionalChainInvolvementFunction"
                id="a92d537d-8520-46a4-8993-6437b9f22d35" involved="#ab7fbdc8-f4e7-4b84-b33e-cea378ed1097"/>
            <ownedFunctionalChainInvolvements xsi:type="org.polarsys.capella.core.data.fa:FunctionalChainInvolvementFunction"
                id="8d80bc57-be92-47db-8a53-0dd2b518f6f6" involved="#a7acb298-d14b-4707-a419-fea272434541"/>
            <ownedFunctionalChainInvolvements xsi:type="org.polarsys.capella.core.data.fa:FunctionalChainInvolvementFunction"
                id="d65bc897-5812-4457-8472-b92498620463" involved="#aa9931e3-116c-461e-8215-6b9fdbdd4a1b"/>
            <ownedFunctionalChainInvolvements xsi:type="org.polarsys.capella.core.data.fa:FunctionalChainInvolvementFunction"
                id="e7e9b45a-9362-4d51-8577-4bc9afe06eff" involved="#4a2a7f3c-d223-4d44-94a7-50dd2906a70c"/>
            <ownedFunctionalChainInvolvements xsi:type="org.polarsys.capella.core.data.fa:FunctionalChainInvolvementFunction"
                id="ffe8dfb1-90e2-40c4-9cde-b4dbc989e3ad" involved="#f708bc29-d69f-42a0-90cc-11fc01054cd0"/>
            <ownedFunctionalChainInvolvements xsi:type="org.polarsys.capella.core.data.fa:FunctionalChainInvolvementFunction"
                id="39429cb1-d9a9-45a2-87d0-fff8846a0e5a" involved="#0e71a0d3-0a18-4671-bba0-71b5f88f95dd"/>
            <ownedFunctionalChainInvolvements xsi:type="org.polarsys.capella.core.data.fa:FunctionalChainInvolvementLink"
                id="b0ef207a-cde6-41bc-8692-3c8eff09e650" involved="#96a0cf4c-adfe-4490-92d1-bcf75ee77004"
                source="#49a7171a-4610-430f-bd82-af92b61b4f78" target="#a5940470-8bc3-4472-a197-93c6122a8d47"/>
            <ownedSequenceNodes xsi:type="org.polarsys.capella.core.data.fa:ControlNode"
                id="fba3c7af-4e20-4ddc-82bb-c0f856ca1af8" kind="AND"/>
            <ownedSequenceNodes xsi:type="org.polarsys.capella.core.data.fa:ControlNode"
                id="68d0e0a9-2451-44bd-b6f3-fbebd825420b"/>
            <ownedSequenceNodes xsi:type="org.polarsys.capella.core.data.fa:ControlNode"
                id="0e564b44-4d0f-41b3-bb3c-833fb57323d5" kind="ITERATE"/>
          </ownedFunctionalChains>
          <ownedFunctions xsi:type="org.polarsys.capella.core.data.la:LogicalFunction"
              id="f708bc29-d69f-42a0-90cc-11fc01054cd0" name="manage the school">
            <outputs xsi:type="org.polarsys.capella.core.data.fa:FunctionOutputPort"
                id="cd696c20-84c9-47ec-aa63-6c46bfa506a9" name="FOP 1"/>
            <ownedFunctionRealizations xsi:type="org.polarsys.capella.core.data.fa:FunctionRealization"
                id="d26329ab-4eef-47f3-96c6-c22ef6cdf248" targetElement="#00e7b925-cf4c-4cb0-929e-5409a1cd872b"
                sourceElement="#f708bc29-d69f-42a0-90cc-11fc01054cd0"/>
          </ownedFunctions>
          <ownedFunctions xsi:type="org.polarsys.capella.core.data.la:LogicalFunction"
              id="beaf5ba4-8fa9-4342-911f-0266bb29be45" name="advise Harry">
            <outputs xsi:type="org.polarsys.capella.core.data.fa:FunctionOutputPort"
                id="db64f0c9-ea1c-4962-b043-1774547c36f7" name="FOP 1" outgoingExchangeItems="#e3ccf45c-d714-40cd-9261-21f5b79f1a77 #fed1cc38-6dcd-45f3-bcd9-66177f33afee"/>
            <ownedFunctionRealizations xsi:type="org.polarsys.capella.core.data.fa:FunctionRealization"
                id="a7edccdb-11d4-4ac3-8bf3-4208b4ac445d" targetElement="#00e7b925-cf4c-4cb0-929e-5409a1cd872b"
                sourceElement="#beaf5ba4-8fa9-4342-911f-0266bb29be45"/>
          </ownedFunctions>
          <ownedFunctions xsi:type="org.polarsys.capella.core.data.la:LogicalFunction"
              id="a7acb298-d14b-4707-a419-fea272434541" name="Teaching">
            <outputs xsi:type="org.polarsys.capella.core.data.fa:FunctionOutputPort"
                id="3612f112-f0c7-42ec-b0e9-f53afc1ef486" name="FOP 1"/>
          </ownedFunctions>
          <ownedFunctions xsi:type="org.polarsys.capella.core.data.la:LogicalFunction"
              id="4a2a7f3c-d223-4d44-94a7-50dd2906a70c" name="maintain a layer of defense for the Sorcerer's Stone">
            <outputs xsi:type="org.polarsys.capella.core.data.fa:FunctionOutputPort"
                id="0eae1038-95fe-48b7-af6f-ad6890f2c207" name="FOP 1"/>
          </ownedFunctions>
          <ownedFunctions xsi:type="org.polarsys.capella.core.data.la:LogicalFunction"
              id="957c5799-1d4a-4ac0-b5de-33a65bf1519c" name="educate Wizards" availableInStates="#1ade42e9-7513-4f2a-94cb-de1d589a5671">
            <inputs xsi:type="org.polarsys.capella.core.data.fa:FunctionInputPort"
                id="6584a94b-80fb-4ec4-8644-4781bb9509af" name="FIP 2"/>
            <inputs xsi:type="org.polarsys.capella.core.data.fa:FunctionInputPort"
                id="32159e6f-de40-46e2-bc32-9065005582f3" name="FIP 3"/>
            <outputs xsi:type="org.polarsys.capella.core.data.fa:FunctionOutputPort"
                id="46093fb9-ae5e-4cc9-aad4-70c33e82e2bc" name="FOP 1"/>
            <outputs xsi:type="org.polarsys.capella.core.data.fa:FunctionOutputPort"
                id="61559d00-8d52-46d3-9405-c516235fba4e" name="FOP 2"/>
            <outputs xsi:type="org.polarsys.capella.core.data.fa:FunctionOutputPort"
                id="67f1e6c9-d17b-48cf-9e7b-9a597a69405a" name="FOP 3"/>
            <ownedFunctions xsi:type="org.polarsys.capella.core.data.la:LogicalFunction"
                id="73b8decf-dc2d-41b0-a571-57d45ec3ec67" name="teach Defense Against the Dark Arts"/>
            <ownedFunctions xsi:type="org.polarsys.capella.core.data.la:LogicalFunction"
                id="ab7fbdc8-f4e7-4b84-b33e-cea378ed1097" name="teach Herbology"/>
            <ownedFunctions xsi:type="org.polarsys.capella.core.data.la:LogicalFunction"
                id="24d3e25a-5399-4374-aa85-8a4fd2b2a815" name="teach Care of Magical Creatures"/>
            <ownedFunctions xsi:type="org.polarsys.capella.core.data.la:LogicalFunction"
                id="83ba0220-54f2-48f7-bca1-cd87e39639f2" name="teach  Potions">
              <inputs xsi:type="org.polarsys.capella.core.data.fa:FunctionInputPort"
                  id="d49c3e57-eb23-4bb6-b920-562b08834b1d" name="FIP 1"/>
              <outputs xsi:type="org.polarsys.capella.core.data.fa:FunctionOutputPort"
                  id="a88ff724-b8af-4609-8142-550a9aaabc78" name="FOP 1"/>
            </ownedFunctions>
            <ownedFunctionalExchanges xsi:type="org.polarsys.capella.core.data.fa:FunctionalExchange"
                id="cdc69c5e-ddd8-4e59-8b99-f510400650aa" name="educate" target="#6584a94b-80fb-4ec4-8644-4781bb9509af"
                source="#3612f112-f0c7-42ec-b0e9-f53afc1ef486" exchangedItems="#de75e8e3-6410-421c-be75-3bca555e6051 #0e0e179f-14bf-452b-9d8c-7de820c60895 #e6b13a92-4ea7-4d4a-9738-d03d2291b0c5"/>
          </ownedFunctions>
          <ownedFunctions xsi:type="org.polarsys.capella.core.data.la:LogicalFunction"
              id="7f2936ab-0b54-4e92-9f0c-85a9f0981959" name="defend the surrounding area against Intruders">
            <inputs xsi:type="org.polarsys.capella.core.data.fa:FunctionInputPort"
                id="e38570c1-7886-49e4-84a0-79d17a0632bb" name="FIP 1"/>
            <outputs xsi:type="org.polarsys.capella.core.data.fa:FunctionOutputPort"
                id="226878bc-3e4b-4236-ba72-996fc1d988c0" name="FOP 2">
              <ownedProtocols xsi:type="org.polarsys.capella.core.data.capellacommon:StateMachine"
                  id="06cefb2b-534e-4453-9aba-fe53329197ad" name="FaultStates">
                <ownedRegions xsi:type="org.polarsys.capella.core.data.capellacommon:Region"
                    id="18404ddc-8943-4164-8fdd-4a0b3d235295" name="Default Region"
                    involvedStates="#e494e247-efce-4258-9cc6-fd799dbb0adf #81f3de46-4596-41b0-8569-c3c21161a2f6 #5b6a03d8-0ef9-4b2b-9a50-a745f490d663">
                  <ownedStates xsi:type="org.polarsys.capella.core.data.capellacommon:State"
                      id="e494e247-efce-4258-9cc6-fd799dbb0adf" name="normal defence">
                    <ownedRegions xsi:type="org.polarsys.capella.core.data.capellacommon:Region"
                        id="3e68a25f-eb44-4ce2-82a2-1d42b00917cb" name="region"/>
                  </ownedStates>
                  <ownedStates xsi:type="org.polarsys.capella.core.data.capellacommon:State"
                      id="81f3de46-4596-41b0-8569-c3c21161a2f6" name="erroneous defence">
                    <ownedRegions xsi:type="org.polarsys.capella.core.data.capellacommon:Region"
                        id="edc0a818-2140-4d62-9be8-04c44bfa2545" name="region"/>
                  </ownedStates>
                  <ownedStates xsi:type="org.polarsys.capella.core.data.capellacommon:State"
                      id="5b6a03d8-0ef9-4b2b-9a50-a745f490d663" name="no defence">
                    <ownedRegions xsi:type="org.polarsys.capella.core.data.capellacommon:Region"
                        id="b8a69a87-a245-412e-a61e-8e1dd12a68d5" name="region"/>
                  </ownedStates>
                </ownedRegions>
              </ownedProtocols>
            </outputs>
          </ownedFunctions>
          <ownedFunctions xsi:type="org.polarsys.capella.core.data.la:LogicalFunction"
              id="0e71a0d3-0a18-4671-bba0-71b5f88f95dd" name="produce Great Wizards">
            <inputs xsi:type="org.polarsys.capella.core.data.fa:FunctionInputPort"
                id="e00e8a06-6d21-4c03-ba10-b8c17d082ad8" name="FIP 1"/>
            <outputs xsi:type="org.polarsys.capella.core.data.fa:FunctionOutputPort"
                id="68c5f3da-1ccc-417d-8a17-3a3764167d77" name="FOP 1"/>
          </ownedFunctions>
          <ownedFunctions xsi:type="org.polarsys.capella.core.data.la:LogicalFunction"
              id="264fb47d-67b7-4bdc-8d06-8a0e5139edbf" name="protect Students against the Death Eaters">
            <inputs xsi:type="org.polarsys.capella.core.data.fa:FunctionInputPort"
                id="68399bb1-5f8c-4137-89f4-73f25d3bdbe6" name="FIP 1"/>
          </ownedFunctions>
          <ownedFunctions xsi:type="org.polarsys.capella.core.data.la:LogicalFunction"
              id="aa9931e3-116c-461e-8215-6b9fdbdd4a1b" name="kill He Who Must Not Be Named">
            <inputs xsi:type="org.polarsys.capella.core.data.fa:FunctionInputPort"
                id="ef435fb5-de1e-48ca-be00-40c79cc6a659" name="FIP 1"/>
            <inputs xsi:type="org.polarsys.capella.core.data.fa:FunctionInputPort"
                id="570662e8-9f8b-4c96-b695-103a549b250a" name="FIP 2"/>
            <inputs xsi:type="org.polarsys.capella.core.data.fa:FunctionInputPort"
                id="c64b4ce5-e0ab-4970-b2e8-33b07336bf10" name="FIP 3"/>
            <outputs xsi:type="org.polarsys.capella.core.data.fa:FunctionOutputPort"
                id="d920feff-f8bf-4607-90cc-f29a15c69590" name="FOP 1"/>
          </ownedFunctions>
          <ownedFunctions xsi:type="org.polarsys.capella.core.data.la:LogicalFunction"
              id="c1a42acc-1f53-42bb-8404-77a5c08c414b" name="assist Harry">
            <outputs xsi:type="org.polarsys.capella.core.data.fa:FunctionOutputPort"
                id="08fa1029-81c9-4402-ab57-e1a11e4d2ff2" name="FOP 1"/>
          </ownedFunctions>
          <ownedFunctions xsi:type="org.polarsys.capella.core.data.la:LogicalFunction"
              id="edbd1ad4-31c0-4d53-b856-3ffa60e0e99b" name="break school rules">
            <inputs xsi:type="org.polarsys.capella.core.data.fa:FunctionInputPort"
                id="2178d219-e817-4a50-b451-74b19874a6bf" name="FIP 1"/>
            <outputs xsi:type="org.polarsys.capella.core.data.fa:FunctionOutputPort"
                id="65be1aca-b5da-480c-b16b-3d127ab29346" name="FOP 1"/>
          </ownedFunctions>
          <ownedFunctions xsi:type="org.polarsys.capella.core.data.la:LogicalFunction"
              id="478417d6-b867-4dfe-8640-961d9d532a79" name="LF 1">
            <inputs xsi:type="org.polarsys.capella.core.data.fa:FunctionInputPort"
                id="d253e82a-534c-498f-a167-42790bab9084" name="FIP 1"/>
            <outputs xsi:type="org.polarsys.capella.core.data.fa:FunctionOutputPort"
                id="2216e510-e385-4fbf-abee-6eda4a7b92b4" name="FOP 1"/>
          </ownedFunctions>
          <ownedFunctions xsi:type="org.polarsys.capella.core.data.la:LogicalFunction"
              id="bec3bd12-2037-446e-9389-f1bcd6821d87" name="LF 2">
            <inputs xsi:type="org.polarsys.capella.core.data.fa:FunctionInputPort"
                id="2c69572f-8ef4-4dc0-8a1b-ef08732be466" name="FIP 1"/>
          </ownedFunctions>
          <ownedFunctions xsi:type="org.polarsys.capella.core.data.la:LogicalFunction"
              id="fc894c43-f921-469b-9c4c-6f4b6e31946b" name="LF 3">
            <inputs xsi:type="org.polarsys.capella.core.data.fa:FunctionInputPort"
                id="d76cf61b-dbef-476b-b953-4c4c4d3e13fe" name="FIP 1"/>
            <inputs xsi:type="org.polarsys.capella.core.data.fa:FunctionInputPort"
                id="494979bd-d301-419b-8a91-fd1c28dec21c" name="FIP 2"/>
          </ownedFunctions>
          <ownedFunctions xsi:type="org.polarsys.capella.core.data.la:LogicalFunction"
              id="9c1885f5-fac7-48fd-9d54-a11092508867" name="LAF 1">
            <outputs xsi:type="org.polarsys.capella.core.data.fa:FunctionOutputPort"
                id="a596bcaf-605c-44ee-a420-073fbeb7574d" name="FOP 1"/>
            <outputs xsi:type="org.polarsys.capella.core.data.fa:FunctionOutputPort"
                id="036c509f-768c-43f3-a568-f2911b546cb2" name="FOP 2"/>
            <outputs xsi:type="org.polarsys.capella.core.data.fa:FunctionOutputPort"
                id="a50e8c09-eb4d-44b6-9a5b-330598685e3a" name="FOP 3"/>
          </ownedFunctions>
          <ownedFunctions xsi:type="org.polarsys.capella.core.data.la:LogicalFunction"
              id="9f595dfd-1f60-4cde-8f1f-14925659161a" name="LRF 1">
            <inputs xsi:type="org.polarsys.capella.core.data.fa:FunctionInputPort"
                id="7a3a443c-30fe-4dab-bfea-ee37b7ae13ea" name="FIP 1"/>
            <outputs xsi:type="org.polarsys.capella.core.data.fa:FunctionOutputPort"
                id="aaf1f13c-270f-4d67-bc65-37a1c9afb17a" name="FOP 1"/>
          </ownedFunctions>
          <ownedFunctions xsi:type="org.polarsys.capella.core.data.la:LogicalFunction"
              id="7f138bae-4949-40a1-9a88-15941f827f8c" name="First">
            <inputs xsi:type="org.polarsys.capella.core.data.fa:FunctionInputPort"
                id="60fbcf0f-7cbc-4540-a4b0-961c82007924" name="FIP 1"/>
            <inputs xsi:type="org.polarsys.capella.core.data.fa:FunctionInputPort"
                id="8b39d153-234b-4ced-9c0a-af75f79c23ec" name="FIP 2"/>
            <outputs xsi:type="org.polarsys.capella.core.data.fa:FunctionOutputPort"
                id="6265248f-2ec9-449f-9b07-0614957cbab3" name="FOP 1"/>
          </ownedFunctions>
          <ownedFunctions xsi:type="org.polarsys.capella.core.data.la:LogicalFunction"
              id="f3b2b2b7-4169-4085-a2e0-f6449f257e5d" name="Second">
            <inputs xsi:type="org.polarsys.capella.core.data.fa:FunctionInputPort"
                id="f6146687-79be-44de-8268-587dc2abab11" name="FIP 1"/>
            <outputs xsi:type="org.polarsys.capella.core.data.fa:FunctionOutputPort"
                id="f4b469c1-2aa0-45ea-b2e8-90bfa6668ee0" name="FOP 1"/>
          </ownedFunctions>
          <ownedFunctions xsi:type="org.polarsys.capella.core.data.la:LogicalFunction"
              id="a65281e5-83e9-4aad-a2c6-0c31d8b24477" name="Circle">
            <inputs xsi:type="org.polarsys.capella.core.data.fa:FunctionInputPort"
                id="dd98c04f-6e47-4989-bccf-7fa6cc51a28f" name="FIP 1"/>
            <inputs xsi:type="org.polarsys.capella.core.data.fa:FunctionInputPort"
                id="7d477722-a67b-4657-90db-57aef529a7bb" name="FIP 2"/>
            <outputs xsi:type="org.polarsys.capella.core.data.fa:FunctionOutputPort"
                id="5f821bbb-724f-4adf-a41f-b612399d32d2" name="FOP 1"/>
            <outputs xsi:type="org.polarsys.capella.core.data.fa:FunctionOutputPort"
                id="b7f2d2ef-3aef-43a9-9309-cf172e50ebb7" name="FOP 2"/>
            <outputs xsi:type="org.polarsys.capella.core.data.fa:FunctionOutputPort"
                id="aac1f636-44cd-467a-8238-3c383f28351e" name="FOP 3"/>
          </ownedFunctions>
          <ownedFunctions xsi:type="org.polarsys.capella.core.data.la:LogicalFunction"
              id="b41202e2-1415-4ddd-b913-54f861952172" name="Third">
            <inputs xsi:type="org.polarsys.capella.core.data.fa:FunctionInputPort"
                id="73fef6c0-53a9-42aa-8527-7a091113f011" name="FIP 1"/>
          </ownedFunctions>
          <ownedFunctions xsi:type="org.polarsys.capella.core.data.la:LogicalFunction"
              id="9d367e35-d826-4256-98b1-3278cc4c3ab8" name="UpUpUp">
            <outputs xsi:type="org.polarsys.capella.core.data.fa:FunctionOutputPort"
                id="cd739c16-9f51-42b5-ace1-42e82acbf63a" name="FOP 1"/>
          </ownedFunctions>
          <ownedFunctions xsi:type="org.polarsys.capella.core.data.la:LogicalFunction"
              id="0c06cc88-8c77-46f2-8542-c08b1e8edd18" name="LeftStack">
            <inputs xsi:type="org.polarsys.capella.core.data.fa:FunctionInputPort"
                id="5cd170c0-e4eb-48e2-bdcc-e1347d6d8170" name="FIP 1"/>
            <inputs xsi:type="org.polarsys.capella.core.data.fa:FunctionInputPort"
                id="add2b927-752a-4e54-a170-d378a425512d" name="FIP 2"/>
            <outputs xsi:type="org.polarsys.capella.core.data.fa:FunctionOutputPort"
                id="e6fdeb87-bc28-410a-a896-32ecd3086c23" name="FOP 1"/>
            <outputs xsi:type="org.polarsys.capella.core.data.fa:FunctionOutputPort"
                id="3ba46c02-a423-4c14-b928-f106e9781227" name="FOP 2"/>
            <outputs xsi:type="org.polarsys.capella.core.data.fa:FunctionOutputPort"
                id="df741d83-c949-4def-b170-fa6a049914c0" name="FOP 3"/>
            <outputs xsi:type="org.polarsys.capella.core.data.fa:FunctionOutputPort"
                id="fde95642-67e8-451c-ba31-31a0372d939a" name="FOP 4"/>
            <outputs xsi:type="org.polarsys.capella.core.data.fa:FunctionOutputPort"
                id="d78cd1cb-b492-40fd-b76d-aacd3beb49ae" name="FOP 5"/>
          </ownedFunctions>
          <ownedFunctions xsi:type="org.polarsys.capella.core.data.la:LogicalFunction"
              id="9f1e1875-9ead-4af2-b428-c390786a436a" name="MiddleStack">
            <inputs xsi:type="org.polarsys.capella.core.data.fa:FunctionInputPort"
                id="d2fe1237-b5c4-4a6d-8185-42a32b83e576" name="FIP 1"/>
            <inputs xsi:type="org.polarsys.capella.core.data.fa:FunctionInputPort"
                id="1c8068a6-df67-45c6-8973-4164df550b8c" name="FIP 2"/>
            <inputs xsi:type="org.polarsys.capella.core.data.fa:FunctionInputPort"
                id="d7ff8e84-325e-4036-902a-f37d184e323c" name="FIP 3"/>
            <inputs xsi:type="org.polarsys.capella.core.data.fa:FunctionInputPort"
                id="92eae10f-d1ed-4cbe-bb04-c9f544a9019f" name="FIP 4"/>
            <inputs xsi:type="org.polarsys.capella.core.data.fa:FunctionInputPort"
                id="4637cb4a-ad31-4ad8-b170-cb0300d7df74" name="FIP 5"/>
            <outputs xsi:type="org.polarsys.capella.core.data.fa:FunctionOutputPort"
                id="cd01e268-283b-4a54-8b12-b383906767d5" name="FOP 1"/>
            <outputs xsi:type="org.polarsys.capella.core.data.fa:FunctionOutputPort"
                id="a0845bdc-c11f-4ab6-ab61-608de1e50820" name="FOP 2"/>
          </ownedFunctions>
          <ownedFunctions xsi:type="org.polarsys.capella.core.data.la:LogicalFunction"
              id="d817767f-68b7-49a5-aa47-13419d41df0a" name="Really long label that needs wrapping else its parent box is also very long!">
            <outputs xsi:type="org.polarsys.capella.core.data.fa:FunctionOutputPort"
                id="9c2fab55-c507-4250-aaa1-9a3d5111ef43" name="FOP 1"/>
          </ownedFunctions>
          <ownedFunctions xsi:type="org.polarsys.capella.core.data.la:LogicalFunction"
              id="79e1e8a0-1b96-4272-919f-d60f553bed41" name="Another one with another too long title.">
            <inputs xsi:type="org.polarsys.capella.core.data.fa:FunctionInputPort"
                id="fa1b9f3b-0770-4aab-b5a9-2843af69706f" name="FIP 1"/>
          </ownedFunctions>
          <ownedFunctions xsi:type="org.polarsys.capella.core.data.la:LogicalFunction"
              id="77c9db12-29c7-4ced-822d-3a154726f2be" name="Hierarchy Function">
            <inputs xsi:type="org.polarsys.capella.core.data.fa:FunctionInputPort"
                id="28ab3abb-3071-4727-bbf4-fed671a5c48d" name="FIP 1"/>
            <inputs xsi:type="org.polarsys.capella.core.data.fa:FunctionInputPort"
                id="13b6ebe6-6f3a-49a4-9085-da4053556cf5" name="FIP 2"/>
            <outputs xsi:type="org.polarsys.capella.core.data.fa:FunctionOutputPort"
                id="34450485-578a-4bce-b74c-4723d470257f" name="FOP 1"/>
          </ownedFunctions>
          <ownedFunctions xsi:type="org.polarsys.capella.core.data.la:LogicalFunction"
              id="cda7f626-9829-48a7-990b-7db9a50416e4" name="Left Function">
            <outputs xsi:type="org.polarsys.capella.core.data.fa:FunctionOutputPort"
                id="f212bec3-9e5f-4860-9be8-fc3a32e6642c" name="FOP 1"/>
            <outputs xsi:type="org.polarsys.capella.core.data.fa:FunctionOutputPort"
                id="10816ee5-d960-42a5-8b00-5b2774ea86e6" name="FOP 2"/>
          </ownedFunctions>
          <ownedFunctions xsi:type="org.polarsys.capella.core.data.la:LogicalFunction"
              id="4fd46193-95cc-4295-8672-94a0cab06bef" name="Right Function 2">
            <inputs xsi:type="org.polarsys.capella.core.data.fa:FunctionInputPort"
                id="da3e108d-c8b1-4beb-896a-bbb6618acf22" name="FIP 1"/>
            <outputs xsi:type="org.polarsys.capella.core.data.fa:FunctionOutputPort"
                id="d880486c-d917-47d8-b098-8e2b8db9ea5a" name="FOP 1"/>
          </ownedFunctions>
          <ownedFunctions xsi:type="org.polarsys.capella.core.data.la:LogicalFunction"
              id="4904b56b-f82f-41f4-a5b6-aa8ccc64a9b5" name="Right Function 1">
            <inputs xsi:type="org.polarsys.capella.core.data.fa:FunctionInputPort"
                id="ba26d020-30cc-4d79-ac9a-b4729663a9e5" name="FIP 1"/>
          </ownedFunctions>
          <ownedFunctions xsi:type="org.polarsys.capella.core.data.la:LogicalFunction"
              id="861b9be3-a7b2-4e1d-b34b-8e857062b3df" name="Inner Function 2">
            <inputs xsi:type="org.polarsys.capella.core.data.fa:FunctionInputPort"
                id="aed02601-7d03-4ed8-bd19-83faa0df3d71" name="FIP 1"/>
            <inputs xsi:type="org.polarsys.capella.core.data.fa:FunctionInputPort"
                id="7ae51ce0-31d3-4811-b921-ded78588922c" name="FIP 2"/>
            <outputs xsi:type="org.polarsys.capella.core.data.fa:FunctionOutputPort"
                id="ad194d39-1467-490f-9825-a7bafcd3e952" name="FOP 1"/>
            <outputs xsi:type="org.polarsys.capella.core.data.fa:FunctionOutputPort"
                id="09ad0a10-a06b-401e-a31b-3ca0e33ede8e" name="FOP 2"/>
          </ownedFunctions>
          <ownedFunctions xsi:type="org.polarsys.capella.core.data.la:LogicalFunction"
              id="f0bc11ba-89aa-4297-98d2-076440e9117f" name="Inner Function 1">
            <inputs xsi:type="org.polarsys.capella.core.data.fa:FunctionInputPort"
                id="03c975d1-cda4-4e5d-be9a-5c76a06aecba" name="FIP 1"/>
            <outputs xsi:type="org.polarsys.capella.core.data.fa:FunctionOutputPort"
                id="9fefbe1e-3f74-4544-833c-bb040bcfeac7" name="FOP 1"/>
          </ownedFunctions>
          <ownedFunctions xsi:type="org.polarsys.capella.core.data.la:LogicalFunction"
              id="64cbd0b1-3dc5-4c04-8906-993efa1058c7" name="LogicalFunction 32">
            <inputs xsi:type="org.polarsys.capella.core.data.fa:FunctionInputPort"
                id="c1ea26a7-ad05-4cc5-b8b1-efbd22dc7968" name="FIP 1"/>
          </ownedFunctions>
          <ownedFunctions xsi:type="org.polarsys.capella.core.data.la:LogicalFunction"
              id="20f75169-da3d-43d1-a1ae-3f0426bf948f" name="LogicalFunction 33">
            <inputs xsi:type="org.polarsys.capella.core.data.fa:FunctionInputPort"
                id="8ba0bfd4-a03a-4a3d-8507-c1b9edf38fd3" name="FIP 1"/>
            <outputs xsi:type="org.polarsys.capella.core.data.fa:FunctionOutputPort"
                id="469781ae-b7cd-40b8-a5ed-837a45025834" name="FOP 1"/>
          </ownedFunctions>
          <ownedFunctions xsi:type="org.polarsys.capella.core.data.la:LogicalFunction"
              id="8fca36e2-40c2-4805-bc6d-ee3b2caece99" name="LogicalFunction 34">
            <inputs xsi:type="org.polarsys.capella.core.data.fa:FunctionInputPort"
                id="51c4e62c-c4b2-44ec-aa43-4659064af6c3" name="FIP 1"/>
            <outputs xsi:type="org.polarsys.capella.core.data.fa:FunctionOutputPort"
                id="58d5517a-26f3-42ae-a5c0-1f4cbef68a41" name="FOP 1"/>
          </ownedFunctions>
          <ownedFunctions xsi:type="org.polarsys.capella.core.data.la:LogicalFunction"
              id="24e89910-0f30-4744-8f69-368c70627e60" name="LogicalFunction 35">
            <outputs xsi:type="org.polarsys.capella.core.data.fa:FunctionOutputPort"
                id="8a23d508-4e7b-40c5-87cc-4cb4c03c181e" name="FOP 1"/>
          </ownedFunctions>
          <ownedFunctions xsi:type="org.polarsys.capella.core.data.la:LogicalFunction"
              id="aa2fca5e-de3c-4896-a410-47ac833d7460" name="LogicalFunction 36">
            <outputs xsi:type="org.polarsys.capella.core.data.fa:FunctionOutputPort"
                id="38a18c76-79de-40f2-b23c-136e17beb351" name="FOP 1"/>
          </ownedFunctions>
          <ownedFunctions xsi:type="org.polarsys.capella.core.data.la:LogicalFunction"
              id="b68b57a3-5e07-4854-8209-b84a13c24e44" name="LogicalFunction 37">
            <inputs xsi:type="org.polarsys.capella.core.data.fa:FunctionInputPort"
                id="2a172165-edbf-4cfb-b4e9-22f6387eca2c" name="FIP 1"/>
          </ownedFunctions>
          <ownedFunctions xsi:type="org.polarsys.capella.core.data.la:LogicalFunction"
              id="065cffb2-de36-48dc-ac55-f21b30a00961" name="LFNC 2">
            <inputs xsi:type="org.polarsys.capella.core.data.fa:FunctionInputPort"
                id="f6447eb1-a4d3-4af6-84ad-22fdd29c05c8" name="FIP 1"/>
            <outputs xsi:type="org.polarsys.capella.core.data.fa:FunctionOutputPort"
                id="05fe69c7-d4c3-43a3-aaa4-0ce0fb27ce7e" name="FOP 1"/>
          </ownedFunctions>
          <ownedFunctions xsi:type="org.polarsys.capella.core.data.la:LogicalFunction"
              id="b839937e-8cc4-49cd-87e7-e1aee020ee05" name="LFNC 1">
            <outputs xsi:type="org.polarsys.capella.core.data.fa:FunctionOutputPort"
                id="64736cbe-2a66-41af-b300-5174ebeb1da9" name="FOP 1"/>
            <outputs xsi:type="org.polarsys.capella.core.data.fa:FunctionOutputPort"
                id="c9b687d0-6134-4de8-99e6-929f2810ca58" name="FOP 2"/>
            <outputs xsi:type="org.polarsys.capella.core.data.fa:FunctionOutputPort"
                id="3d2f4e3d-19c3-4cb7-aa90-a5c2f7568677" name="FOP 3"/>
          </ownedFunctions>
          <ownedFunctions xsi:type="org.polarsys.capella.core.data.la:LogicalFunction"
              id="a1283c40-6fd4-4c2d-aec1-114155811684" name="RFNC 3">
            <inputs xsi:type="org.polarsys.capella.core.data.fa:FunctionInputPort"
                id="7c38a08d-c70e-477f-a8d7-47263c47df94" name="FIP 1"/>
          </ownedFunctions>
          <ownedFunctions xsi:type="org.polarsys.capella.core.data.la:LogicalFunction"
              id="a305ab7e-d3ac-4152-8ee3-995102c556da" name="RFNC 2">
            <inputs xsi:type="org.polarsys.capella.core.data.fa:FunctionInputPort"
                id="426971e1-2854-4c2b-b5a9-bc09d84a0980" name="FIP 1"/>
            <outputs xsi:type="org.polarsys.capella.core.data.fa:FunctionOutputPort"
                id="3d03fde7-3c12-409f-9a4a-5ccbc5cb9ee1" name="FOP 1"/>
          </ownedFunctions>
          <ownedFunctions xsi:type="org.polarsys.capella.core.data.la:LogicalFunction"
              id="fbfb2b20-b711-4211-9b75-25e38390cdbc" name="RFNC 1">
            <inputs xsi:type="org.polarsys.capella.core.data.fa:FunctionInputPort"
                id="3f88a495-cc76-4a01-8aae-c79bdb6b22e2" name="FIP 1"/>
            <ownedFunctions xsi:type="org.polarsys.capella.core.data.la:LogicalFunction"
                id="f713ba11-b18c-48f8-aabf-5ee57d5c87b7" name="RFNC Part 1">
              <inputs xsi:type="org.polarsys.capella.core.data.fa:FunctionInputPort"
                  id="be863470-e4a8-4930-bb9f-4a6574907abe" name="FIP 1"/>
            </ownedFunctions>
            <ownedFunctions xsi:type="org.polarsys.capella.core.data.la:LogicalFunction"
                id="7cd5ae5b-6de7-42f6-8a35-9375dd5bbde8" name="RFNC Part 2">
              <inputs xsi:type="org.polarsys.capella.core.data.fa:FunctionInputPort"
                  id="5267b95c-9f78-40d6-88b3-6e390bd31526" name="FIP 1"/>
            </ownedFunctions>
          </ownedFunctions>
          <ownedFunctions xsi:type="org.polarsys.capella.core.data.la:LogicalFunction"
              id="cbf9d844-7611-4bfa-ba62-72de3aab0b7b" name="Target Function">
            <inputs xsi:type="org.polarsys.capella.core.data.fa:FunctionInputPort"
                id="7ad85c5c-fda2-4ac6-9726-85c3a2703127" name="FIP 1"/>
          </ownedFunctions>
          <ownedFunctions xsi:type="org.polarsys.capella.core.data.la:LogicalFunction"
              id="8b3b14d5-ed06-48fe-acd7-354657944e54" name="Source Function">
            <outputs xsi:type="org.polarsys.capella.core.data.fa:FunctionOutputPort"
                id="61327b3c-ed26-40d2-b51c-73c718c6cb1d" name="FOP 1"/>
          </ownedFunctions>
          <ownedFunctions xsi:type="org.polarsys.capella.core.data.la:LogicalFunction"
              id="446d3f9f-644d-41ee-bd57-8ae0f7662db2" name="LogicalFunction 45">
            <inputs xsi:type="org.polarsys.capella.core.data.fa:FunctionInputPort"
                id="5cbc4d2d-1b9c-4e10-914e-44d4526e4a2f" name="FIP 1"/>
            <outputs xsi:type="org.polarsys.capella.core.data.fa:FunctionOutputPort"
                id="69b7bf16-cc96-4350-af06-03dec94922c2" name="FOP 1"/>
          </ownedFunctions>
          <ownedFunctions xsi:type="org.polarsys.capella.core.data.la:LogicalFunction"
              id="906e7244-3d1c-4787-8cfc-afc0efe02f06" name="LogicalFunction 46">
            <inputs xsi:type="org.polarsys.capella.core.data.fa:FunctionInputPort"
                id="e8989230-d770-449e-84cc-aad7ceffaed2" name="FIP 1"/>
          </ownedFunctions>
          <ownedFunctionRealizations xsi:type="org.polarsys.capella.core.data.fa:FunctionRealization"
              id="6a78f907-3b22-436f-8762-8d576723773a" targetElement="#1eee3b81-41ef-4b56-8018-b8e421a5a2bc"
              sourceElement="#f28ec0f8-f3b3-43a0-8af7-79f194b29a2d"/>
          <ownedFunctionalExchanges xsi:type="org.polarsys.capella.core.data.fa:FunctionalExchange"
              id="6545a77d-d224-4662-a5b2-3c016b78e33d" name="wizardry" target="#68399bb1-5f8c-4137-89f4-73f25d3bdbe6"
              source="#68c5f3da-1ccc-417d-8a17-3a3764167d77"/>
          <ownedFunctionalExchanges xsi:type="org.polarsys.capella.core.data.fa:FunctionalExchange"
              id="241f3901-11f0-4b00-a903-ed158cce73de" name="assistance" target="#570662e8-9f8b-4c96-b695-103a549b250a"
              source="#08fa1029-81c9-4402-ab57-e1a11e4d2ff2"/>
          <ownedFunctionalExchanges xsi:type="org.polarsys.capella.core.data.fa:FunctionalExchange"
              id="1bbb9b2d-517c-4f77-a35c-b3aa3f9422b8" name="friendship" target="#570662e8-9f8b-4c96-b695-103a549b250a"
              source="#65be1aca-b5da-480c-b16b-3d127ab29346"/>
          <ownedFunctionalExchanges xsi:type="org.polarsys.capella.core.data.fa:FunctionalExchange"
              id="96a0cf4c-adfe-4490-92d1-bcf75ee77004" name="punish" target="#2178d219-e817-4a50-b451-74b19874a6bf"
              source="#226878bc-3e4b-4236-ba72-996fc1d988c0"/>
          <ownedFunctionalExchanges xsi:type="org.polarsys.capella.core.data.fa:FunctionalExchange"
              id="09efaeb7-2d50-40ed-a4da-46afcb9ca7a1" name="educate &amp; mature"
              target="#ef435fb5-de1e-48ca-be00-40c79cc6a659" source="#46093fb9-ae5e-4cc9-aad4-70c33e82e2bc"/>
          <ownedFunctionalExchanges xsi:type="org.polarsys.capella.core.data.fa:FunctionalExchange"
              id="b1a817bc-40a9-4fc4-b62c-8dea4aa28915" name="Knowledge" target="#e00e8a06-6d21-4c03-ba10-b8c17d082ad8"
              source="#3612f112-f0c7-42ec-b0e9-f53afc1ef486" exchangedItems="#1ca7b206-be29-4315-a036-0b532b26a191"/>
          <ownedFunctionalExchanges xsi:type="org.polarsys.capella.core.data.fa:FunctionalExchange"
              id="b5173c3f-d4c1-41f6-bcb0-2a1ff5457df8" name="FunctionalExchange 7"
              target="#d253e82a-534c-498f-a167-42790bab9084" source="#a596bcaf-605c-44ee-a420-073fbeb7574d"/>
          <ownedFunctionalExchanges xsi:type="org.polarsys.capella.core.data.fa:FunctionalExchange"
              id="24e69680-5e36-44c6-8d9c-28d18a37d44d" name="FunctionalExchange 8"
              target="#2c69572f-8ef4-4dc0-8a1b-ef08732be466" source="#a50e8c09-eb4d-44b6-9a5b-330598685e3a"/>
          <ownedFunctionalExchanges xsi:type="org.polarsys.capella.core.data.fa:FunctionalExchange"
              id="1d6caedd-2bd0-45dd-8446-235ea0fb914d" name="FunctionalExchange 9"
              target="#d76cf61b-dbef-476b-b953-4c4c4d3e13fe" source="#036c509f-768c-43f3-a568-f2911b546cb2"/>
          <ownedFunctionalExchanges xsi:type="org.polarsys.capella.core.data.fa:FunctionalExchange"
              id="dc1a7429-81c7-42fa-9d3b-b25356399f02" name="FunctionalExchange 10"
              target="#7a3a443c-30fe-4dab-bfea-ee37b7ae13ea" source="#2216e510-e385-4fbf-abee-6eda4a7b92b4"/>
          <ownedFunctionalExchanges xsi:type="org.polarsys.capella.core.data.fa:FunctionalExchange"
              id="0fe9e999-3bd8-4590-9dc2-f51d2c1af173" name="FunctionalExchange 11"
              target="#494979bd-d301-419b-8a91-fd1c28dec21c" source="#aaf1f13c-270f-4d67-bc65-37a1c9afb17a"/>
          <ownedFunctionalExchanges xsi:type="org.polarsys.capella.core.data.fa:FunctionalExchange"
              id="4bc441b9-cb90-46c2-92e4-5d942a41ec66" name="labelsize" target="#dd98c04f-6e47-4989-bccf-7fa6cc51a28f"
              source="#6265248f-2ec9-449f-9b07-0614957cbab3"/>
          <ownedFunctionalExchanges xsi:type="org.polarsys.capella.core.data.fa:FunctionalExchange"
              id="bb4fd29c-9c85-454f-b66a-b8eb9573fba6" name="the" target="#7d477722-a67b-4657-90db-57aef529a7bb"
              source="#f4b469c1-2aa0-45ea-b2e8-90bfa6668ee0"/>
          <ownedFunctionalExchanges xsi:type="org.polarsys.capella.core.data.fa:FunctionalExchange"
              id="d7740136-b80e-4f91-a43f-184972eaf1cc" name="The" target="#73fef6c0-53a9-42aa-8527-7a091113f011"
              source="#5f821bbb-724f-4adf-a41f-b612399d32d2"/>
          <ownedFunctionalExchanges xsi:type="org.polarsys.capella.core.data.fa:FunctionalExchange"
              id="ac669503-0a13-431f-b759-f7daf62c4267" name="edgelength" target="#f6146687-79be-44de-8268-587dc2abab11"
              source="#b7f2d2ef-3aef-43a9-9309-cf172e50ebb7"/>
          <ownedFunctionalExchanges xsi:type="org.polarsys.capella.core.data.fa:FunctionalExchange"
              id="0641d09d-4627-44fc-9926-3978e80e2ca9" name="determines" target="#60fbcf0f-7cbc-4540-a4b0-961c82007924"
              source="#aac1f636-44cd-467a-8238-3c383f28351e"/>
          <ownedFunctionalExchanges xsi:type="org.polarsys.capella.core.data.fa:FunctionalExchange"
              id="ed7a3230-f559-4a62-bd8a-745ee5e2faae" name="Uptoleft" target="#8b39d153-234b-4ced-9c0a-af75f79c23ec"
              source="#cd739c16-9f51-42b5-ace1-42e82acbf63a"/>
          <ownedFunctionalExchanges xsi:type="org.polarsys.capella.core.data.fa:FunctionalExchange"
              id="8c5c3f60-e598-45e0-b321-363cb76bab12" name="Mao" target="#e38570c1-7886-49e4-84a0-79d17a0632bb"
              source="#61559d00-8d52-46d3-9405-c516235fba4e" exchangedItems="#e76aa1f5-cc12-4885-a8c2-a0022b061549 #408f9055-bdcf-4181-865c-db3e823bd93d"/>
          <ownedFunctionalExchanges xsi:type="org.polarsys.capella.core.data.fa:FunctionalExchange"
              id="90799c8e-d3b6-4073-bd92-f6645711b066" name="Bao" target="#32159e6f-de40-46e2-bc32-9065005582f3"
              source="#d920feff-f8bf-4607-90cc-f29a15c69590"/>
          <ownedFunctionalExchanges xsi:type="org.polarsys.capella.core.data.fa:FunctionalExchange"
              id="d03c7998-3ce7-4ec7-89ac-38fc433a456d" name="Wao" target="#c64b4ce5-e0ab-4970-b2e8-33b07336bf10"
              source="#67f1e6c9-d17b-48cf-9e7b-9a597a69405a"/>
          <ownedFunctionalExchanges xsi:type="org.polarsys.capella.core.data.fa:FunctionalExchange"
              id="67ead148-fac9-4abb-9a0c-47771a85f5a6" name="FunctionalExchange 21"
              target="#d2fe1237-b5c4-4a6d-8185-42a32b83e576" source="#e6fdeb87-bc28-410a-a896-32ecd3086c23"/>
          <ownedFunctionalExchanges xsi:type="org.polarsys.capella.core.data.fa:FunctionalExchange"
              id="1d00b4af-8f7d-44cc-ad39-bfbea72f5e14" name="FunctionalExchange 22"
              target="#1c8068a6-df67-45c6-8973-4164df550b8c" source="#3ba46c02-a423-4c14-b928-f106e9781227"/>
          <ownedFunctionalExchanges xsi:type="org.polarsys.capella.core.data.fa:FunctionalExchange"
              id="7bed4065-87d9-4e20-bbc5-4ab08e8702b8" name="FunctionalExchange 23"
              target="#d7ff8e84-325e-4036-902a-f37d184e323c" source="#df741d83-c949-4def-b170-fa6a049914c0"/>
          <ownedFunctionalExchanges xsi:type="org.polarsys.capella.core.data.fa:FunctionalExchange"
              id="3f901a69-37de-48f0-abc8-e612eef52ab0" name="FunctionalExchange 24"
              target="#92eae10f-d1ed-4cbe-bb04-c9f544a9019f" source="#fde95642-67e8-451c-ba31-31a0372d939a"/>
          <ownedFunctionalExchanges xsi:type="org.polarsys.capella.core.data.fa:FunctionalExchange"
              id="e97fc274-1e09-4b9e-b2e0-08d2ef85770d" name="FunctionalExchange 25"
              target="#5cd170c0-e4eb-48e2-bdcc-e1347d6d8170" source="#cd01e268-283b-4a54-8b12-b383906767d5"/>
          <ownedFunctionalExchanges xsi:type="org.polarsys.capella.core.data.fa:FunctionalExchange"
              id="fd1e5e3b-85a1-4b9d-a630-b5da034ab16c" name="FunctionalExchange 26"
              target="#add2b927-752a-4e54-a170-d378a425512d" source="#a0845bdc-c11f-4ab6-ab61-608de1e50820"/>
          <ownedFunctionalExchanges xsi:type="org.polarsys.capella.core.data.fa:FunctionalExchange"
              id="260b7b9d-b563-4c5f-9d59-b3da80489877" name="FunctionalExchange 27"
              target="#4637cb4a-ad31-4ad8-b170-cb0300d7df74" source="#d78cd1cb-b492-40fd-b76d-aacd3beb49ae"/>
          <ownedFunctionalExchanges xsi:type="org.polarsys.capella.core.data.fa:FunctionalExchange"
              id="fe86c5d6-7666-4537-af07-5817b2f12d1c" name="woa" target="#fa1b9f3b-0770-4aab-b5a9-2843af69706f"
              source="#9c2fab55-c507-4250-aaa1-9a3d5111ef43"/>
          <ownedFunctionalExchanges xsi:type="org.polarsys.capella.core.data.fa:FunctionalExchange"
              id="d3b412f4-91cc-4f1c-a32d-3a56459a108d" name="IF1 to IF2" target="#aed02601-7d03-4ed8-bd19-83faa0df3d71"
              source="#9fefbe1e-3f74-4544-833c-bb040bcfeac7"/>
          <ownedFunctionalExchanges xsi:type="org.polarsys.capella.core.data.fa:FunctionalExchange"
              id="a2dfec73-81aa-4742-86b7-8d510a78ccea" name="Hier to IF2" target="#7ae51ce0-31d3-4811-b921-ded78588922c"
              source="#34450485-578a-4bce-b74c-4723d470257f"/>
          <ownedFunctionalExchanges xsi:type="org.polarsys.capella.core.data.fa:FunctionalExchange"
              id="edf1603a-15ce-4211-82d5-8d0ca90921fc" name="Left to inner" target="#03c975d1-cda4-4e5d-be9a-5c76a06aecba"
              source="#f212bec3-9e5f-4860-9be8-fc3a32e6642c"/>
          <ownedFunctionalExchanges xsi:type="org.polarsys.capella.core.data.fa:FunctionalExchange"
              id="fe7a5498-e966-44de-9bbd-369da9191344" name="Left to Hier" target="#28ab3abb-3071-4727-bbf4-fed671a5c48d"
              source="#10816ee5-d960-42a5-8b00-5b2774ea86e6"/>
          <ownedFunctionalExchanges xsi:type="org.polarsys.capella.core.data.fa:FunctionalExchange"
              id="209d39e3-d6d9-4d87-8e48-a85b3a4565ab" name="IF2 to RF2" target="#da3e108d-c8b1-4beb-896a-bbb6618acf22"
              source="#ad194d39-1467-490f-9825-a7bafcd3e952"/>
          <ownedFunctionalExchanges xsi:type="org.polarsys.capella.core.data.fa:FunctionalExchange"
              id="0b97879b-08f5-4fc2-bc3b-66e73e7c2158" name="IF2 to RF1" target="#ba26d020-30cc-4d79-ac9a-b4729663a9e5"
              source="#09ad0a10-a06b-401e-a31b-3ca0e33ede8e"/>
          <ownedFunctionalExchanges xsi:type="org.polarsys.capella.core.data.fa:FunctionalExchange"
              id="867be9ff-4973-4320-9d3f-89009ab04a6b" name="Hier to RF 2" target="#13b6ebe6-6f3a-49a4-9085-da4053556cf5"
              source="#d880486c-d917-47d8-b098-8e2b8db9ea5a"/>
          <ownedFunctionalExchanges xsi:type="org.polarsys.capella.core.data.fa:FunctionalExchange"
              id="b4fa8a30-f7cd-4180-a698-9bd21a19897e" name="FunctionalExchange 36"
              target="#8ba0bfd4-a03a-4a3d-8507-c1b9edf38fd3" source="#8a23d508-4e7b-40c5-87cc-4cb4c03c181e"/>
          <ownedFunctionalExchanges xsi:type="org.polarsys.capella.core.data.fa:FunctionalExchange"
              id="bccd7494-d096-484c-9bfa-9c313a1ed786" name="FunctionalExchange 37"
              target="#51c4e62c-c4b2-44ec-aa43-4659064af6c3" source="#38a18c76-79de-40f2-b23c-136e17beb351"/>
          <ownedFunctionalExchanges xsi:type="org.polarsys.capella.core.data.fa:FunctionalExchange"
              id="e5b9d558-bb08-4280-abe3-945c4b17b29b" name="FunctionalExchange 38"
              target="#c1ea26a7-ad05-4cc5-b8b1-efbd22dc7968" source="#469781ae-b7cd-40b8-a5ed-837a45025834"/>
          <ownedFunctionalExchanges xsi:type="org.polarsys.capella.core.data.fa:FunctionalExchange"
              id="5f31bf59-316e-4844-b44d-a38adba22313" name="FunctionalExchange 39"
              target="#2a172165-edbf-4cfb-b4e9-22f6387eca2c" source="#58d5517a-26f3-42ae-a5c0-1f4cbef68a41"/>
          <ownedFunctionalExchanges xsi:type="org.polarsys.capella.core.data.fa:FunctionalExchange"
              id="594656d7-7ebc-4128-aa8b-c7e17981d870" name="FE 1" target="#7c38a08d-c70e-477f-a8d7-47263c47df94"
              source="#05fe69c7-d4c3-43a3-aaa4-0ce0fb27ce7e"/>
          <ownedFunctionalExchanges xsi:type="org.polarsys.capella.core.data.fa:FunctionalExchange"
              id="5f67436c-9742-4b84-b99e-7ee719ff02a0" name="FE 2" target="#f6447eb1-a4d3-4af6-84ad-22fdd29c05c8"
              source="#3d03fde7-3c12-409f-9a4a-5ccbc5cb9ee1"/>
          <ownedFunctionalExchanges xsi:type="org.polarsys.capella.core.data.fa:FunctionalExchange"
              id="d635ffca-4a12-451e-84c0-77fc66a9fa2e" name="FE 3" target="#426971e1-2854-4c2b-b5a9-bc09d84a0980"
              source="#64736cbe-2a66-41af-b300-5174ebeb1da9"/>
          <ownedFunctionalExchanges xsi:type="org.polarsys.capella.core.data.fa:FunctionalExchange"
              id="2b30434f-a087-40f1-917b-c9d0af15be23" name="FE 4" target="#3f88a495-cc76-4a01-8aae-c79bdb6b22e2"
              source="#c9b687d0-6134-4de8-99e6-929f2810ca58"/>
          <ownedFunctionalExchanges xsi:type="org.polarsys.capella.core.data.fa:FunctionalExchange"
              id="43044881-106b-4702-9e9a-8d0c8c439be3" name="Not allocated FEX1"
              target="#7ad85c5c-fda2-4ac6-9726-85c3a2703127" source="#a88ff724-b8af-4609-8142-550a9aaabc78"/>
          <ownedFunctionalExchanges xsi:type="org.polarsys.capella.core.data.fa:FunctionalExchange"
              id="350a1be3-aae7-44ef-a9f3-82eb8a0a0075" name="Not allocated FEX1"
              target="#d49c3e57-eb23-4bb6-b920-562b08834b1d" source="#61327b3c-ed26-40d2-b51c-73c718c6cb1d"/>
          <ownedFunctionalExchanges xsi:type="org.polarsys.capella.core.data.fa:FunctionalExchange"
              id="aaca5723-a95f-43c8-830e-7ddea343abdf" name="FE 5" target="#be863470-e4a8-4930-bb9f-4a6574907abe"
              source="#3d2f4e3d-19c3-4cb7-aa90-a5c2f7568677"/>
          <ownedFunctionalExchanges xsi:type="org.polarsys.capella.core.data.fa:FunctionalExchange"
              id="cb1e41b1-744b-43ea-89d2-d7c54dff4606" name="FE 6" target="#5267b95c-9f78-40d6-88b3-6e390bd31526"
              source="#3d2f4e3d-19c3-4cb7-aa90-a5c2f7568677"/>
          <ownedFunctionalExchanges xsi:type="org.polarsys.capella.core.data.fa:FunctionalExchange"
              id="507f5460-b07c-49e2-8565-2d6a7c228674" name="FunctionalExchange 48"
              target="#e8989230-d770-449e-84cc-aad7ceffaed2" source="#69b7bf16-cc96-4350-af06-03dec94922c2"/>
        </ownedLogicalFunctions>
      </ownedFunctionPkg>
      <ownedAbstractCapabilityPkg xsi:type="org.polarsys.capella.core.data.la:CapabilityRealizationPkg"
          id="a724c16e-fbd2-4100-94b6-99af0bf270ab" name="Capabilities">
        <ownedCapabilityRealizations xsi:type="org.polarsys.capella.core.data.la:CapabilityRealization"
            id="b80b3141-a7fc-48c7-84b2-1467dcef5fce" name="Capability Realization">
          <ownedScenarios xsi:type="org.polarsys.capella.core.data.interaction:Scenario"
              id="b5283e83-f9db-4cb2-b3e6-44c768d11f99" name="Scenario" kind="DATA_FLOW">
            <ownedInstanceRoles xsi:type="org.polarsys.capella.core.data.interaction:InstanceRole"
                id="c658abe1-d87b-4a03-a6f4-1ff477739bbe" name="Whomping Willow" representedInstance="#1188fc31-789b-424f-a2d4-06791873a351"/>
          </ownedScenarios>
          <ownedAbstractCapabilityRealizations xsi:type="org.polarsys.capella.core.data.interaction:AbstractCapabilityRealization"
              id="3e22f774-d699-4183-8436-da1da9900d1c" targetElement="#562c5128-5acd-45cc-8b49-1d8d686f450a"
              sourceElement="#b80b3141-a7fc-48c7-84b2-1467dcef5fce"/>
          <ownedCapabilityRealizationInvolvements xsi:type="org.polarsys.capella.core.data.capellacommon:CapabilityRealizationInvolvement"
              id="e16b9fdf-2ac7-45a2-a584-d7216b2ba8a8" involved="#3e0ee19f-0e3f-49d4-ae99-29bd4a3260c5"/>
          <ownedCapabilityRealizationInvolvements xsi:type="org.polarsys.capella.core.data.capellacommon:CapabilityRealizationInvolvement"
              id="21f22a2f-5fd0-4ae6-a577-9e9b61e6ca0b" involved="#3bdd4fa2-5646-44a1-9fa6-80c68433ddb7"/>
        </ownedCapabilityRealizations>
      </ownedAbstractCapabilityPkg>
      <ownedInterfacePkg xsi:type="org.polarsys.capella.core.data.cs:InterfacePkg"
          id="cb544a1b-7d2a-441d-a104-255b4bdd0704" name="Interfaces"/>
      <ownedDataPkg xsi:type="org.polarsys.capella.core.data.information:DataPkg"
          id="39e99d4a-a32c-4b70-b4b6-d03fec612e17" name="Data">
        <ownedDataPkgs xsi:type="org.polarsys.capella.core.data.information:DataPkg"
            id="880af86d-6fac-4fba-a559-2fffd036fa9a" name="Wand Objects">
          <ownedDataValues xsi:type="org.polarsys.capella.core.data.information.datavalue:ComplexValue"
              id="3a467d68-f53c-4d66-9d32-fe032a8cb2c5" name="Harry's Wand" abstractType="#c710f1c2-ede6-444e-9e2b-0ff30d7fd040">
            <ownedParts xsi:type="org.polarsys.capella.core.data.information.datavalue:ValuePart"
                id="c996225b-5b1f-4d53-83cb-2bc72597e8ad" referencedProperty="#9b1f6d9c-58d6-4e5e-a0f1-822cb5440a51">
              <ownedValue xsi:type="org.polarsys.capella.core.data.information.datavalue:LiteralStringValue"
                  id="f7b00d88-cf53-4ae0-a0e6-bb2049b4bdea" name="LiteralStringValue"
                  abstractType="#b2f035e6-78c8-4dfd-99f0-bf4a40ea3e81" value="Harry Potter"/>
            </ownedParts>
            <ownedParts xsi:type="org.polarsys.capella.core.data.information.datavalue:ValuePart"
                id="66da894f-6261-47ac-9ad7-217db04671d2" referencedProperty="#32f70910-a1fd-4ec9-8d22-4c585ceaf7b9">
              <ownedValue xsi:type="org.polarsys.capella.core.data.information.datavalue:EnumerationReference"
                  id="3406b669-4572-44e9-b703-1e319c350e9b" name="EnumerationReference"
                  abstractType="#546cd75a-c7ac-4e07-9d2d-8a1f93d82419" referencedValue="#492fd9ca-88cb-4e9d-b92e-df14a1c1543b"/>
            </ownedParts>
            <ownedParts xsi:type="org.polarsys.capella.core.data.information.datavalue:ValuePart"
                id="a10de770-c6de-43fc-8d9f-868efe5cd29f" referencedProperty="#df884a71-e774-49e1-8aee-0a675179c647">
              <ownedValue xsi:type="org.polarsys.capella.core.data.information.datavalue:EnumerationReference"
                  id="9645687f-9485-45f0-a10b-01f8b9d24914" name="EnumerationReference"
                  abstractType="#60314ce6-bc96-4b57-8965-7187241148ae" referencedValue="#bfd550cb-7038-48db-9d7b-57cd0ca29d03"/>
            </ownedParts>
          </ownedDataValues>
        </ownedDataPkgs>
        <ownedClasses xsi:type="org.polarsys.capella.core.data.information:Class"
            id="c710f1c2-ede6-444e-9e2b-0ff30d7fd040" name="Wand">
          <ownedFeatures xsi:type="org.polarsys.capella.core.data.information:Property"
              id="9b1f6d9c-58d6-4e5e-a0f1-822cb5440a51" name="owner" abstractType="#b2f035e6-78c8-4dfd-99f0-bf4a40ea3e81">
            <ownedMinCard xsi:type="org.polarsys.capella.core.data.information.datavalue:LiteralNumericValue"
                id="95d6a6e5-6442-408d-afb2-d8f7a24c5f56" value="1"/>
            <ownedMaxCard xsi:type="org.polarsys.capella.core.data.information.datavalue:LiteralNumericValue"
                id="43e39098-ace4-47c4-8f1c-1df1986063e2" value="1"/>
          </ownedFeatures>
          <ownedFeatures xsi:type="org.polarsys.capella.core.data.information:Property"
              id="32f70910-a1fd-4ec9-8d22-4c585ceaf7b9" name="core" abstractType="#546cd75a-c7ac-4e07-9d2d-8a1f93d82419">
            <ownedMinCard xsi:type="org.polarsys.capella.core.data.information.datavalue:LiteralNumericValue"
                id="08aa4465-58e5-4c6a-9fe8-02bfb406bcab" value="1"/>
            <ownedMaxCard xsi:type="org.polarsys.capella.core.data.information.datavalue:LiteralNumericValue"
                id="b123b4d7-576d-45a8-b1d3-598187cccfd8" value="1"/>
          </ownedFeatures>
          <ownedFeatures xsi:type="org.polarsys.capella.core.data.information:Property"
              id="df884a71-e774-49e1-8aee-0a675179c647" name="wood" abstractType="#60314ce6-bc96-4b57-8965-7187241148ae">
            <ownedMinCard xsi:type="org.polarsys.capella.core.data.information.datavalue:LiteralNumericValue"
                id="9c9ba595-8d91-46dd-9d45-7bb00baa380b" value="1"/>
            <ownedMaxCard xsi:type="org.polarsys.capella.core.data.information.datavalue:LiteralNumericValue"
                id="f25067de-2b40-4cae-a2c2-5f38e266d4d8" value="1"/>
          </ownedFeatures>
        </ownedClasses>
        <ownedClasses xsi:type="org.polarsys.capella.core.data.information:Class"
            id="1adf8097-18f9-474e-b136-6c845fc6d9e9" name="Class 2"/>
        <ownedDataTypes xsi:type="org.polarsys.capella.core.data.information.datatype:Enumeration"
            id="546cd75a-c7ac-4e07-9d2d-8a1f93d82419" name="Wand Core">
          <ownedLiterals xsi:type="org.polarsys.capella.core.data.information.datavalue:EnumerationLiteral"
              id="79263437-b45d-410d-a264-8aa28d7574d1" name="Unicorn Hair" abstractType="#546cd75a-c7ac-4e07-9d2d-8a1f93d82419"/>
          <ownedLiterals xsi:type="org.polarsys.capella.core.data.information.datavalue:EnumerationLiteral"
              id="6bb9876c-f3a7-4d59-a6d1-819372368fa0" name="Dragon Heartstring"
              abstractType="#546cd75a-c7ac-4e07-9d2d-8a1f93d82419"/>
          <ownedLiterals xsi:type="org.polarsys.capella.core.data.information.datavalue:EnumerationLiteral"
              id="492fd9ca-88cb-4e9d-b92e-df14a1c1543b" name="Pheonix Feather" abstractType="#546cd75a-c7ac-4e07-9d2d-8a1f93d82419"/>
          <ownedLiterals xsi:type="org.polarsys.capella.core.data.information.datavalue:EnumerationLiteral"
              id="1e73d13b-1c26-4537-834d-e467f993befe" name="Thestral Tail-Hair"
              abstractType="#546cd75a-c7ac-4e07-9d2d-8a1f93d82419"/>
        </ownedDataTypes>
        <ownedDataTypes xsi:type="org.polarsys.capella.core.data.information.datatype:Enumeration"
            id="60314ce6-bc96-4b57-8965-7187241148ae" name="Wand Wood">
          <ownedLiterals xsi:type="org.polarsys.capella.core.data.information.datavalue:EnumerationLiteral"
              id="bd8d43d9-2473-4522-9b8a-06949a05c2d4" name="Apple" abstractType="#60314ce6-bc96-4b57-8965-7187241148ae"/>
          <ownedLiterals xsi:type="org.polarsys.capella.core.data.information.datavalue:EnumerationLiteral"
              id="df8db2f4-ca88-479c-8bdd-bd1f91279a89" name="Cedar" abstractType="#60314ce6-bc96-4b57-8965-7187241148ae"/>
          <ownedLiterals xsi:type="org.polarsys.capella.core.data.information.datavalue:EnumerationLiteral"
              id="efcdd373-de1f-4303-8259-b20b70a84a56" name="Ebony" abstractType="#60314ce6-bc96-4b57-8965-7187241148ae"/>
          <ownedLiterals xsi:type="org.polarsys.capella.core.data.information.datavalue:EnumerationLiteral"
              id="3dbefd03-bdd8-405d-b048-509bf144414e" name="Elder" abstractType="#60314ce6-bc96-4b57-8965-7187241148ae"/>
          <ownedLiterals xsi:type="org.polarsys.capella.core.data.information.datavalue:EnumerationLiteral"
              id="bfd550cb-7038-48db-9d7b-57cd0ca29d03" name="Holly" abstractType="#60314ce6-bc96-4b57-8965-7187241148ae"/>
        </ownedDataTypes>
      </ownedDataPkg>
      <ownedLogicalComponentPkg xsi:type="org.polarsys.capella.core.data.la:LogicalComponentPkg"
          id="84c0978d-9a32-4f5b-8013-5b0b6adbfd73" name="Structure">
        <ownedParts xsi:type="org.polarsys.capella.core.data.cs:Part" id="101ffa60-f8a2-4ea2-a0d8-d10910ceac06"
            name="Hogwarts" abstractType="#0d2edb8f-fa34-4e73-89ec-fb9a63001440"/>
        <ownedParts xsi:type="org.polarsys.capella.core.data.cs:Part" id="4c1f2b5d-0641-42c7-911f-7a42928580b8"
            name="Prof. A. P. W. B. Dumbledore" abstractType="#08e02248-504d-4ed8-a295-c7682a614f66"/>
        <ownedParts xsi:type="org.polarsys.capella.core.data.cs:Part" id="ccbad61a-39dc-4af8-8199-3fee30de2f1d"
            name="Prof. S. Snape" abstractType="#6f463eed-c77b-4568-8078-beec0536f243"/>
        <ownedParts xsi:type="org.polarsys.capella.core.data.cs:Part" id="26543596-7646-4d81-8f15-c4e01ec930a7"
            name="Harry J. Potter" abstractType="#a8c46457-a702-41c4-a971-c815c4c5a674"/>
        <ownedParts xsi:type="org.polarsys.capella.core.data.cs:Part" id="4d31caaf-210e-4bdf-982e-cdecbc80c947"
            name="R. Weasley" abstractType="#ff7b8672-84db-4b93-9fea-22a410907fb1"/>
        <ownedParts xsi:type="org.polarsys.capella.core.data.cs:Part" id="249fed97-366f-4240-9e20-101cef32cda2"
            name="LogicalActor 5" abstractType="#3e0ee19f-0e3f-49d4-ae99-29bd4a3260c5"/>
        <ownedParts xsi:type="org.polarsys.capella.core.data.cs:Part" id="f06eeca4-0e17-45c4-9b9d-244896e32720"
            name="Multiport" abstractType="#b3888dad-a870-4b8b-97d4-0ddb83ef9251"/>
        <ownedParts xsi:type="org.polarsys.capella.core.data.cs:Part" id="e5e3527b-ac6f-43a4-9ed4-ecb55d8b1bcd"
            name="Left 2" abstractType="#57635b74-b251-4b9b-8cc3-706dcc7b65db"/>
        <ownedParts xsi:type="org.polarsys.capella.core.data.cs:Part" id="a125a836-feba-4755-a561-ba92ede84325"
            name="LA 9" abstractType="#b3d9d50e-7592-4689-8ba7-e50f082cd71c"/>
        <ownedParts xsi:type="org.polarsys.capella.core.data.cs:Part" id="5c8880bd-1514-4820-a1af-33bf06f9d8b7"
            name="Derivation Example" abstractType="#4ec45aec-0d6a-411a-80ee-ebd3c1a53d2c"/>
        <ownedParts xsi:type="org.polarsys.capella.core.data.cs:Part" id="5cfde561-79ca-431b-add1-8ffa27c0c56d"
            name="LA 11" abstractType="#92baed36-9319-42bf-86db-0089a77dd1db"/>
        <ownedParts xsi:type="org.polarsys.capella.core.data.cs:Part" id="cba308b2-df36-4786-8c12-771bc4ff10ff"
            name="LA 12" abstractType="#07c19a9f-153d-4b4a-9f02-014d916f3f1d"/>
        <ownedParts xsi:type="org.polarsys.capella.core.data.cs:Part" id="1f459a2d-b63f-4727-b911-760eb689bb61"
            name="Cycle Actor Right" abstractType="#8a7d2233-f115-4b75-bcda-b23814c05a6d"/>
        <ownedParts xsi:type="org.polarsys.capella.core.data.cs:Part" id="beef05a0-0f46-462f-8fb0-9b387f1a0d9a"
            name="Cycle Actor Left" abstractType="#b911b6bc-bde5-4d43-87fd-e20748a6938e"/>
        <ownedParts xsi:type="org.polarsys.capella.core.data.cs:Part" id="3dddebeb-60a9-477c-ba50-076449456a7b"
            name="Outsider" abstractType="#54d9011d-ad5a-4750-a6b7-9963121550f3"/>
        <ownedComponentExchanges xsi:type="org.polarsys.capella.core.data.fa:ComponentExchange"
            id="c0bc49e1-8043-4418-8c0a-de6c6b749eab" name="Headmaster Responsibilities"
            convoyedInformations="#408f9055-bdcf-4181-865c-db3e823bd93d" source="#fcbf6881-720c-421f-9fe9-12fc3dfefe9c"
            target="#9dcf355a-84a7-44df-a480-8911a85fd0cd" kind="FLOW"/>
        <ownedComponentExchanges xsi:type="org.polarsys.capella.core.data.fa:ComponentExchange"
            id="9cbdd233-aff5-47dd-9bef-9be1277c77c3" name="Teacher Responsibilities"
            convoyedInformations="#8f8ba7de-a7e6-4b5c-bd5d-11fba313b444" source="#b4e39757-b0fd-41ff-a7b8-c9fc36de2ca9"
            target="#d7e0cc4d-eef6-4173-9a21-1bd933a5d9f0" kind="FLOW">
          <ownedComponentExchangeFunctionalExchangeAllocations xsi:type="org.polarsys.capella.core.data.fa:ComponentExchangeFunctionalExchangeAllocation"
              id="a21b344f-d9c5-4ba4-bd01-225629a23e5f" targetElement="#b1a817bc-40a9-4fc4-b62c-8dea4aa28915"
              sourceElement="#9cbdd233-aff5-47dd-9bef-9be1277c77c3"/>
        </ownedComponentExchanges>
        <ownedComponentExchanges xsi:type="org.polarsys.capella.core.data.fa:ComponentExchange"
            id="85a1fb20-38ea-4d77-acd7-90a8c44dc695" name="Punishment" source="#51f9e974-75f8-4f01-89a5-2503a7d49beb"
            target="#db5681e4-4245-4207-a429-e89979f6ac71" kind="FLOW">
          <ownedComponentExchangeFunctionalExchangeAllocations xsi:type="org.polarsys.capella.core.data.fa:ComponentExchangeFunctionalExchangeAllocation"
              id="49f1acda-c46a-416c-b45f-3ec8507a9814" targetElement="#96a0cf4c-adfe-4490-92d1-bcf75ee77004"
              sourceElement="#85a1fb20-38ea-4d77-acd7-90a8c44dc695"/>
        </ownedComponentExchanges>
        <ownedComponentExchanges xsi:type="org.polarsys.capella.core.data.fa:ComponentExchange"
            id="3b3fc202-be5c-49ae-bf2f-1d61daf3bb50" name="Learning" source="#438d9f44-8c6a-4151-98cc-360d8aa4f69f"
            target="#d1687d0d-31ab-43a4-822c-a99c922471ce" kind="FLOW">
          <ownedComponentExchangeFunctionalExchangeAllocations xsi:type="org.polarsys.capella.core.data.fa:ComponentExchangeFunctionalExchangeAllocation"
              id="75bae5f4-df30-483d-ad0b-f89da31a4c4a" targetElement="#09efaeb7-2d50-40ed-a4da-46afcb9ca7a1"
              sourceElement="#3b3fc202-be5c-49ae-bf2f-1d61daf3bb50"/>
        </ownedComponentExchanges>
        <ownedComponentExchanges xsi:type="org.polarsys.capella.core.data.fa:ComponentExchange"
            id="bf1a8b47-d60e-4df3-80bf-c6d5bfc84901" name="C 5" source="#24c8b67b-9570-45f7-b383-c4a0b722b3b4"
            target="#2675f31f-c8f2-4f50-83f2-bde0c504027b" kind="FLOW">
          <ownedComponentExchangeFunctionalExchangeAllocations xsi:type="org.polarsys.capella.core.data.fa:ComponentExchangeFunctionalExchangeAllocation"
              id="5335930f-21de-49d0-b378-376da834d8f1" targetElement="#1d6caedd-2bd0-45dd-8446-235ea0fb914d"
              sourceElement="#bf1a8b47-d60e-4df3-80bf-c6d5bfc84901"/>
          <ownedComponentExchangeFunctionalExchangeAllocations xsi:type="org.polarsys.capella.core.data.fa:ComponentExchangeFunctionalExchangeAllocation"
              id="07948900-c141-4b2b-aba5-44f2a8b022e8" targetElement="#b5173c3f-d4c1-41f6-bcb0-2a1ff5457df8"
              sourceElement="#bf1a8b47-d60e-4df3-80bf-c6d5bfc84901"/>
          <ownedComponentExchangeFunctionalExchangeAllocations xsi:type="org.polarsys.capella.core.data.fa:ComponentExchangeFunctionalExchangeAllocation"
              id="ba555a31-5910-4daf-9e64-90e413a038e7" targetElement="#24e69680-5e36-44c6-8d9c-28d18a37d44d"
              sourceElement="#bf1a8b47-d60e-4df3-80bf-c6d5bfc84901"/>
        </ownedComponentExchanges>
        <ownedComponentExchanges xsi:type="org.polarsys.capella.core.data.fa:ComponentExchange"
            id="5286d854-84cc-4514-88ab-d0d67c6ddd37" name="o2" source="#3e0a3791-cc99-4af5-b789-5b33451ca743"
            target="#0b558f0b-dd4a-4f35-ad88-f4abe44df415" kind="FLOW"/>
        <ownedComponentExchanges xsi:type="org.polarsys.capella.core.data.fa:ComponentExchange"
            id="dbd99773-efb6-4476-bf5c-270a61f18b09" name="Interface" source="#33f06d77-84ec-46eb-ae0d-f2694a35556b"
            target="#5d562aa6-738a-48ce-aeb9-eb9d656edc7b" kind="FLOW">
          <ownedComponentExchangeFunctionalExchangeAllocations xsi:type="org.polarsys.capella.core.data.fa:ComponentExchangeFunctionalExchangeAllocation"
              id="062c9593-1fc9-43ce-aac5-4f37d0a9c346" targetElement="#5f31bf59-316e-4844-b44d-a38adba22313"
              sourceElement="#dbd99773-efb6-4476-bf5c-270a61f18b09"/>
        </ownedComponentExchanges>
        <ownedComponentExchanges xsi:type="org.polarsys.capella.core.data.fa:ComponentExchange"
            id="ce8b8c68-1b47-44b6-aed4-f38ec6338a7a" name="C 8" source="#70c2b985-2e9f-4c3a-be43-39f9b960966d"
            target="#19a0b136-2baa-48a2-a979-f5de806fac1d" kind="FLOW"/>
        <ownedComponentExchanges xsi:type="org.polarsys.capella.core.data.fa:ComponentExchange"
            id="9b5563f8-d714-4063-9587-0cdcac9095bd" name="C 9" source="#4b3ba1cd-4201-46bb-bcd6-33c9604494a2"
            target="#33a19dd9-7fe2-4173-84b2-09942ca69f41" kind="FLOW"/>
        <ownedComponentExchanges xsi:type="org.polarsys.capella.core.data.fa:ComponentExchange"
            id="1a2920eb-0806-4f27-95ca-5009855fff2c" name="C 10" source="#4e98c66f-fd6a-4f9c-9e88-8b4dca7d4112"
            target="#e027cee4-5330-4d0e-bb2a-8551c313856c" kind="FLOW"/>
        <ownedComponentExchanges xsi:type="org.polarsys.capella.core.data.fa:ComponentExchange"
            id="ed6325c5-582e-4537-af6b-a9568a388202" name="C 11" source="#c83cea1c-1553-4433-94be-2dca8f4a51d2"
            target="#baf47117-26e4-4fd3-af60-b33e87346772" kind="FLOW"/>
        <ownedComponentExchanges xsi:type="org.polarsys.capella.core.data.fa:ComponentExchange"
            id="1a302a4a-9839-4ba4-8296-f54b470b4e59" name="C 12" source="#f413a1aa-61d7-41d1-aa0b-60744965204f"
            target="#3fcf0fa8-16d7-46f5-a0ac-790b7e0f4c62" kind="FLOW"/>
        <ownedLogicalComponents xsi:type="org.polarsys.capella.core.data.la:LogicalComponent"
            id="0d2edb8f-fa34-4e73-89ec-fb9a63001440" name="Hogwarts" description="&lt;p>This instance is the mighty Hogwarts. Do you really need a description? Then maybe read the books or watch atleast the epic movies.&lt;/p>&#xA;">
          <ownedExtensions xsi:type="CapellaRequirements:CapellaOutgoingRelation"
              id="57033242-3766-4961-8091-ce3d9326ed67" relationType="#f1aceb81-5f70-4469-a127-94830eb9be04"
              source="#0d2edb8f-fa34-4e73-89ec-fb9a63001440" target="#3c2d312c-37c9-41b5-8c32-67578fa52dc3"/>
          <ownedFunctionalAllocation xsi:type="org.polarsys.capella.core.data.fa:ComponentFunctionalAllocation"
              id="5e3ddaaf-c17e-4d97-a691-995a75bf528e" targetElement="#0e71a0d3-0a18-4671-bba0-71b5f88f95dd"
              sourceElement="#0d2edb8f-fa34-4e73-89ec-fb9a63001440"/>
          <ownedFunctionalAllocation xsi:type="org.polarsys.capella.core.data.fa:ComponentFunctionalAllocation"
              id="14111a5c-6b91-4530-9c12-18b17e28d0af" targetElement="#264fb47d-67b7-4bdc-8d06-8a0e5139edbf"
              sourceElement="#0d2edb8f-fa34-4e73-89ec-fb9a63001440"/>
          <ownedComponentExchanges xsi:type="org.polarsys.capella.core.data.fa:ComponentExchange"
              id="a900a6e0-c994-42e8-ae94-2b61a7fabc18" name="Das ist eine Kante"
              source="#bc5a6bc1-9209-486a-af4c-5e92e83ba543" target="#663d26fe-78c5-49b7-b3f6-392880e276aa"
              kind="FLOW"/>
          <ownedComponentExchanges xsi:type="org.polarsys.capella.core.data.fa:ComponentExchange"
              id="a3059edf-54f2-4765-ba8a-9766f8576f63" name="C 2" source="#24c9b19a-4b29-450f-b4ea-5218381723af"
              target="#bcc7585e-be6c-44dc-a7cc-1fb36b19d9f7" kind="FLOW">
            <ownedComponentExchangeFunctionalExchangeAllocations xsi:type="org.polarsys.capella.core.data.fa:ComponentExchangeFunctionalExchangeAllocation"
                id="bdb1d90e-f79d-46d2-9a08-90ba74a58c39" targetElement="#dc1a7429-81c7-42fa-9d3b-b25356399f02"
                sourceElement="#a3059edf-54f2-4765-ba8a-9766f8576f63"/>
            <ownedComponentExchangeFunctionalExchangeAllocations xsi:type="org.polarsys.capella.core.data.fa:ComponentExchangeFunctionalExchangeAllocation"
                id="0e39312b-2257-474a-b74a-ff51bbb575e3" targetElement="#0fe9e999-3bd8-4590-9dc2-f51d2c1af173"
                sourceElement="#a3059edf-54f2-4765-ba8a-9766f8576f63"/>
          </ownedComponentExchanges>
          <ownedComponentExchanges xsi:type="org.polarsys.capella.core.data.fa:ComponentExchange"
              id="3ef23099-ce9a-4f7d-812f-935f47e7938d" name="Left to right" source="#f89ea9b3-e92d-49cb-ae9e-a734a9f5c5dc"
              target="#58f89f0a-7647-4077-b29b-8fe2bf270f02" kind="FLOW">
            <ownedComponentExchangeFunctionalExchangeAllocations xsi:type="org.polarsys.capella.core.data.fa:ComponentExchangeFunctionalExchangeAllocation"
                id="3f6435a3-0ab0-484c-b982-f108dc9f5817" targetElement="#bb4fd29c-9c85-454f-b66a-b8eb9573fba6"
                sourceElement="#3ef23099-ce9a-4f7d-812f-935f47e7938d"/>
            <ownedComponentExchangeFunctionalExchangeAllocations xsi:type="org.polarsys.capella.core.data.fa:ComponentExchangeFunctionalExchangeAllocation"
                id="389e9e82-6a9f-447b-b9a7-501efbe9639d" targetElement="#4bc441b9-cb90-46c2-92e4-5d942a41ec66"
                sourceElement="#3ef23099-ce9a-4f7d-812f-935f47e7938d"/>
            <ownedComponentExchangeFunctionalExchangeAllocations xsi:type="org.polarsys.capella.core.data.fa:ComponentExchangeFunctionalExchangeAllocation"
                id="6861285b-b701-4f5d-b8f2-66cf169c08e0" targetElement="#d7740136-b80e-4f91-a43f-184972eaf1cc"
                sourceElement="#3ef23099-ce9a-4f7d-812f-935f47e7938d"/>
            <ownedComponentExchangeFunctionalExchangeAllocations xsi:type="org.polarsys.capella.core.data.fa:ComponentExchangeFunctionalExchangeAllocation"
                id="4fdd1438-2c2a-4df5-ab14-d888243257ad" targetElement="#0641d09d-4627-44fc-9926-3978e80e2ca9"
                sourceElement="#3ef23099-ce9a-4f7d-812f-935f47e7938d"/>
            <ownedComponentExchangeFunctionalExchangeAllocations xsi:type="org.polarsys.capella.core.data.fa:ComponentExchangeFunctionalExchangeAllocation"
                id="21387c09-7d22-4703-8e14-a5a53a5334ba" targetElement="#ac669503-0a13-431f-b759-f7daf62c4267"
                sourceElement="#3ef23099-ce9a-4f7d-812f-935f47e7938d"/>
          </ownedComponentExchanges>
          <ownedComponentExchanges xsi:type="org.polarsys.capella.core.data.fa:ComponentExchange"
              id="cd34492e-568e-4ade-981b-ed0d03c3ebe5" name="Upper to Left" source="#1286b0fe-dd57-46ba-8303-bd57eb04178d"
              target="#a001cfb0-2b21-4e52-a119-8f4515dded91" kind="FLOW">
            <ownedComponentExchangeFunctionalExchangeAllocations xsi:type="org.polarsys.capella.core.data.fa:ComponentExchangeFunctionalExchangeAllocation"
                id="07f243b4-1569-4da3-abf4-94386234cd6c" targetElement="#ed7a3230-f559-4a62-bd8a-745ee5e2faae"
                sourceElement="#cd34492e-568e-4ade-981b-ed0d03c3ebe5"/>
          </ownedComponentExchanges>
          <ownedComponentExchanges xsi:type="org.polarsys.capella.core.data.fa:ComponentExchange"
              id="811e18f0-da50-4878-bb96-00c31296dde1" name="C 5" source="#107f0fc1-052d-4956-aa37-91b2856854f0"
              target="#57d42562-4c44-4f1c-9100-8ae78b9f3031" kind="FLOW"/>
          <ownedComponentExchanges xsi:type="org.polarsys.capella.core.data.fa:ComponentExchange"
              id="ce7ee50c-c7bb-4afb-8991-256a7498f0ea" name="C 6" source="#0f6f27ce-31bb-430e-9493-0182a3883ed2"
              target="#c2a939b7-d0c6-4e20-a5dc-e7e2dda42a92" kind="FLOW"/>
          <ownedComponentExchanges xsi:type="org.polarsys.capella.core.data.fa:ComponentExchange"
              id="b68b732f-6dbb-4619-b2eb-dcf434d10b10" name="C 7" source="#788f2726-691f-4c67-96f5-501a69a3489c"
              target="#47917445-c139-4c97-97e5-a6be61ff3a87" kind="FLOW"/>
          <ownedComponentExchanges xsi:type="org.polarsys.capella.core.data.fa:ComponentExchange"
              id="7c249e8b-c0db-43a3-9758-013652f6632f" name="C 8" source="#f40890b9-281c-47cc-8329-2463e6dfeb71"
              target="#b03e4e23-c95a-4c85-a29f-4013929aeda4" kind="FLOW"/>
          <ownedComponentExchanges xsi:type="org.polarsys.capella.core.data.fa:ComponentExchange"
              id="7a8074b8-e765-4009-9612-564fb7011295" name="C 9" source="#455db37d-44d4-4afd-92b5-b0f4bc7c737d"
              target="#0da28295-1b08-4581-af8f-5011164d319a" kind="FLOW"/>
          <ownedComponentExchanges xsi:type="org.polarsys.capella.core.data.fa:ComponentExchange"
              id="8fb1b81a-e53c-424a-bccb-80803e7e639f" name="C 10" source="#ac80e93e-58b8-4329-b8cf-a0c86d8feb21"
              target="#e1317cfb-62dd-426b-886f-0fe2db4a6488" kind="FLOW"/>
          <ownedComponentExchanges xsi:type="org.polarsys.capella.core.data.fa:ComponentExchange"
              id="884e375d-a072-4f48-a634-ff65cf6066f9" name="C 11" source="#ffc379e3-9f6f-48f1-aeda-f318be05cff1"
              target="#eae21793-3142-4544-9541-231d46af6207" kind="FLOW"/>
          <ownedComponentExchanges xsi:type="org.polarsys.capella.core.data.fa:ComponentExchange"
              id="9e028cb7-2c7e-4ae0-b518-f26b532f46d6" name="C 12" source="#62d7c72a-46b7-4ba9-b1ca-37f08c7b09eb"
              target="#f12610f1-1fd2-4206-b91b-19f70232073e" kind="FLOW"/>
          <ownedComponentExchanges xsi:type="org.polarsys.capella.core.data.fa:ComponentExchange"
              id="4cbbdb21-70f3-43d7-b8dc-2ae05168dcdb" name="C 13" source="#de927618-223e-41d5-954e-56f9892b15d1"
              target="#9756b2cc-e8f2-4383-a36f-5ac41debf36c" kind="FLOW"/>
          <ownedComponentExchanges xsi:type="org.polarsys.capella.core.data.fa:ComponentExchange"
              id="52487fb1-1f95-4c82-911a-51e17aac9bb5" name="C 14" source="#5be5c8f1-454d-447e-a02e-aa05d0b2807a"
              target="#e840dc20-5117-4068-9877-fc5fc01f82c7" kind="FLOW"/>
          <ownedComponentExchanges xsi:type="org.polarsys.capella.core.data.fa:ComponentExchange"
              id="9977793f-e2bd-4969-9e1e-bb67beeb5856" name="C 15" source="#c425af2a-4d9b-445c-876b-24a821ade7e0"
              target="#18d50279-e8dd-4c7d-9683-ba91bde9a206" kind="FLOW"/>
          <ownedComponentExchanges xsi:type="org.polarsys.capella.core.data.fa:ComponentExchange"
              id="2e2525ab-92a1-450c-9b99-13a74a4751fe" name="C 16" source="#8ed1bd04-7547-454f-93a4-87c557bb8dc0"
              target="#e58af5bc-2cd8-4308-b566-edaac8452820" kind="FLOW"/>
          <ownedComponentExchanges xsi:type="org.polarsys.capella.core.data.fa:ComponentExchange"
              id="415b35b7-4f5b-4bcc-8bdb-a0986405cc48" name="C 17" source="#f5a78b3e-593f-414a-9532-fa65297a2abf"
              target="#c4833e6c-1329-47fb-88ae-d0e442eccc64" kind="FLOW"/>
          <ownedComponentExchanges xsi:type="org.polarsys.capella.core.data.fa:ComponentExchange"
              id="8142295e-8389-499f-9bdd-8e37ddb6b4ce" name="C 18" source="#2223caed-ad9d-4d86-98ee-7fa185b15457"
              target="#1f7cf482-d0be-4e96-88fa-77d171b1313e" kind="FLOW"/>
          <ownedComponentExchanges xsi:type="org.polarsys.capella.core.data.fa:ComponentExchange"
              id="54f148cf-29d3-43a1-b224-5b29e4937db8" name="C 19" source="#faebe4ba-a038-46c4-9c81-0830bff266ef"
              target="#c15bcd81-6c97-4ffc-b4d5-64ed3590c4db" kind="FLOW"/>
          <ownedComponentExchanges xsi:type="org.polarsys.capella.core.data.fa:ComponentExchange"
              id="4c739375-afb6-49ed-a3eb-60af0c7ddc75" name="C 20" source="#7ac29e9c-85b3-47c0-bf6c-3c687916257f"
              target="#e4277aac-f779-4af8-a069-9e69e5bd256d" kind="FLOW"/>
          <ownedComponentExchanges xsi:type="org.polarsys.capella.core.data.fa:ComponentExchange"
              id="0fced77b-b007-455d-bf49-c89db345e816" name="C 21" source="#be3734e9-b07e-4f00-9c5b-4d95fc7ee3c6"
              target="#6c81293b-d295-4208-975b-c9c2d69b508c" kind="FLOW"/>
          <ownedComponentExchanges xsi:type="org.polarsys.capella.core.data.fa:ComponentExchange"
              id="bcdee96b-9113-4388-858f-1bea7fa1d3b7" name="C 22" source="#60a1fd22-3ef8-46dd-8e0c-b4dbcca86ec0"
              target="#c06968be-09ae-4e9a-acc9-733c833a3c87" kind="FLOW"/>
          <ownedComponentExchanges xsi:type="org.polarsys.capella.core.data.fa:ComponentExchange"
              id="031de9d3-13ee-405c-93f1-81a42a9b1bf3" name="o1" source="#9fe7caff-fe85-46ea-8214-9820328aac73"
              target="#4f111d67-92a8-4a39-845e-a0662401c889" kind="FLOW"/>
          <ownedComponentExchanges xsi:type="org.polarsys.capella.core.data.fa:ComponentExchange"
              id="1c050208-ea5e-403e-8987-5090dbcb0a02" name="o3" source="#5442bfe8-79d8-45b5-bf49-29f7f0c6f635"
              target="#5ccac19c-76d3-405d-8fc3-85c8958dab45" kind="FLOW"/>
          <ownedComponentExchanges xsi:type="org.polarsys.capella.core.data.fa:ComponentExchange"
              id="8805a65b-d220-416d-ac04-b614cf7a8456" name="o4" source="#6886327c-ec9a-44df-9409-93c65711317a"
              target="#b557cfc6-ca9a-40f5-b6f7-14e61523bd9a" kind="FLOW"/>
          <ownedComponentExchanges xsi:type="org.polarsys.capella.core.data.fa:ComponentExchange"
              id="ab0cbad8-3de1-4193-9e32-ecf0fbc0abcf" name="o5" source="#68ba6c7b-4903-47b6-b8ea-c379a123814b"
              target="#b557cfc6-ca9a-40f5-b6f7-14e61523bd9a" kind="FLOW"/>
          <ownedComponentExchanges xsi:type="org.polarsys.capella.core.data.fa:ComponentExchange"
              id="2f8ed849-fbda-4902-82ec-cbf8104ae686" name="Interface" source="#50d8bc7b-c029-45eb-a6d5-dfa4ef2abcf2"
              target="#10c28db9-efbb-4486-90ee-042cf867db1a" kind="FLOW">
            <ownedComponentExchangeFunctionalExchangeAllocations xsi:type="org.polarsys.capella.core.data.fa:ComponentExchangeFunctionalExchangeAllocation"
                id="ebb41fd3-ed28-42bf-b815-e2bb27829c1a" targetElement="#d635ffca-4a12-451e-84c0-77fc66a9fa2e"
                sourceElement="#2f8ed849-fbda-4902-82ec-cbf8104ae686"/>
            <ownedComponentExchangeFunctionalExchangeAllocations xsi:type="org.polarsys.capella.core.data.fa:ComponentExchangeFunctionalExchangeAllocation"
                id="b1b11415-b6ee-40a2-a111-7fca4468a8ba" targetElement="#594656d7-7ebc-4128-aa8b-c7e17981d870"
                sourceElement="#2f8ed849-fbda-4902-82ec-cbf8104ae686"/>
            <ownedComponentExchangeFunctionalExchangeAllocations xsi:type="org.polarsys.capella.core.data.fa:ComponentExchangeFunctionalExchangeAllocation"
                id="c92eb72c-69ad-4bb0-b5ef-6b00f8716222" targetElement="#5f67436c-9742-4b84-b99e-7ee719ff02a0"
                sourceElement="#2f8ed849-fbda-4902-82ec-cbf8104ae686"/>
            <ownedComponentExchangeFunctionalExchangeAllocations xsi:type="org.polarsys.capella.core.data.fa:ComponentExchangeFunctionalExchangeAllocation"
                id="7cddaf87-c78c-4136-89db-3faca6aa512d" targetElement="#aaca5723-a95f-43c8-830e-7ddea343abdf"
                sourceElement="#2f8ed849-fbda-4902-82ec-cbf8104ae686"/>
            <ownedComponentExchangeFunctionalExchangeAllocations xsi:type="org.polarsys.capella.core.data.fa:ComponentExchangeFunctionalExchangeAllocation"
                id="276e5728-52d2-4819-bb2f-b36cd0f35bd6" targetElement="#cb1e41b1-744b-43ea-89d2-d7c54dff4606"
                sourceElement="#2f8ed849-fbda-4902-82ec-cbf8104ae686"/>
          </ownedComponentExchanges>
          <ownedComponentExchanges xsi:type="org.polarsys.capella.core.data.fa:ComponentExchange"
<<<<<<< HEAD
              id="f350dfd4-5997-4fab-b3d2-9a5214ae263c" name="C 28" source="#5269e15c-69fb-45fd-88a0-08d4ab5f5211"
              target="#684d4388-3615-40a7-b81d-f97647294a67" kind="FLOW"/>
          <ownedComponentExchanges xsi:type="org.polarsys.capella.core.data.fa:ComponentExchange"
              id="fe3756df-2a89-45f3-91a3-0fc2e614afd0" name="C 29" source="#ac7447ba-b89c-47f9-8390-d7db74c6e02c"
              target="#ec443534-9c07-44be-96d7-802bfa32e67b" kind="FLOW"/>
          <ownedComponentExchanges xsi:type="org.polarsys.capella.core.data.fa:ComponentExchange"
              id="68212e30-0dcc-4b5f-83f2-0062f1feb1ba" name="Left to LC 2" source="#b24e2673-493c-4f43-9e37-619b35ac5452"
              target="#5da72784-c5fe-4283-8832-218ecc1c6526" kind="FLOW"/>
          <ownedComponentExchanges xsi:type="org.polarsys.capella.core.data.fa:ComponentExchange"
              id="da4b0e27-8850-4358-97dd-90f4e032cf10" name="Right to Target" source="#34e4c983-e70a-424d-9ce4-858bd92cb925"
              target="#4b0f396a-0f77-4675-a702-3575d67f6e05" kind="FLOW"/>
          <ownedComponentExchanges xsi:type="org.polarsys.capella.core.data.fa:ComponentExchange"
              id="58322776-25ab-42c7-93ee-44d37e8e7144" name="outer extended" source="#ed788945-9729-4d56-a1fa-0554bee65324"
              target="#4f903b92-1748-42ff-be33-a95472e20d13" kind="FLOW"/>
=======
              id="43158e15-f8d1-49e3-bc01-7222edcbf839" name="C 28" source="#f413a1aa-61d7-41d1-aa0b-60744965204f"
              target="#36fb9559-675b-4efd-87fd-b20aa893cd44" kind="FLOW"/>
>>>>>>> a5669e39
          <ownedFeatures xsi:type="org.polarsys.capella.core.data.cs:Part" id="a3194240-cd17-4998-8f8b-785233487ec3"
              name="Campus" abstractType="#6583b560-6d2f-4190-baa2-94eef179c8ea"/>
          <ownedFeatures xsi:type="org.polarsys.capella.core.data.fa:ComponentPort"
              id="fcbf6881-720c-421f-9fe9-12fc3dfefe9c" name="CP 2" orientation="IN"
              kind="FLOW">
            <ownedPortAllocations xsi:type="org.polarsys.capella.core.data.information:PortAllocation"
                id="4cbdf5fd-7268-470b-9811-b62ad67fded1" targetElement="#e00e8a06-6d21-4c03-ba10-b8c17d082ad8"
                sourceElement="#fcbf6881-720c-421f-9fe9-12fc3dfefe9c"/>
            <ownedPortAllocations xsi:type="org.polarsys.capella.core.data.information:PortAllocation"
                id="c90bb30d-e36b-46a3-a3a1-e39fdcb519be" targetElement="#6584a94b-80fb-4ec4-8644-4781bb9509af"
                sourceElement="#fcbf6881-720c-421f-9fe9-12fc3dfefe9c"/>
          </ownedFeatures>
          <ownedFeatures xsi:type="org.polarsys.capella.core.data.fa:ComponentPort"
              id="d7e0cc4d-eef6-4173-9a21-1bd933a5d9f0" name="CP 3" orientation="IN"
              kind="FLOW">
            <ownedPortAllocations xsi:type="org.polarsys.capella.core.data.information:PortAllocation"
                id="98760017-b3a3-46ca-b1ef-87eee9ea1600" targetElement="#e00e8a06-6d21-4c03-ba10-b8c17d082ad8"
                sourceElement="#d7e0cc4d-eef6-4173-9a21-1bd933a5d9f0"/>
          </ownedFeatures>
          <ownedFeatures xsi:type="org.polarsys.capella.core.data.cs:Part" id="fc42b179-fbb3-46ed-b794-e2fdbefdd6dc"
              name="Part I" abstractType="#881b99aa-50ff-4c1c-a0aa-11fb376ebe1a"/>
          <ownedFeatures xsi:type="org.polarsys.capella.core.data.cs:Part" id="fef0efb0-6777-4ad0-903d-8a1d97d8e580"
              name="seajcjajklcs nacnkasnkacnak jnakjcsnaksjcna kjsnaknsc kanc" abstractType="#20a83ab5-be44-4271-a7c5-b41142fc1f18"/>
          <ownedFeatures xsi:type="org.polarsys.capella.core.data.cs:Part" id="ccd1e633-1868-425a-b82e-9da6b1369f71"
              name="one" abstractType="#c853900f-0b55-4499-8662-280eb9c3b71d"/>
          <ownedFeatures xsi:type="org.polarsys.capella.core.data.cs:Part" id="56cb4399-e424-42d8-8aeb-3fdfd71f9e0f"
              name="asldnaskdnalskd sdkamskld asmda " abstractType="#d461d616-c8a1-444b-8043-864e7c6a350a"/>
          <ownedFeatures xsi:type="org.polarsys.capella.core.data.cs:Part" id="6e1168c8-7a98-40f1-a8b1-640c8512758c"
              name="Middle" abstractType="#a02f741f-c619-422c-bda9-f43f8dba0d7e"/>
          <ownedFeatures xsi:type="org.polarsys.capella.core.data.cs:Part" id="6a2c363b-719e-450d-9e52-a07e8904d88e"
              name="CircleIntroducer" abstractType="#ba88f7c7-96c9-44dd-a71d-3b25a567da25"/>
          <ownedFeatures xsi:type="org.polarsys.capella.core.data.cs:Part" id="de08a91f-0c04-4523-9dfb-f8805febd8b0"
              name="Left" abstractType="#f632888e-51bc-4c9f-8e81-73e9404de784"/>
          <ownedFeatures xsi:type="org.polarsys.capella.core.data.cs:Part" id="91b36bb7-040d-4223-b428-16ae2feafc85"
              name="Right" abstractType="#37dfa5e6-a121-4ce9-8aa4-09a0c73dc2e9"/>
          <ownedFeatures xsi:type="org.polarsys.capella.core.data.cs:Part" id="175bf8b1-312c-4ef9-8f27-27d8a4d218c2"
              name="Upper" abstractType="#f8c9df04-fcd5-479d-814b-696fa6050231"/>
          <ownedFeatures xsi:type="org.polarsys.capella.core.data.cs:Part" id="e721269a-87a2-4ae9-aa94-0f5376ef3461"
              name="MiddleStack" abstractType="#74af6883-25a0-446a-80f3-656f8a490b11"/>
          <ownedFeatures xsi:type="org.polarsys.capella.core.data.cs:Part" id="92df1186-3cde-4e9e-9d6b-6609d006f36d"
              name="Hierarchy" abstractType="#16b4fcc5-548d-4721-b62a-d3d5b1c1d2eb"/>
          <ownedFeatures xsi:type="org.polarsys.capella.core.data.cs:Part" id="8186a7ec-045a-433a-bece-672b767775fe"
              name="Left 1" abstractType="#1c416771-64bc-4d0c-99eb-296ce27d0a35"/>
          <ownedFeatures xsi:type="org.polarsys.capella.core.data.cs:Part" id="1a9e3f71-bf4d-442b-a3f3-9a97076f8390"
              name="Right 1" abstractType="#c999f0f0-49d0-4b01-b260-f69dc63abbcb"/>
          <ownedFeatures xsi:type="org.polarsys.capella.core.data.cs:Part" id="f097503d-b048-4b64-b0b4-f5de4ff86b75"
              name="Right owner" abstractType="#53558f58-270e-4206-8fc7-3cf9e788fac9"/>
          <ownedFeatures xsi:type="org.polarsys.capella.core.data.cs:Part" id="0992c016-e82b-4673-aaf4-94290377d050"
              name="Center" abstractType="#47c3130b-ec39-4365-a77a-5ab6365d1e2e"/>
          <ownedFeatures xsi:type="org.polarsys.capella.core.data.cs:Part" id="865c5ee3-f80d-40cc-9028-92df0db62cb2"
              name="LC 16" abstractType="#ce793e72-8a7b-4b03-b45f-90051a82a943"/>
          <ownedFeatures xsi:type="org.polarsys.capella.core.data.cs:Part" id="3a12fd5e-b190-451b-98e5-474e533ed2bf"
              name="LC 17" abstractType="#eb976b50-2f61-446a-b524-68790af06a57"/>
          <ownedFeatures xsi:type="org.polarsys.capella.core.data.cs:Part" id="dfbda7ea-5160-466d-bbe2-12500ece5b05"
              name="LC 18" abstractType="#3d72e148-443e-4c4f-84f2-a713a8b346b9"/>
          <ownedFeatures xsi:type="org.polarsys.capella.core.data.cs:Part" id="53588149-9ec2-42ab-987b-ac254c7ced92"
              name="LC 1" abstractType="#44d051f2-875d-4a51-93f0-6c7b20a45842"/>
          <ownedFeatures xsi:type="org.polarsys.capella.core.data.cs:Part" id="4f98980c-4855-4b7b-95e6-9693c735c618"
              name="LC 20" abstractType="#7f375127-f08a-4deb-8fb6-97c955840f89"/>
          <ownedFeatures xsi:type="org.polarsys.capella.core.data.cs:Part" id="918dd255-6a02-42be-93e7-70f1a399bdda"
              name="Derived Target" abstractType="#7cde329d-0f47-4eaa-a1ae-dc6ede90af57"/>
          <ownedFeatures xsi:type="org.polarsys.capella.core.data.cs:Part" id="c434697d-9eae-4dd8-b15d-57d429eb1ddf"
              name="Derived Source" abstractType="#aad1bc27-e66c-4b38-a54a-b2de4a73a3b4"/>
          <ownedFeatures xsi:type="org.polarsys.capella.core.data.cs:Part" id="cdec5944-fa51-4a2b-a4ad-29e66987821e"
              name="SysParent" abstractType="#1921eeeb-f2fd-4b8a-9f79-0e369e7cc29c"/>
          <ownedFeatures xsi:type="org.polarsys.capella.core.data.cs:Part" id="18a2e280-9047-4d7b-9bfe-06a5ce890e55"
              name="Cycle Parent" abstractType="#57bcce8e-e1fb-45dc-aaa1-4c5748b02b5d"/>
          <ownedFeatures xsi:type="org.polarsys.capella.core.data.cs:Part" id="f6763b23-b5cc-491c-a428-a004cf9963fe"
              name="LC 25" abstractType="#d6eb2818-656a-4a5b-b2f3-0792211fa6c0"/>
<<<<<<< HEAD
          <ownedFeatures xsi:type="org.polarsys.capella.core.data.cs:Part" id="22bf0991-c6cd-43dd-9129-9edff619c1bb"
              name="Real leftie" abstractType="#3253a54d-6df2-4638-bd13-65e51c577758"/>
          <ownedFeatures xsi:type="org.polarsys.capella.core.data.cs:Part" id="64f28085-f6dc-4141-8864-47c195423f04"
              name="Parent LC" abstractType="#77b3349c-9184-478a-b005-893a4d789b47"/>
          <ownedFeatures xsi:type="org.polarsys.capella.core.data.cs:Part" id="4e1f6130-335b-4e4b-87fa-91f31d72b927"
              name="Left LC" abstractType="#d2eec5a9-1de4-44f5-bd99-60bab004f00c"/>
          <ownedFeatures xsi:type="org.polarsys.capella.core.data.cs:Part" id="a939c41a-e8ca-4823-b317-775451b1817c"
              name="Right LC" abstractType="#65622f9e-21af-4030-986e-bd4096e4f313"/>
=======
          <ownedFeatures xsi:type="org.polarsys.capella.core.data.cs:Part" id="278978f9-995d-493f-b8ed-1fc8e4aa3aaf"
              name="Parent" abstractType="#eb966300-e6a2-40b4-ab9c-98fa1d6d04ad"/>
          <ownedFeatures xsi:type="org.polarsys.capella.core.data.cs:Part" id="11f75091-5849-48b3-b8bc-a660814944e9"
              name="LC 27" abstractType="#c6fd5f4e-f184-4a54-8320-f3bfd5ca7fdc"/>
>>>>>>> a5669e39
          <ownedComponentRealizations xsi:type="org.polarsys.capella.core.data.cs:ComponentRealization"
              id="0f8b10b5-d460-4055-bd34-7e4a33e94b5e" targetElement="#230c4621-7e0a-4d0a-9db2-d4ba5e97b3df"
              sourceElement="#0d2edb8f-fa34-4e73-89ec-fb9a63001440"/>
          <ownedLogicalComponents xsi:type="org.polarsys.capella.core.data.la:LogicalComponent"
              id="6583b560-6d2f-4190-baa2-94eef179c8ea" name="Campus">
            <ownedConstraints xsi:type="org.polarsys.capella.core.data.capellacore:Constraint"
                id="7a5b8b30-f596-43d9-b810-45ab02f4a81c" name="Chamber of secrets closed"
                description="&lt;p>Chamber of secrets is closed.&lt;/p>&#xA;" constrainedElements="#6583b560-6d2f-4190-baa2-94eef179c8ea">
              <ownedSpecification xsi:type="org.polarsys.capella.core.data.information.datavalue:OpaqueExpression"
                  id="9980bb34-5095-4da7-aa78-ba8e547df6f3">
                <bodies></bodies>
                <languages>capella:linkedText</languages>
              </ownedSpecification>
            </ownedConstraints>
            <ownedComponentExchanges xsi:type="org.polarsys.capella.core.data.fa:ComponentExchange"
                id="c31491db-817d-44b3-a27c-67e9cc1e06a2" name="Care" convoyedInformations="#1ca7b206-be29-4315-a036-0b532b26a191"
                source="#639341a3-1b08-44d9-bac2-cd847ccb45a4" target="#44e0f08d-2d38-46bb-b681-c11d2a3c4fe2"
                kind="ASSEMBLY"/>
            <ownedFeatures xsi:type="org.polarsys.capella.core.data.cs:Part" id="1188fc31-789b-424f-a2d4-06791873a351"
                name="Whomping Willow" abstractType="#3bdd4fa2-5646-44a1-9fa6-80c68433ddb7"/>
            <ownedFeatures xsi:type="org.polarsys.capella.core.data.cs:Part" id="018a8ae9-8e8e-4aea-8191-4abf844a79e3"
                name="School" abstractType="#a58821df-c5b4-4958-9455-0d30755be6b1"/>
            <ownedLogicalComponents xsi:type="org.polarsys.capella.core.data.la:LogicalComponent"
                id="3bdd4fa2-5646-44a1-9fa6-80c68433ddb7" name="Whomping Willow" description="&lt;p>Nasty, gnarly tree. He punches you in the face.&lt;/p>&#xA;"
                actor="true">
              <ownedFunctionalAllocation xsi:type="org.polarsys.capella.core.data.fa:ComponentFunctionalAllocation"
                  id="d3329124-d59f-490d-b448-e70d818ba47a" targetElement="#7f2936ab-0b54-4e92-9f0c-85a9f0981959"
                  sourceElement="#3bdd4fa2-5646-44a1-9fa6-80c68433ddb7"/>
              <ownedFeatures xsi:type="org.polarsys.capella.core.data.fa:ComponentPort"
                  id="fd38ff24-6a77-446b-aab5-6e307295b825" name="CP 1" orientation="OUT"
                  kind="FLOW">
                <ownedPortAllocations xsi:type="org.polarsys.capella.core.data.information:PortAllocation"
                    id="6d882e28-4208-41d0-b8a5-3a19e1805a34" targetElement="#226878bc-3e4b-4236-ba72-996fc1d988c0"
                    sourceElement="#fd38ff24-6a77-446b-aab5-6e307295b825"/>
              </ownedFeatures>
              <ownedFeatures xsi:type="org.polarsys.capella.core.data.fa:ComponentPort"
                  id="51f9e974-75f8-4f01-89a5-2503a7d49beb" name="CP 2" orientation="OUT"
                  kind="FLOW">
                <ownedPortAllocations xsi:type="org.polarsys.capella.core.data.information:PortAllocation"
                    id="299b98b8-8716-4dbc-bc7e-4b9349778c26" targetElement="#226878bc-3e4b-4236-ba72-996fc1d988c0"
                    sourceElement="#51f9e974-75f8-4f01-89a5-2503a7d49beb"/>
              </ownedFeatures>
              <ownedFeatures xsi:type="org.polarsys.capella.core.data.fa:ComponentPort"
                  id="44e0f08d-2d38-46bb-b681-c11d2a3c4fe2" name="CP 3" orientation="IN"
                  kind="FLOW"/>
              <ownedComponentRealizations xsi:type="org.polarsys.capella.core.data.cs:ComponentRealization"
                  id="e1d084c2-c759-4072-940d-fed180ae645c" targetElement="#d4a22478-5717-4ca7-bfc9-9a193e6218a8"
                  sourceElement="#3bdd4fa2-5646-44a1-9fa6-80c68433ddb7"/>
              <ownedComponentRealizations xsi:type="org.polarsys.capella.core.data.cs:ComponentRealization"
                  id="8626df3c-d2a5-4511-95f2-79cae80573af" targetElement="#da12377b-fb70-4441-8faa-3a5c153c5de2"
                  sourceElement="#3bdd4fa2-5646-44a1-9fa6-80c68433ddb7"/>
            </ownedLogicalComponents>
            <ownedLogicalComponents xsi:type="org.polarsys.capella.core.data.la:LogicalComponent"
                id="a58821df-c5b4-4958-9455-0d30755be6b1" name="School">
              <ownedFunctionalAllocation xsi:type="org.polarsys.capella.core.data.fa:ComponentFunctionalAllocation"
                  id="be0d0647-c2f2-4883-abfe-54e697f0d887" targetElement="#957c5799-1d4a-4ac0-b5de-33a65bf1519c"
                  sourceElement="#a58821df-c5b4-4958-9455-0d30755be6b1"/>
              <ownedStateMachines xsi:type="org.polarsys.capella.core.data.capellacommon:StateMachine"
                  id="21645bd7-227a-4547-bbe7-ab165823d841" name="school_states">
                <ownedRegions xsi:type="org.polarsys.capella.core.data.capellacommon:Region"
                    id="fcc53c31-21fe-4135-9b49-2a53ec3eb833" name="Default Region"
                    involvedStates="#1ade42e9-7513-4f2a-94cb-de1d589a5671 #53cab5f0-fe2f-4553-8223-fbe5ea9e4d42">
                  <ownedStates xsi:type="org.polarsys.capella.core.data.capellacommon:State"
                      id="1ade42e9-7513-4f2a-94cb-de1d589a5671" name="Open">
                    <ownedRegions xsi:type="org.polarsys.capella.core.data.capellacommon:Region"
                        id="7a83ade6-0d1d-480e-9a1b-01af7201aa63" name="region"/>
                  </ownedStates>
                  <ownedStates xsi:type="org.polarsys.capella.core.data.capellacommon:State"
                      id="53cab5f0-fe2f-4553-8223-fbe5ea9e4d42" name="Closed">
                    <ownedRegions xsi:type="org.polarsys.capella.core.data.capellacommon:Region"
                        id="497425d8-aaf0-445e-b827-3509cb62d9cf" name="region"/>
                  </ownedStates>
                </ownedRegions>
              </ownedStateMachines>
              <ownedFeatures xsi:type="org.polarsys.capella.core.data.fa:ComponentPort"
                  id="d1687d0d-31ab-43a4-822c-a99c922471ce" name="CP 5" kind="FLOW">
                <ownedPortAllocations xsi:type="org.polarsys.capella.core.data.information:PortAllocation"
                    id="c1019d06-f376-48e3-832e-634a8ec59463" targetElement="#46093fb9-ae5e-4cc9-aad4-70c33e82e2bc"
                    sourceElement="#d1687d0d-31ab-43a4-822c-a99c922471ce"/>
              </ownedFeatures>
              <ownedFeatures xsi:type="org.polarsys.capella.core.data.fa:ComponentPort"
                  id="639341a3-1b08-44d9-bac2-cd847ccb45a4" name="CP 2" orientation="OUT"
                  kind="FLOW"/>
            </ownedLogicalComponents>
          </ownedLogicalComponents>
          <ownedLogicalComponents xsi:type="org.polarsys.capella.core.data.la:LogicalComponent"
              id="20a83ab5-be44-4271-a7c5-b41142fc1f18" name="seajcjajklcs nacnkasnkacnak jnakjcsnaksjcna kjsnaknsc kanc">
            <ownedFeatures xsi:type="org.polarsys.capella.core.data.fa:ComponentPort"
                id="bc5a6bc1-9209-486a-af4c-5e92e83ba543" name="CP 1" orientation="OUT"
                kind="FLOW"/>
          </ownedLogicalComponents>
          <ownedLogicalComponents xsi:type="org.polarsys.capella.core.data.la:LogicalComponent"
              id="c853900f-0b55-4499-8662-280eb9c3b71d" name="one"/>
          <ownedLogicalComponents xsi:type="org.polarsys.capella.core.data.la:LogicalComponent"
              id="d461d616-c8a1-444b-8043-864e7c6a350a" name="asldnaskdnalskd sdkamskld asmda ">
            <ownedFeatures xsi:type="org.polarsys.capella.core.data.fa:ComponentPort"
                id="663d26fe-78c5-49b7-b3f6-392880e276aa" name="CP 1" orientation="IN"
                kind="FLOW"/>
          </ownedLogicalComponents>
          <ownedLogicalComponents xsi:type="org.polarsys.capella.core.data.la:LogicalComponent"
              id="a02f741f-c619-422c-bda9-f43f8dba0d7e" name="Middle">
            <ownedFunctionalAllocation xsi:type="org.polarsys.capella.core.data.fa:ComponentFunctionalAllocation"
                id="1ee31bab-c312-4e53-a48b-a83deaf08c11" targetElement="#478417d6-b867-4dfe-8640-961d9d532a79"
                sourceElement="#a02f741f-c619-422c-bda9-f43f8dba0d7e"/>
            <ownedFunctionalAllocation xsi:type="org.polarsys.capella.core.data.fa:ComponentFunctionalAllocation"
                id="64f0b973-d4f7-4350-bf26-2715d7bbe347" targetElement="#bec3bd12-2037-446e-9389-f1bcd6821d87"
                sourceElement="#a02f741f-c619-422c-bda9-f43f8dba0d7e"/>
            <ownedFunctionalAllocation xsi:type="org.polarsys.capella.core.data.fa:ComponentFunctionalAllocation"
                id="77aa47b1-5c49-41ed-ba85-34cff5777346" targetElement="#fc894c43-f921-469b-9c4c-6f4b6e31946b"
                sourceElement="#a02f741f-c619-422c-bda9-f43f8dba0d7e"/>
            <ownedFeatures xsi:type="org.polarsys.capella.core.data.fa:ComponentPort"
                id="2675f31f-c8f2-4f50-83f2-bde0c504027b" name="CP 1" orientation="IN"
                kind="FLOW">
              <ownedPortAllocations xsi:type="org.polarsys.capella.core.data.information:PortAllocation"
                  id="f75ba58c-e8ad-4c50-90c8-f9829cd9f632" targetElement="#d76cf61b-dbef-476b-b953-4c4c4d3e13fe"
                  sourceElement="#2675f31f-c8f2-4f50-83f2-bde0c504027b"/>
              <ownedPortAllocations xsi:type="org.polarsys.capella.core.data.information:PortAllocation"
                  id="afd734cb-20cd-44c7-ae06-0b5d2566ff88" targetElement="#2c69572f-8ef4-4dc0-8a1b-ef08732be466"
                  sourceElement="#2675f31f-c8f2-4f50-83f2-bde0c504027b"/>
              <ownedPortAllocations xsi:type="org.polarsys.capella.core.data.information:PortAllocation"
                  id="840eb554-202f-41c5-9da2-c3f4e57399f0" targetElement="#d253e82a-534c-498f-a167-42790bab9084"
                  sourceElement="#2675f31f-c8f2-4f50-83f2-bde0c504027b"/>
              <ownedPortAllocations xsi:type="org.polarsys.capella.core.data.information:PortAllocation"
                  id="53ce96bd-7e09-4f68-b04f-98aaf9c7cb0f" targetElement="#494979bd-d301-419b-8a91-fd1c28dec21c"
                  sourceElement="#2675f31f-c8f2-4f50-83f2-bde0c504027b"/>
            </ownedFeatures>
            <ownedFeatures xsi:type="org.polarsys.capella.core.data.fa:ComponentPort"
                id="24c9b19a-4b29-450f-b4ea-5218381723af" name="CP 2" orientation="INOUT"
                kind="FLOW">
              <ownedPortAllocations xsi:type="org.polarsys.capella.core.data.information:PortAllocation"
                  id="1da48fc0-fd85-4295-8a1c-5e35fdc6c6f2" targetElement="#2216e510-e385-4fbf-abee-6eda4a7b92b4"
                  sourceElement="#24c9b19a-4b29-450f-b4ea-5218381723af"/>
              <ownedPortAllocations xsi:type="org.polarsys.capella.core.data.information:PortAllocation"
                  id="16408220-51c7-4edf-8371-5190325f0d20" targetElement="#494979bd-d301-419b-8a91-fd1c28dec21c"
                  sourceElement="#24c9b19a-4b29-450f-b4ea-5218381723af"/>
            </ownedFeatures>
          </ownedLogicalComponents>
          <ownedLogicalComponents xsi:type="org.polarsys.capella.core.data.la:LogicalComponent"
              id="ba88f7c7-96c9-44dd-a71d-3b25a567da25" name="CircleIntroducer">
            <ownedFunctionalAllocation xsi:type="org.polarsys.capella.core.data.fa:ComponentFunctionalAllocation"
                id="e96b84d8-7225-4364-b223-c83e6612d0b1" targetElement="#9f595dfd-1f60-4cde-8f1f-14925659161a"
                sourceElement="#ba88f7c7-96c9-44dd-a71d-3b25a567da25"/>
            <ownedFeatures xsi:type="org.polarsys.capella.core.data.fa:ComponentPort"
                id="bcc7585e-be6c-44dc-a7cc-1fb36b19d9f7" name="CP 1" orientation="INOUT"
                kind="FLOW">
              <ownedPortAllocations xsi:type="org.polarsys.capella.core.data.information:PortAllocation"
                  id="155b8fcc-cfdc-4b6f-aaee-1c0d81789f02" targetElement="#7a3a443c-30fe-4dab-bfea-ee37b7ae13ea"
                  sourceElement="#bcc7585e-be6c-44dc-a7cc-1fb36b19d9f7"/>
              <ownedPortAllocations xsi:type="org.polarsys.capella.core.data.information:PortAllocation"
                  id="ba676fe8-c862-4829-bae8-99e968ac7b4d" targetElement="#aaf1f13c-270f-4d67-bc65-37a1c9afb17a"
                  sourceElement="#bcc7585e-be6c-44dc-a7cc-1fb36b19d9f7"/>
            </ownedFeatures>
          </ownedLogicalComponents>
          <ownedLogicalComponents xsi:type="org.polarsys.capella.core.data.la:LogicalComponent"
              id="f632888e-51bc-4c9f-8e81-73e9404de784" name="Left">
            <ownedFunctionalAllocation xsi:type="org.polarsys.capella.core.data.fa:ComponentFunctionalAllocation"
                id="aa9afb2a-d3a2-4ad7-8fe3-888081c38011" targetElement="#7f138bae-4949-40a1-9a88-15941f827f8c"
                sourceElement="#f632888e-51bc-4c9f-8e81-73e9404de784"/>
            <ownedFunctionalAllocation xsi:type="org.polarsys.capella.core.data.fa:ComponentFunctionalAllocation"
                id="4e5b5133-d063-4637-8496-60900ae75abf" targetElement="#f3b2b2b7-4169-4085-a2e0-f6449f257e5d"
                sourceElement="#f632888e-51bc-4c9f-8e81-73e9404de784"/>
            <ownedFunctionalAllocation xsi:type="org.polarsys.capella.core.data.fa:ComponentFunctionalAllocation"
                id="4e55447d-0e0f-45dd-8be0-7bd20f967bcd" targetElement="#b41202e2-1415-4ddd-b913-54f861952172"
                sourceElement="#f632888e-51bc-4c9f-8e81-73e9404de784"/>
            <ownedFeatures xsi:type="org.polarsys.capella.core.data.fa:ComponentPort"
                id="f89ea9b3-e92d-49cb-ae9e-a734a9f5c5dc" name="CP 1" orientation="OUT"
                kind="FLOW">
              <ownedPortAllocations xsi:type="org.polarsys.capella.core.data.information:PortAllocation"
                  id="26ab0299-9619-4d8a-bf3e-69e97986eab4" targetElement="#f4b469c1-2aa0-45ea-b2e8-90bfa6668ee0"
                  sourceElement="#f89ea9b3-e92d-49cb-ae9e-a734a9f5c5dc"/>
              <ownedPortAllocations xsi:type="org.polarsys.capella.core.data.information:PortAllocation"
                  id="0796afa8-a1d4-4c38-b6af-e097f067b509" targetElement="#6265248f-2ec9-449f-9b07-0614957cbab3"
                  sourceElement="#f89ea9b3-e92d-49cb-ae9e-a734a9f5c5dc"/>
              <ownedPortAllocations xsi:type="org.polarsys.capella.core.data.information:PortAllocation"
                  id="fbf0da49-1765-47da-854d-da5d2d068a53" targetElement="#73fef6c0-53a9-42aa-8527-7a091113f011"
                  sourceElement="#f89ea9b3-e92d-49cb-ae9e-a734a9f5c5dc"/>
              <ownedPortAllocations xsi:type="org.polarsys.capella.core.data.information:PortAllocation"
                  id="29996cb2-9db4-452c-887a-38704a554aa1" targetElement="#60fbcf0f-7cbc-4540-a4b0-961c82007924"
                  sourceElement="#f89ea9b3-e92d-49cb-ae9e-a734a9f5c5dc"/>
              <ownedPortAllocations xsi:type="org.polarsys.capella.core.data.information:PortAllocation"
                  id="74c1b37e-12f8-4fa7-8b13-08e37a4f94aa" targetElement="#f6146687-79be-44de-8268-587dc2abab11"
                  sourceElement="#f89ea9b3-e92d-49cb-ae9e-a734a9f5c5dc"/>
            </ownedFeatures>
            <ownedFeatures xsi:type="org.polarsys.capella.core.data.fa:ComponentPort"
                id="a001cfb0-2b21-4e52-a119-8f4515dded91" name="CP 2" orientation="IN"
                kind="FLOW">
              <ownedPortAllocations xsi:type="org.polarsys.capella.core.data.information:PortAllocation"
                  id="a002291c-0cf0-48ab-b823-adc63f256a03" targetElement="#8b39d153-234b-4ced-9c0a-af75f79c23ec"
                  sourceElement="#a001cfb0-2b21-4e52-a119-8f4515dded91"/>
            </ownedFeatures>
          </ownedLogicalComponents>
          <ownedLogicalComponents xsi:type="org.polarsys.capella.core.data.la:LogicalComponent"
              id="37dfa5e6-a121-4ce9-8aa4-09a0c73dc2e9" name="Right">
            <ownedFunctionalAllocation xsi:type="org.polarsys.capella.core.data.fa:ComponentFunctionalAllocation"
                id="f0f4993b-02db-414d-8b60-c4a778b8b6fd" targetElement="#a65281e5-83e9-4aad-a2c6-0c31d8b24477"
                sourceElement="#37dfa5e6-a121-4ce9-8aa4-09a0c73dc2e9"/>
            <ownedFeatures xsi:type="org.polarsys.capella.core.data.fa:ComponentPort"
                id="58f89f0a-7647-4077-b29b-8fe2bf270f02" name="CP 1" orientation="IN"
                kind="FLOW">
              <ownedPortAllocations xsi:type="org.polarsys.capella.core.data.information:PortAllocation"
                  id="2c7baced-4bf9-417b-b203-75021162dce0" targetElement="#7d477722-a67b-4657-90db-57aef529a7bb"
                  sourceElement="#58f89f0a-7647-4077-b29b-8fe2bf270f02"/>
              <ownedPortAllocations xsi:type="org.polarsys.capella.core.data.information:PortAllocation"
                  id="4609bd33-012d-47f3-afd4-5b16c7ecf132" targetElement="#dd98c04f-6e47-4989-bccf-7fa6cc51a28f"
                  sourceElement="#58f89f0a-7647-4077-b29b-8fe2bf270f02"/>
              <ownedPortAllocations xsi:type="org.polarsys.capella.core.data.information:PortAllocation"
                  id="a8997c5c-d5a1-4c2a-b352-32bcdb831601" targetElement="#5f821bbb-724f-4adf-a41f-b612399d32d2"
                  sourceElement="#58f89f0a-7647-4077-b29b-8fe2bf270f02"/>
              <ownedPortAllocations xsi:type="org.polarsys.capella.core.data.information:PortAllocation"
                  id="eb93e547-8dbc-4c9a-98aa-c244b70a132b" targetElement="#aac1f636-44cd-467a-8238-3c383f28351e"
                  sourceElement="#58f89f0a-7647-4077-b29b-8fe2bf270f02"/>
              <ownedPortAllocations xsi:type="org.polarsys.capella.core.data.information:PortAllocation"
                  id="f0e39876-6665-4d6c-9eec-b0c0f1dd8399" targetElement="#b7f2d2ef-3aef-43a9-9309-cf172e50ebb7"
                  sourceElement="#58f89f0a-7647-4077-b29b-8fe2bf270f02"/>
            </ownedFeatures>
            <ownedFeatures xsi:type="org.polarsys.capella.core.data.cs:Part" id="6553a8da-a4e3-45fd-92bf-9b46b3fe60bf"
                name="RightStack" abstractType="#e1e48763-7479-4f3a-8134-c82bb6705d58"/>
            <ownedFeatures xsi:type="org.polarsys.capella.core.data.cs:Part" id="95da22e1-f1ea-4ab6-8f02-61c6bb5fa774"
                name="LeftStack" abstractType="#8df45b70-15cc-4d3a-99e4-593516392c5a"/>
            <ownedLogicalComponents xsi:type="org.polarsys.capella.core.data.la:LogicalComponent"
                id="e1e48763-7479-4f3a-8134-c82bb6705d58" name="RightStack">
              <ownedFeatures xsi:type="org.polarsys.capella.core.data.fa:ComponentPort"
                  id="c2a939b7-d0c6-4e20-a5dc-e7e2dda42a92" name="CP 1" orientation="IN"
                  kind="FLOW"/>
              <ownedFeatures xsi:type="org.polarsys.capella.core.data.fa:ComponentPort"
                  id="47917445-c139-4c97-97e5-a6be61ff3a87" name="CP 2" orientation="IN"
                  kind="FLOW"/>
              <ownedFeatures xsi:type="org.polarsys.capella.core.data.fa:ComponentPort"
                  id="f40890b9-281c-47cc-8329-2463e6dfeb71" name="CP 3" orientation="OUT"
                  kind="FLOW"/>
              <ownedFeatures xsi:type="org.polarsys.capella.core.data.fa:ComponentPort"
                  id="0da28295-1b08-4581-af8f-5011164d319a" name="CP 4" orientation="IN"
                  kind="FLOW"/>
              <ownedFeatures xsi:type="org.polarsys.capella.core.data.fa:ComponentPort"
                  id="e1317cfb-62dd-426b-886f-0fe2db4a6488" name="CP 5" orientation="IN"
                  kind="FLOW"/>
              <ownedFeatures xsi:type="org.polarsys.capella.core.data.fa:ComponentPort"
                  id="eae21793-3142-4544-9541-231d46af6207" name="CP 6" orientation="IN"
                  kind="FLOW"/>
              <ownedFeatures xsi:type="org.polarsys.capella.core.data.fa:ComponentPort"
                  id="f12610f1-1fd2-4206-b91b-19f70232073e" name="CP 7" orientation="IN"
                  kind="FLOW"/>
              <ownedFeatures xsi:type="org.polarsys.capella.core.data.fa:ComponentPort"
                  id="de927618-223e-41d5-954e-56f9892b15d1" name="CP 8" orientation="OUT"
                  kind="FLOW"/>
            </ownedLogicalComponents>
            <ownedLogicalComponents xsi:type="org.polarsys.capella.core.data.la:LogicalComponent"
                id="8df45b70-15cc-4d3a-99e4-593516392c5a" name="LeftStack">
              <ownedFunctionalAllocation xsi:type="org.polarsys.capella.core.data.fa:ComponentFunctionalAllocation"
                  id="7ad95380-88f4-4725-ac65-68fa30393af7" targetElement="#0c06cc88-8c77-46f2-8542-c08b1e8edd18"
                  sourceElement="#8df45b70-15cc-4d3a-99e4-593516392c5a"/>
              <ownedFeatures xsi:type="org.polarsys.capella.core.data.fa:ComponentPort"
                  id="107f0fc1-052d-4956-aa37-91b2856854f0" name="CP 1" orientation="OUT"
                  kind="FLOW"/>
              <ownedFeatures xsi:type="org.polarsys.capella.core.data.fa:ComponentPort"
                  id="e840dc20-5117-4068-9877-fc5fc01f82c7" name="CP 2" orientation="IN"
                  kind="FLOW"/>
              <ownedFeatures xsi:type="org.polarsys.capella.core.data.fa:ComponentPort"
                  id="c425af2a-4d9b-445c-876b-24a821ade7e0" name="CP 3" orientation="OUT"
                  kind="FLOW"/>
              <ownedFeatures xsi:type="org.polarsys.capella.core.data.fa:ComponentPort"
                  id="8ed1bd04-7547-454f-93a4-87c557bb8dc0" name="CP 4" orientation="OUT"
                  kind="FLOW"/>
              <ownedFeatures xsi:type="org.polarsys.capella.core.data.fa:ComponentPort"
                  id="f5a78b3e-593f-414a-9532-fa65297a2abf" name="CP 5" orientation="OUT"
                  kind="FLOW"/>
              <ownedFeatures xsi:type="org.polarsys.capella.core.data.fa:ComponentPort"
                  id="2223caed-ad9d-4d86-98ee-7fa185b15457" name="CP 6" orientation="OUT"
                  kind="FLOW"/>
              <ownedFeatures xsi:type="org.polarsys.capella.core.data.fa:ComponentPort"
                  id="faebe4ba-a038-46c4-9c81-0830bff266ef" name="CP 7" orientation="OUT"
                  kind="FLOW"/>
              <ownedFeatures xsi:type="org.polarsys.capella.core.data.fa:ComponentPort"
                  id="e4277aac-f779-4af8-a069-9e69e5bd256d" name="CP 8" orientation="IN"
                  kind="FLOW"/>
              <ownedFeatures xsi:type="org.polarsys.capella.core.data.fa:ComponentPort"
                  id="6c81293b-d295-4208-975b-c9c2d69b508c" name="CP 9" orientation="IN"
                  kind="FLOW"/>
              <ownedFeatures xsi:type="org.polarsys.capella.core.data.fa:ComponentPort"
                  id="60a1fd22-3ef8-46dd-8e0c-b4dbcca86ec0" name="CP 10" orientation="OUT"
                  kind="FLOW"/>
              <ownedFeatures xsi:type="org.polarsys.capella.core.data.fa:ComponentPort"
                  id="684d4388-3615-40a7-b81d-f97647294a67" name="CP 11" orientation="IN"
                  kind="FLOW"/>
            </ownedLogicalComponents>
          </ownedLogicalComponents>
          <ownedLogicalComponents xsi:type="org.polarsys.capella.core.data.la:LogicalComponent"
              id="f8c9df04-fcd5-479d-814b-696fa6050231" name="Upper">
            <ownedFunctionalAllocation xsi:type="org.polarsys.capella.core.data.fa:ComponentFunctionalAllocation"
                id="29673201-9096-44b6-93e5-2b24cac65e41" targetElement="#9d367e35-d826-4256-98b1-3278cc4c3ab8"
                sourceElement="#f8c9df04-fcd5-479d-814b-696fa6050231"/>
            <ownedFeatures xsi:type="org.polarsys.capella.core.data.fa:ComponentPort"
                id="1286b0fe-dd57-46ba-8303-bd57eb04178d" name="CP 1" orientation="OUT"
                kind="FLOW">
              <ownedPortAllocations xsi:type="org.polarsys.capella.core.data.information:PortAllocation"
                  id="70a24456-e4d0-4591-ab7c-dec44f86540c" targetElement="#cd739c16-9f51-42b5-ace1-42e82acbf63a"
                  sourceElement="#1286b0fe-dd57-46ba-8303-bd57eb04178d"/>
            </ownedFeatures>
          </ownedLogicalComponents>
          <ownedLogicalComponents xsi:type="org.polarsys.capella.core.data.la:LogicalComponent"
              id="74af6883-25a0-446a-80f3-656f8a490b11" name="MiddleStack">
            <ownedFunctionalAllocation xsi:type="org.polarsys.capella.core.data.fa:ComponentFunctionalAllocation"
                id="b0bebf2d-db27-4054-8d32-bc443c6a58d5" targetElement="#9f1e1875-9ead-4af2-b428-c390786a436a"
                sourceElement="#74af6883-25a0-446a-80f3-656f8a490b11"/>
            <ownedFeatures xsi:type="org.polarsys.capella.core.data.fa:ComponentPort"
                id="57d42562-4c44-4f1c-9100-8ae78b9f3031" name="CP 1" orientation="IN"
                kind="FLOW"/>
            <ownedFeatures xsi:type="org.polarsys.capella.core.data.fa:ComponentPort"
                id="0f6f27ce-31bb-430e-9493-0182a3883ed2" name="CP 2" orientation="OUT"
                kind="FLOW"/>
            <ownedFeatures xsi:type="org.polarsys.capella.core.data.fa:ComponentPort"
                id="788f2726-691f-4c67-96f5-501a69a3489c" name="CP 3" orientation="OUT"
                kind="FLOW"/>
            <ownedFeatures xsi:type="org.polarsys.capella.core.data.fa:ComponentPort"
                id="b03e4e23-c95a-4c85-a29f-4013929aeda4" name="CP 4" orientation="IN"
                kind="FLOW"/>
            <ownedFeatures xsi:type="org.polarsys.capella.core.data.fa:ComponentPort"
                id="455db37d-44d4-4afd-92b5-b0f4bc7c737d" name="CP 5" orientation="OUT"
                kind="FLOW"/>
            <ownedFeatures xsi:type="org.polarsys.capella.core.data.fa:ComponentPort"
                id="ac80e93e-58b8-4329-b8cf-a0c86d8feb21" name="CP 6" orientation="OUT"
                kind="FLOW"/>
            <ownedFeatures xsi:type="org.polarsys.capella.core.data.fa:ComponentPort"
                id="ffc379e3-9f6f-48f1-aeda-f318be05cff1" name="CP 7" orientation="OUT"
                kind="FLOW"/>
            <ownedFeatures xsi:type="org.polarsys.capella.core.data.fa:ComponentPort"
                id="62d7c72a-46b7-4ba9-b1ca-37f08c7b09eb" name="CP 8" orientation="OUT"
                kind="FLOW"/>
            <ownedFeatures xsi:type="org.polarsys.capella.core.data.fa:ComponentPort"
                id="9756b2cc-e8f2-4383-a36f-5ac41debf36c" name="CP 9" orientation="IN"
                kind="FLOW"/>
            <ownedFeatures xsi:type="org.polarsys.capella.core.data.fa:ComponentPort"
                id="5be5c8f1-454d-447e-a02e-aa05d0b2807a" name="CP 10" orientation="OUT"
                kind="FLOW"/>
            <ownedFeatures xsi:type="org.polarsys.capella.core.data.fa:ComponentPort"
                id="18d50279-e8dd-4c7d-9683-ba91bde9a206" name="CP 11" orientation="IN"
                kind="FLOW"/>
            <ownedFeatures xsi:type="org.polarsys.capella.core.data.fa:ComponentPort"
                id="e58af5bc-2cd8-4308-b566-edaac8452820" name="CP 12" orientation="IN"
                kind="FLOW"/>
            <ownedFeatures xsi:type="org.polarsys.capella.core.data.fa:ComponentPort"
                id="c4833e6c-1329-47fb-88ae-d0e442eccc64" name="CP 13" orientation="IN"
                kind="FLOW"/>
            <ownedFeatures xsi:type="org.polarsys.capella.core.data.fa:ComponentPort"
                id="1f7cf482-d0be-4e96-88fa-77d171b1313e" name="CP 14" orientation="IN"
                kind="FLOW"/>
            <ownedFeatures xsi:type="org.polarsys.capella.core.data.fa:ComponentPort"
                id="c15bcd81-6c97-4ffc-b4d5-64ed3590c4db" name="CP 15" orientation="IN"
                kind="FLOW"/>
            <ownedFeatures xsi:type="org.polarsys.capella.core.data.fa:ComponentPort"
                id="7ac29e9c-85b3-47c0-bf6c-3c687916257f" name="CP 16" orientation="OUT"
                kind="FLOW"/>
            <ownedFeatures xsi:type="org.polarsys.capella.core.data.fa:ComponentPort"
                id="be3734e9-b07e-4f00-9c5b-4d95fc7ee3c6" name="CP 17" orientation="OUT"
                kind="FLOW"/>
            <ownedFeatures xsi:type="org.polarsys.capella.core.data.fa:ComponentPort"
                id="c06968be-09ae-4e9a-acc9-733c833a3c87" name="CP 18" orientation="IN"
                kind="FLOW"/>
            <ownedFeatures xsi:type="org.polarsys.capella.core.data.fa:ComponentPort"
                id="5269e15c-69fb-45fd-88a0-08d4ab5f5211" name="CP 19" orientation="OUT"
                kind="FLOW"/>
            <ownedFeatures xsi:type="org.polarsys.capella.core.data.fa:ComponentPort"
                id="ec443534-9c07-44be-96d7-802bfa32e67b" name="CP 20" orientation="OUT"
                kind="FLOW"/>
          </ownedLogicalComponents>
          <ownedLogicalComponents xsi:type="org.polarsys.capella.core.data.la:LogicalComponent"
              id="16b4fcc5-548d-4721-b62a-d3d5b1c1d2eb" name="Hierarchy">
            <ownedFunctionalAllocation xsi:type="org.polarsys.capella.core.data.fa:ComponentFunctionalAllocation"
                id="980590d5-0359-422e-951a-2186bf774096" targetElement="#77c9db12-29c7-4ced-822d-3a154726f2be"
                sourceElement="#16b4fcc5-548d-4721-b62a-d3d5b1c1d2eb"/>
            <ownedComponentExchanges xsi:type="org.polarsys.capella.core.data.fa:ComponentExchange"
                id="4a8f4058-3ef1-4e76-8c0f-41d45ed8f669" name="i1" source="#5d162922-7b14-4671-81ed-8fd2a240ae13"
                target="#4f111d67-92a8-4a39-845e-a0662401c889" kind="FLOW"/>
            <ownedComponentExchanges xsi:type="org.polarsys.capella.core.data.fa:ComponentExchange"
                id="1b23d65b-44d4-4d19-808e-8eae5756dd90" name="i2" source="#6886327c-ec9a-44df-9409-93c65711317a"
                target="#087cbba9-bc3c-4cfc-a004-0a6d2ea24696" kind="FLOW"/>
            <ownedComponentExchanges xsi:type="org.polarsys.capella.core.data.fa:ComponentExchange"
                id="7a04c9aa-567a-46c7-a9ec-5bdff0c10394" name="i3" source="#0479f2d0-c470-453e-86b9-ed87a5d0f060"
                target="#1d8ace9b-0785-4c90-900f-ed9844fe939c" kind="FLOW"/>
            <ownedFeatures xsi:type="org.polarsys.capella.core.data.cs:Part" id="9344f33d-d8e1-45f2-9fd9-4686d4a6cf83"
                name="Inner 1" abstractType="#31bc2326-5a55-45f9-9967-f1957bcd3f89"/>
            <ownedFeatures xsi:type="org.polarsys.capella.core.data.fa:ComponentPort"
                id="4f111d67-92a8-4a39-845e-a0662401c889" name="CP 3" orientation="IN"
                kind="FLOW"/>
            <ownedFeatures xsi:type="org.polarsys.capella.core.data.fa:ComponentPort"
                id="0b558f0b-dd4a-4f35-ad88-f4abe44df415" name="CP 4" orientation="IN"
                kind="FLOW"/>
            <ownedFeatures xsi:type="org.polarsys.capella.core.data.fa:ComponentPort"
                id="5442bfe8-79d8-45b5-bf49-29f7f0c6f635" name="CP 5" orientation="OUT"
                kind="FLOW"/>
            <ownedFeatures xsi:type="org.polarsys.capella.core.data.cs:Part" id="90b85435-3a33-4125-a80e-f5acce3cc127"
                name="Inner owner" abstractType="#99a1d711-74af-4db7-af08-4dbd91c281ce"/>
            <ownedFeatures xsi:type="org.polarsys.capella.core.data.fa:ComponentPort"
                id="6886327c-ec9a-44df-9409-93c65711317a" name="CP 6" orientation="OUT"
                kind="FLOW"/>
            <ownedLogicalComponents xsi:type="org.polarsys.capella.core.data.la:LogicalComponent"
                id="31bc2326-5a55-45f9-9967-f1957bcd3f89" name="Inner 1">
              <ownedFunctionalAllocation xsi:type="org.polarsys.capella.core.data.fa:ComponentFunctionalAllocation"
                  id="82dac461-c206-46fd-ac59-9ad8f52f52f7" targetElement="#f0bc11ba-89aa-4297-98d2-076440e9117f"
                  sourceElement="#31bc2326-5a55-45f9-9967-f1957bcd3f89"/>
              <ownedFeatures xsi:type="org.polarsys.capella.core.data.fa:ComponentPort"
                  id="5d162922-7b14-4671-81ed-8fd2a240ae13" name="CP 1" orientation="IN"
                  kind="FLOW"/>
              <ownedFeatures xsi:type="org.polarsys.capella.core.data.fa:ComponentPort"
                  id="0479f2d0-c470-453e-86b9-ed87a5d0f060" name="CP 2" orientation="OUT"
                  kind="FLOW"/>
            </ownedLogicalComponents>
            <ownedLogicalComponents xsi:type="org.polarsys.capella.core.data.la:LogicalComponent"
                id="99a1d711-74af-4db7-af08-4dbd91c281ce" name="Inner owner">
              <ownedFeatures xsi:type="org.polarsys.capella.core.data.cs:Part" id="68f12996-2024-4046-b6ac-76ce9c558ef4"
                  name="Inner 2" abstractType="#ad0bdf2f-bd0e-48bc-9296-5be3371a76e2"/>
              <ownedFeatures xsi:type="org.polarsys.capella.core.data.fa:ComponentPort"
                  id="1d8ace9b-0785-4c90-900f-ed9844fe939c" name="CP 2" orientation="IN"
                  kind="FLOW"/>
              <ownedFeatures xsi:type="org.polarsys.capella.core.data.fa:ComponentPort"
                  id="68ba6c7b-4903-47b6-b8ea-c379a123814b" name="CP 3" orientation="OUT"
                  kind="FLOW"/>
              <ownedLogicalComponents xsi:type="org.polarsys.capella.core.data.la:LogicalComponent"
                  id="ad0bdf2f-bd0e-48bc-9296-5be3371a76e2" name="Inner 2">
                <ownedFunctionalAllocation xsi:type="org.polarsys.capella.core.data.fa:ComponentFunctionalAllocation"
                    id="55b33e10-7dd1-4127-b423-da5980a652af" targetElement="#861b9be3-a7b2-4e1d-b34b-8e857062b3df"
                    sourceElement="#ad0bdf2f-bd0e-48bc-9296-5be3371a76e2"/>
                <ownedFeatures xsi:type="org.polarsys.capella.core.data.fa:ComponentPort"
                    id="087cbba9-bc3c-4cfc-a004-0a6d2ea24696" name="CP 1" orientation="OUT"
                    kind="FLOW"/>
              </ownedLogicalComponents>
            </ownedLogicalComponents>
          </ownedLogicalComponents>
          <ownedLogicalComponents xsi:type="org.polarsys.capella.core.data.la:LogicalComponent"
              id="1c416771-64bc-4d0c-99eb-296ce27d0a35" name="Left 1" actor="true"
              human="true">
            <ownedFunctionalAllocation xsi:type="org.polarsys.capella.core.data.fa:ComponentFunctionalAllocation"
                id="2b42a741-f1c3-4c31-a252-6e15fdd05762" targetElement="#cda7f626-9829-48a7-990b-7db9a50416e4"
                sourceElement="#1c416771-64bc-4d0c-99eb-296ce27d0a35"/>
            <ownedFeatures xsi:type="org.polarsys.capella.core.data.fa:ComponentPort"
                id="9fe7caff-fe85-46ea-8214-9820328aac73" name="CP 1" orientation="OUT"
                kind="FLOW"/>
          </ownedLogicalComponents>
          <ownedLogicalComponents xsi:type="org.polarsys.capella.core.data.la:LogicalComponent"
              id="c999f0f0-49d0-4b01-b260-f69dc63abbcb" name="Right 1" actor="true">
            <ownedFunctionalAllocation xsi:type="org.polarsys.capella.core.data.fa:ComponentFunctionalAllocation"
                id="eed7cb2b-c5ea-4b12-8289-cc399e087d70" targetElement="#4904b56b-f82f-41f4-a5b6-aa8ccc64a9b5"
                sourceElement="#c999f0f0-49d0-4b01-b260-f69dc63abbcb"/>
            <ownedFeatures xsi:type="org.polarsys.capella.core.data.fa:ComponentPort"
                id="5ccac19c-76d3-405d-8fc3-85c8958dab45" name="CP 1" orientation="IN"
                kind="FLOW"/>
          </ownedLogicalComponents>
          <ownedLogicalComponents xsi:type="org.polarsys.capella.core.data.la:LogicalComponent"
              id="53558f58-270e-4206-8fc7-3cf9e788fac9" name="Right owner">
            <ownedFeatures xsi:type="org.polarsys.capella.core.data.cs:Part" id="878e9589-a9f7-47b9-8fda-f009184716c5"
                name="Right 2" abstractType="#ea3ff951-47ec-441e-aae6-c5103d47cf1a"/>
            <ownedLogicalComponents xsi:type="org.polarsys.capella.core.data.la:LogicalComponent"
                id="ea3ff951-47ec-441e-aae6-c5103d47cf1a" name="Right 2" human="true">
              <ownedFunctionalAllocation xsi:type="org.polarsys.capella.core.data.fa:ComponentFunctionalAllocation"
                  id="df954b04-5c07-46e7-92e6-e2314a05c472" targetElement="#4fd46193-95cc-4295-8672-94a0cab06bef"
                  sourceElement="#ea3ff951-47ec-441e-aae6-c5103d47cf1a"/>
              <ownedFeatures xsi:type="org.polarsys.capella.core.data.fa:ComponentPort"
                  id="b557cfc6-ca9a-40f5-b6f7-14e61523bd9a" name="CP 1" orientation="IN"
                  kind="FLOW"/>
            </ownedLogicalComponents>
          </ownedLogicalComponents>
          <ownedLogicalComponents xsi:type="org.polarsys.capella.core.data.la:LogicalComponent"
              id="47c3130b-ec39-4365-a77a-5ab6365d1e2e" name="Center">
            <ownedFunctionalAllocation xsi:type="org.polarsys.capella.core.data.fa:ComponentFunctionalAllocation"
                id="42b9684c-634b-451a-bb40-646f5039adee" targetElement="#20f75169-da3d-43d1-a1ae-3f0426bf948f"
                sourceElement="#47c3130b-ec39-4365-a77a-5ab6365d1e2e"/>
            <ownedFunctionalAllocation xsi:type="org.polarsys.capella.core.data.fa:ComponentFunctionalAllocation"
                id="4ff0564f-2e95-46db-809f-094f66988a6c" targetElement="#8fca36e2-40c2-4805-bc6d-ee3b2caece99"
                sourceElement="#47c3130b-ec39-4365-a77a-5ab6365d1e2e"/>
            <ownedFeatures xsi:type="org.polarsys.capella.core.data.fa:ComponentPort"
                id="33f06d77-84ec-46eb-ae0d-f2694a35556b" name="CP 1" orientation="OUT"
                kind="FLOW">
              <ownedPortAllocations xsi:type="org.polarsys.capella.core.data.information:PortAllocation"
                  id="c37d31f0-2ba8-40bd-b539-4ff5ba0cb022" targetElement="#58d5517a-26f3-42ae-a5c0-1f4cbef68a41"
                  sourceElement="#33f06d77-84ec-46eb-ae0d-f2694a35556b"/>
            </ownedFeatures>
          </ownedLogicalComponents>
          <ownedLogicalComponents xsi:type="org.polarsys.capella.core.data.la:LogicalComponent"
              id="ce793e72-8a7b-4b03-b45f-90051a82a943" name="LC 16" human="true">
            <ownedFunctionalAllocation xsi:type="org.polarsys.capella.core.data.fa:ComponentFunctionalAllocation"
                id="c7ceb3a4-8f9a-42f8-b897-a1a6e0156990" targetElement="#64cbd0b1-3dc5-4c04-8906-993efa1058c7"
                sourceElement="#ce793e72-8a7b-4b03-b45f-90051a82a943"/>
          </ownedLogicalComponents>
          <ownedLogicalComponents xsi:type="org.polarsys.capella.core.data.la:LogicalComponent"
              id="eb976b50-2f61-446a-b524-68790af06a57" name="LC 17" actor="true">
            <ownedFunctionalAllocation xsi:type="org.polarsys.capella.core.data.fa:ComponentFunctionalAllocation"
                id="6d632960-6583-42cb-be6a-05d8b4624a0b" targetElement="#24e89910-0f30-4744-8f69-368c70627e60"
                sourceElement="#eb976b50-2f61-446a-b524-68790af06a57"/>
          </ownedLogicalComponents>
          <ownedLogicalComponents xsi:type="org.polarsys.capella.core.data.la:LogicalComponent"
              id="3d72e148-443e-4c4f-84f2-a713a8b346b9" name="LC 18">
            <ownedFunctionalAllocation xsi:type="org.polarsys.capella.core.data.fa:ComponentFunctionalAllocation"
                id="92fda863-ac0d-47ff-ba74-d27f52a49db2" targetElement="#aa2fca5e-de3c-4896-a410-47ac833d7460"
                sourceElement="#3d72e148-443e-4c4f-84f2-a713a8b346b9"/>
          </ownedLogicalComponents>
          <ownedLogicalComponents xsi:type="org.polarsys.capella.core.data.la:LogicalComponent"
              id="44d051f2-875d-4a51-93f0-6c7b20a45842" name="LC 1">
            <ownedFunctionalAllocation xsi:type="org.polarsys.capella.core.data.fa:ComponentFunctionalAllocation"
                id="ccf30d0d-7b64-42e4-9ac6-c4c4637ee0be" targetElement="#b839937e-8cc4-49cd-87e7-e1aee020ee05"
                sourceElement="#44d051f2-875d-4a51-93f0-6c7b20a45842"/>
            <ownedFeatures xsi:type="org.polarsys.capella.core.data.cs:Part" id="cb3fb8e5-2af7-418a-a3b8-d3271c9af736"
                name="LA 1" abstractType="#adfff141-aa41-4258-8889-b49cdc575e11"/>
            <ownedFeatures xsi:type="org.polarsys.capella.core.data.fa:ComponentPort"
                id="50d8bc7b-c029-45eb-a6d5-dfa4ef2abcf2" name="CP 2" orientation="OUT"
                kind="FLOW">
              <ownedPortAllocations xsi:type="org.polarsys.capella.core.data.information:PortAllocation"
                  id="5be47441-856a-4349-9c22-9fcfacabbe63" targetElement="#64736cbe-2a66-41af-b300-5174ebeb1da9"
                  sourceElement="#50d8bc7b-c029-45eb-a6d5-dfa4ef2abcf2"/>
              <ownedPortAllocations xsi:type="org.polarsys.capella.core.data.information:PortAllocation"
                  id="50b8f2b8-0974-4695-b6ca-a1ba3ee57161" targetElement="#05fe69c7-d4c3-43a3-aaa4-0ce0fb27ce7e"
                  sourceElement="#50d8bc7b-c029-45eb-a6d5-dfa4ef2abcf2"/>
              <ownedPortAllocations xsi:type="org.polarsys.capella.core.data.information:PortAllocation"
                  id="f5a12be6-8219-4262-8afc-6a69ebf8a828" targetElement="#f6447eb1-a4d3-4af6-84ad-22fdd29c05c8"
                  sourceElement="#50d8bc7b-c029-45eb-a6d5-dfa4ef2abcf2"/>
              <ownedPortAllocations xsi:type="org.polarsys.capella.core.data.information:PortAllocation"
                  id="00b0d8f3-a614-4f54-9084-809755af0517" targetElement="#3d2f4e3d-19c3-4cb7-aa90-a5c2f7568677"
                  sourceElement="#50d8bc7b-c029-45eb-a6d5-dfa4ef2abcf2"/>
            </ownedFeatures>
            <ownedLogicalComponents xsi:type="org.polarsys.capella.core.data.la:LogicalComponent"
                id="adfff141-aa41-4258-8889-b49cdc575e11" name="LA 1" actor="true">
              <ownedFunctionalAllocation xsi:type="org.polarsys.capella.core.data.fa:ComponentFunctionalAllocation"
                  id="2abbb822-4ae8-4bd5-bca4-7987757f8869" targetElement="#065cffb2-de36-48dc-ac55-f21b30a00961"
                  sourceElement="#adfff141-aa41-4258-8889-b49cdc575e11"/>
            </ownedLogicalComponents>
          </ownedLogicalComponents>
          <ownedLogicalComponents xsi:type="org.polarsys.capella.core.data.la:LogicalComponent"
              id="7f375127-f08a-4deb-8fb6-97c955840f89" name="LC 20">
            <ownedFunctionalAllocation xsi:type="org.polarsys.capella.core.data.fa:ComponentFunctionalAllocation"
                id="bfa9642c-d4be-4f4a-b49e-ebaebb69c792" targetElement="#f713ba11-b18c-48f8-aabf-5ee57d5c87b7"
                sourceElement="#7f375127-f08a-4deb-8fb6-97c955840f89"/>
            <ownedFunctionalAllocation xsi:type="org.polarsys.capella.core.data.fa:ComponentFunctionalAllocation"
                id="38de5129-b017-4700-b5b6-b98d00b3a0e5" targetElement="#7cd5ae5b-6de7-42f6-8a35-9375dd5bbde8"
                sourceElement="#7f375127-f08a-4deb-8fb6-97c955840f89"/>
            <ownedFeatures xsi:type="org.polarsys.capella.core.data.cs:Part" id="fff2b7b4-c5ea-4d2a-9646-f45efb780eb0"
                name="LC 1" abstractType="#a71b6a6c-ad7e-4be2-a426-f7742fe992f3"/>
            <ownedFeatures xsi:type="org.polarsys.capella.core.data.fa:ComponentPort"
                id="10c28db9-efbb-4486-90ee-042cf867db1a" name="CP 2" orientation="IN"
                kind="FLOW">
              <ownedPortAllocations xsi:type="org.polarsys.capella.core.data.information:PortAllocation"
                  id="1ae34470-7488-4f83-9297-1893a796e507" targetElement="#426971e1-2854-4c2b-b5a9-bc09d84a0980"
                  sourceElement="#10c28db9-efbb-4486-90ee-042cf867db1a"/>
              <ownedPortAllocations xsi:type="org.polarsys.capella.core.data.information:PortAllocation"
                  id="d7f089d8-8932-4381-b019-a10db4caa86b" targetElement="#7c38a08d-c70e-477f-a8d7-47263c47df94"
                  sourceElement="#10c28db9-efbb-4486-90ee-042cf867db1a"/>
              <ownedPortAllocations xsi:type="org.polarsys.capella.core.data.information:PortAllocation"
                  id="c5d2e490-d9f2-4d1c-a5ba-3a6f3af90ce8" targetElement="#3d03fde7-3c12-409f-9a4a-5ccbc5cb9ee1"
                  sourceElement="#10c28db9-efbb-4486-90ee-042cf867db1a"/>
              <ownedPortAllocations xsi:type="org.polarsys.capella.core.data.information:PortAllocation"
                  id="0174fb65-ee46-48a9-90fd-e91033cc922b" targetElement="#be863470-e4a8-4930-bb9f-4a6574907abe"
                  sourceElement="#10c28db9-efbb-4486-90ee-042cf867db1a"/>
              <ownedPortAllocations xsi:type="org.polarsys.capella.core.data.information:PortAllocation"
                  id="7627f80e-b074-4f16-b46e-170085a5a0d2" targetElement="#5267b95c-9f78-40d6-88b3-6e390bd31526"
                  sourceElement="#10c28db9-efbb-4486-90ee-042cf867db1a"/>
            </ownedFeatures>
            <ownedLogicalComponents xsi:type="org.polarsys.capella.core.data.la:LogicalComponent"
                id="a71b6a6c-ad7e-4be2-a426-f7742fe992f3" name="LC 1">
              <ownedFunctionalAllocation xsi:type="org.polarsys.capella.core.data.fa:ComponentFunctionalAllocation"
                  id="1d510692-40d3-4136-bb9a-5c36f72b9dd4" targetElement="#a305ab7e-d3ac-4152-8ee3-995102c556da"
                  sourceElement="#a71b6a6c-ad7e-4be2-a426-f7742fe992f3"/>
              <ownedFeatures xsi:type="org.polarsys.capella.core.data.cs:Part" id="42f892fb-4f75-41c1-847c-0f658071a180"
                  name="LC 1" abstractType="#8d24bd39-a7c4-4b2e-93c4-b63088a83248"/>
              <ownedLogicalComponents xsi:type="org.polarsys.capella.core.data.la:LogicalComponent"
                  id="8d24bd39-a7c4-4b2e-93c4-b63088a83248" name="LC 1" human="true">
                <ownedFunctionalAllocation xsi:type="org.polarsys.capella.core.data.fa:ComponentFunctionalAllocation"
                    id="e76a780c-47c5-4413-82d2-70cc510cfe83" targetElement="#a1283c40-6fd4-4c2d-aec1-114155811684"
                    sourceElement="#8d24bd39-a7c4-4b2e-93c4-b63088a83248"/>
              </ownedLogicalComponents>
            </ownedLogicalComponents>
          </ownedLogicalComponents>
          <ownedLogicalComponents xsi:type="org.polarsys.capella.core.data.la:LogicalComponent"
              id="7cde329d-0f47-4eaa-a1ae-dc6ede90af57" name="Derived Target">
            <ownedFunctionalAllocation xsi:type="org.polarsys.capella.core.data.fa:ComponentFunctionalAllocation"
                id="a7b016ca-0f14-4511-a842-3ab6c39be7a7" targetElement="#cbf9d844-7611-4bfa-ba62-72de3aab0b7b"
                sourceElement="#7cde329d-0f47-4eaa-a1ae-dc6ede90af57"/>
          </ownedLogicalComponents>
          <ownedLogicalComponents xsi:type="org.polarsys.capella.core.data.la:LogicalComponent"
              id="aad1bc27-e66c-4b38-a54a-b2de4a73a3b4" name="Derived Source">
            <ownedFunctionalAllocation xsi:type="org.polarsys.capella.core.data.fa:ComponentFunctionalAllocation"
                id="1f1545b8-04b8-4bd1-9009-c9d514155660" targetElement="#8b3b14d5-ed06-48fe-acd7-354657944e54"
                sourceElement="#aad1bc27-e66c-4b38-a54a-b2de4a73a3b4"/>
          </ownedLogicalComponents>
          <ownedLogicalComponents xsi:type="org.polarsys.capella.core.data.la:LogicalComponent"
              id="1921eeeb-f2fd-4b8a-9f79-0e369e7cc29c" name="SysParent">
            <ownedComponentExchanges xsi:type="org.polarsys.capella.core.data.fa:ComponentExchange"
                id="ce2cd80a-5e81-40a2-ac7c-e99e28833058" name="C 1" source="#d6c8ed3c-42ab-4eea-8381-40bc29ddb7ca"
                target="#7608e831-578d-4b98-97eb-9ffc6eb18306" kind="FLOW"/>
            <ownedFeatures xsi:type="org.polarsys.capella.core.data.cs:Part" id="0bc9ada9-2366-44eb-82f1-385c07f4c37e"
                name="System" abstractType="#eca84d5c-fdcd-4cbe-90d5-7d00a256c62b"/>
            <ownedFeatures xsi:type="org.polarsys.capella.core.data.cs:Part" id="f168fd0a-544a-460a-b7c0-4375f3cbe330"
                name="LC 2" abstractType="#e456876f-a01d-44f8-b1b2-429dab94f698"/>
            <ownedLogicalComponents xsi:type="org.polarsys.capella.core.data.la:LogicalComponent"
                id="eca84d5c-fdcd-4cbe-90d5-7d00a256c62b" name="System">
              <ownedComponentExchanges xsi:type="org.polarsys.capella.core.data.fa:ComponentExchange"
                  id="32483de8-abd5-4e50-811b-407fad44defa" name="C 1" source="#19a0b136-2baa-48a2-a979-f5de806fac1d"
                  target="#b0a53a15-3fcc-463c-b8bb-3fac145cd1bb" kind="FLOW"/>
              <ownedComponentExchanges xsi:type="org.polarsys.capella.core.data.fa:ComponentExchange"
                  id="6a557565-c9d4-4216-8e9e-03539c0e6095" name="C 2" source="#9d766929-c218-40e5-b6c7-b343678b9e2e"
                  target="#33a19dd9-7fe2-4173-84b2-09942ca69f41" kind="FLOW"/>
              <ownedComponentExchanges xsi:type="org.polarsys.capella.core.data.fa:ComponentExchange"
                  id="727b7d69-3cd2-45cc-b423-1e7b93c83f5b" name="C 3" source="#3d560581-2804-4b72-bbdf-f86038e9a69b"
                  target="#d6c8ed3c-42ab-4eea-8381-40bc29ddb7ca" kind="FLOW"/>
              <ownedComponentExchanges xsi:type="org.polarsys.capella.core.data.fa:ComponentExchange"
                  id="3e66b559-eea0-40af-b18c-0328ee10add7" name="C 4" source="#5ca1c86d-c76b-4514-b060-0b161a7d688e"
                  target="#1b978e1e-1368-44a2-a9e6-12818614b23e" kind="FLOW"/>
              <ownedFeatures xsi:type="org.polarsys.capella.core.data.cs:Part" id="a34300ee-6e63-4c72-b210-2adee00478f8"
                  name="SysChild 1" abstractType="#1508c5e1-b895-4287-9711-d2e803c82358"/>
              <ownedFeatures xsi:type="org.polarsys.capella.core.data.cs:Part" id="e786b912-51ed-4bb8-b03c-acb05c48f0c8"
                  name="SysChild 2" abstractType="#2069b6e3-40f2-4bd7-b16e-900e23bd8d19"/>
              <ownedFeatures xsi:type="org.polarsys.capella.core.data.fa:ComponentPort"
                  id="19a0b136-2baa-48a2-a979-f5de806fac1d" name="CP 5" orientation="IN"
                  kind="FLOW"/>
              <ownedFeatures xsi:type="org.polarsys.capella.core.data.fa:ComponentPort"
                  id="33a19dd9-7fe2-4173-84b2-09942ca69f41" name="CP 4" orientation="IN"
                  kind="FLOW"/>
              <ownedFeatures xsi:type="org.polarsys.capella.core.data.fa:ComponentPort"
                  id="d6c8ed3c-42ab-4eea-8381-40bc29ddb7ca" name="CP 6" orientation="OUT"
                  kind="FLOW"/>
              <ownedFeatures xsi:type="org.polarsys.capella.core.data.cs:Part" id="c0a2ae6d-ac5e-4a73-84ef-b7b9df344170"
                  name="LC 3" abstractType="#de3d9413-5576-4841-bef0-e2e890a5ec22"/>
              <ownedFeatures xsi:type="org.polarsys.capella.core.data.fa:ComponentPort"
                  id="1b978e1e-1368-44a2-a9e6-12818614b23e" name="CP 7" orientation="IN"
                  kind="FLOW"/>
              <ownedLogicalComponents xsi:type="org.polarsys.capella.core.data.la:LogicalComponent"
                  id="1508c5e1-b895-4287-9711-d2e803c82358" name="SysChild 1">
                <ownedFeatures xsi:type="org.polarsys.capella.core.data.fa:ComponentPort"
                    id="9d766929-c218-40e5-b6c7-b343678b9e2e" name="CP 1" orientation="IN"
                    kind="FLOW"/>
              </ownedLogicalComponents>
              <ownedLogicalComponents xsi:type="org.polarsys.capella.core.data.la:LogicalComponent"
                  id="2069b6e3-40f2-4bd7-b16e-900e23bd8d19" name="SysChild 2">
                <ownedFeatures xsi:type="org.polarsys.capella.core.data.fa:ComponentPort"
                    id="b0a53a15-3fcc-463c-b8bb-3fac145cd1bb" name="CP 1" orientation="IN"
                    kind="FLOW"/>
                <ownedFeatures xsi:type="org.polarsys.capella.core.data.fa:ComponentPort"
                    id="3d560581-2804-4b72-bbdf-f86038e9a69b" name="CP 2" orientation="OUT"
                    kind="FLOW"/>
              </ownedLogicalComponents>
              <ownedLogicalComponents xsi:type="org.polarsys.capella.core.data.la:LogicalComponent"
                  id="de3d9413-5576-4841-bef0-e2e890a5ec22" name="LC 3">
                <ownedFeatures xsi:type="org.polarsys.capella.core.data.fa:ComponentPort"
                    id="5ca1c86d-c76b-4514-b060-0b161a7d688e" name="CP 1" orientation="IN"
                    kind="FLOW"/>
              </ownedLogicalComponents>
            </ownedLogicalComponents>
            <ownedLogicalComponents xsi:type="org.polarsys.capella.core.data.la:LogicalComponent"
                id="e456876f-a01d-44f8-b1b2-429dab94f698" name="LC 2">
              <ownedFeatures xsi:type="org.polarsys.capella.core.data.fa:ComponentPort"
                  id="7608e831-578d-4b98-97eb-9ffc6eb18306" name="CP 1" orientation="IN"
                  kind="FLOW"/>
            </ownedLogicalComponents>
          </ownedLogicalComponents>
          <ownedLogicalComponents xsi:type="org.polarsys.capella.core.data.la:LogicalComponent"
              id="57bcce8e-e1fb-45dc-aaa1-4c5748b02b5d" name="Cycle Parent">
            <ownedFeatures xsi:type="org.polarsys.capella.core.data.cs:Part" id="71a1f19c-3c0b-4634-abfe-19e3afe2e637"
                name="Cycle" abstractType="#98bbf6ec-161a-4332-a95e-e6990df868ad"/>
            <ownedLogicalComponents xsi:type="org.polarsys.capella.core.data.la:LogicalComponent"
                id="98bbf6ec-161a-4332-a95e-e6990df868ad" name="Cycle">
              <ownedComponentExchanges xsi:type="org.polarsys.capella.core.data.fa:ComponentExchange"
                  id="3bcdd5da-9f35-4967-a661-bbe2c736fb80" name="C 1" source="#11f4a3d8-756d-4f76-9270-7974624d4caa"
                  target="#25d22f15-6c25-405a-93c9-3a5cec005e4a" kind="FLOW"/>
              <ownedFeatures xsi:type="org.polarsys.capella.core.data.fa:ComponentPort"
                  id="e027cee4-5330-4d0e-bb2a-8551c313856c" name="CP 1" orientation="IN"
                  kind="FLOW"/>
              <ownedFeatures xsi:type="org.polarsys.capella.core.data.fa:ComponentPort"
                  id="c83cea1c-1553-4433-94be-2dca8f4a51d2" name="CP 2" orientation="OUT"
                  kind="FLOW"/>
              <ownedFeatures xsi:type="org.polarsys.capella.core.data.fa:ComponentPort"
                  id="25d22f15-6c25-405a-93c9-3a5cec005e4a" name="CP 3" orientation="IN"
                  kind="FLOW"/>
              <ownedFeatures xsi:type="org.polarsys.capella.core.data.fa:ComponentPort"
                  id="11f4a3d8-756d-4f76-9270-7974624d4caa" name="CP 4" orientation="OUT"
                  kind="FLOW"/>
            </ownedLogicalComponents>
          </ownedLogicalComponents>
          <ownedLogicalComponents xsi:type="org.polarsys.capella.core.data.la:LogicalComponent"
              id="d6eb2818-656a-4a5b-b2f3-0792211fa6c0" name="LC 25">
            <ownedFunctionalAllocation xsi:type="org.polarsys.capella.core.data.fa:ComponentFunctionalAllocation"
                id="31ef4c91-379a-467d-9ea0-26fa1b78a53b" targetElement="#446d3f9f-644d-41ee-bd57-8ae0f7662db2"
                sourceElement="#d6eb2818-656a-4a5b-b2f3-0792211fa6c0"/>
            <ownedFunctionalAllocation xsi:type="org.polarsys.capella.core.data.fa:ComponentFunctionalAllocation"
                id="84fe724d-e9a7-4cda-b886-6e393e72d086" targetElement="#906e7244-3d1c-4787-8cfc-afc0efe02f06"
                sourceElement="#d6eb2818-656a-4a5b-b2f3-0792211fa6c0"/>
          </ownedLogicalComponents>
          <ownedLogicalComponents xsi:type="org.polarsys.capella.core.data.la:LogicalComponent"
<<<<<<< HEAD
              id="3253a54d-6df2-4638-bd13-65e51c577758" name="Real leftie">
            <ownedFeatures xsi:type="org.polarsys.capella.core.data.fa:ComponentPort"
                id="ac7447ba-b89c-47f9-8390-d7db74c6e02c" name="CP 1" orientation="IN"
                kind="FLOW"/>
          </ownedLogicalComponents>
          <ownedLogicalComponents xsi:type="org.polarsys.capella.core.data.la:LogicalComponent"
              id="77b3349c-9184-478a-b005-893a4d789b47" name="Parent LC">
            <ownedComponentExchanges xsi:type="org.polarsys.capella.core.data.fa:ComponentExchange"
                id="f9897b61-602d-4c18-a72d-f4521e7c094f" name="Target to LC 1" source="#138c1c84-713d-4567-9304-30364330b5a9"
                target="#4b0f396a-0f77-4675-a702-3575d67f6e05" kind="FLOW"/>
            <ownedComponentExchanges xsi:type="org.polarsys.capella.core.data.fa:ComponentExchange"
                id="25f152df-7309-46d1-88ea-b34772c3eb34" name="inner extended" source="#386f8111-bd45-4bd0-a22b-b8f6c4b1216a"
                target="#a662d5a2-beb0-469b-b947-f663ecf8f482" kind="FLOW"/>
            <ownedFeatures xsi:type="org.polarsys.capella.core.data.cs:Part" id="22881485-4989-49c0-8068-5af004d1db63"
                name="Child LC 1" abstractType="#5694dff8-0645-4155-b836-7736a89f5c39"/>
            <ownedFeatures xsi:type="org.polarsys.capella.core.data.cs:Part" id="47cc117b-3760-470b-9474-0472d149d194"
                name="Child LC 2" abstractType="#6a9d5145-d41d-4a28-a4fe-eb98b6f3da39"/>
            <ownedFeatures xsi:type="org.polarsys.capella.core.data.fa:ComponentPort"
                id="4b0f396a-0f77-4675-a702-3575d67f6e05" name="CP 3" orientation="IN"
                kind="FLOW"/>
            <ownedLogicalComponents xsi:type="org.polarsys.capella.core.data.la:LogicalComponent"
                id="5694dff8-0645-4155-b836-7736a89f5c39" name="Child LC 1">
              <ownedFeatures xsi:type="org.polarsys.capella.core.data.fa:ComponentPort"
                  id="138c1c84-713d-4567-9304-30364330b5a9" name="CP 1" orientation="OUT"
                  kind="FLOW"/>
              <ownedFeatures xsi:type="org.polarsys.capella.core.data.fa:ComponentPort"
                  id="386f8111-bd45-4bd0-a22b-b8f6c4b1216a" name="CP 2" orientation="OUT"
                  kind="FLOW"/>
            </ownedLogicalComponents>
            <ownedLogicalComponents xsi:type="org.polarsys.capella.core.data.la:LogicalComponent"
                id="6a9d5145-d41d-4a28-a4fe-eb98b6f3da39" name="Child LC 2">
              <ownedFeatures xsi:type="org.polarsys.capella.core.data.fa:ComponentPort"
                  id="5da72784-c5fe-4283-8832-218ecc1c6526" name="CP 1" orientation="IN"
                  kind="FLOW"/>
              <ownedFeatures xsi:type="org.polarsys.capella.core.data.fa:ComponentPort"
                  id="a662d5a2-beb0-469b-b947-f663ecf8f482" name="CP 2" orientation="IN"
=======
              id="eb966300-e6a2-40b4-ab9c-98fa1d6d04ad" name="Parent">
            <ownedComponentExchanges xsi:type="org.polarsys.capella.core.data.fa:ComponentExchange"
                id="dea2a292-b2ed-49c0-bbe8-cb684e8f5ced" name="C 1" source="#f413a1aa-61d7-41d1-aa0b-60744965204f"
                target="#b271db2c-c841-4b80-b6d4-68f154ee2d23" kind="FLOW"/>
            <ownedFeatures xsi:type="org.polarsys.capella.core.data.cs:Part" id="c4dfd6c2-a4a2-4234-8986-c22a0ec02e90"
                name="Hierarchical Exchanges Test" abstractType="#b87dab3f-b44e-46ff-bfbe-fb96fbafe008"/>
            <ownedFeatures xsi:type="org.polarsys.capella.core.data.cs:Part" id="d208a680-a8a4-4982-869f-1cd4cbd6ff24"
                name="LC 2" abstractType="#e4762db6-9b43-4e4c-9fb4-6c8c4f1df8e6"/>
            <ownedLogicalComponents xsi:type="org.polarsys.capella.core.data.la:LogicalComponent"
                id="b87dab3f-b44e-46ff-bfbe-fb96fbafe008" name="Hierarchical Exchanges Test">
              <ownedFeatures xsi:type="org.polarsys.capella.core.data.fa:ComponentPort"
                  id="f413a1aa-61d7-41d1-aa0b-60744965204f" name="CP 1" orientation="OUT"
                  kind="FLOW"/>
            </ownedLogicalComponents>
            <ownedLogicalComponents xsi:type="org.polarsys.capella.core.data.la:LogicalComponent"
                id="e4762db6-9b43-4e4c-9fb4-6c8c4f1df8e6" name="LC 2">
              <ownedFeatures xsi:type="org.polarsys.capella.core.data.fa:ComponentPort"
                  id="b271db2c-c841-4b80-b6d4-68f154ee2d23" name="CP 1" orientation="IN"
>>>>>>> a5669e39
                  kind="FLOW"/>
            </ownedLogicalComponents>
          </ownedLogicalComponents>
          <ownedLogicalComponents xsi:type="org.polarsys.capella.core.data.la:LogicalComponent"
<<<<<<< HEAD
              id="d2eec5a9-1de4-44f5-bd99-60bab004f00c" name="Left LC">
            <ownedFeatures xsi:type="org.polarsys.capella.core.data.fa:ComponentPort"
                id="b24e2673-493c-4f43-9e37-619b35ac5452" name="CP 1" orientation="OUT"
                kind="FLOW"/>
            <ownedFeatures xsi:type="org.polarsys.capella.core.data.fa:ComponentPort"
                id="ed788945-9729-4d56-a1fa-0554bee65324" name="CP 2" orientation="OUT"
                kind="FLOW"/>
          </ownedLogicalComponents>
          <ownedLogicalComponents xsi:type="org.polarsys.capella.core.data.la:LogicalComponent"
              id="65622f9e-21af-4030-986e-bd4096e4f313" name="Right LC">
            <ownedFeatures xsi:type="org.polarsys.capella.core.data.fa:ComponentPort"
                id="34e4c983-e70a-424d-9ce4-858bd92cb925" name="CP 1" orientation="OUT"
                kind="FLOW"/>
            <ownedFeatures xsi:type="org.polarsys.capella.core.data.fa:ComponentPort"
                id="4f903b92-1748-42ff-be33-a95472e20d13" name="CP 2" orientation="IN"
=======
              id="c6fd5f4e-f184-4a54-8320-f3bfd5ca7fdc" name="LC 27">
            <ownedFeatures xsi:type="org.polarsys.capella.core.data.fa:ComponentPort"
                id="36fb9559-675b-4efd-87fd-b20aa893cd44" name="CP 1" orientation="IN"
>>>>>>> a5669e39
                kind="FLOW"/>
          </ownedLogicalComponents>
          <ownedLogicalComponentPkgs xsi:type="org.polarsys.capella.core.data.la:LogicalComponentPkg"
              id="83d80c8a-e845-4fd9-bb6f-91fc32145785" name="LogicalComponents">
            <ownedComponentExchanges xsi:type="org.polarsys.capella.core.data.fa:ComponentExchange"
                id="d8655737-39ab-4482-a934-ee847c7ff6bd" name="Help for Harry" source="#7c61d723-3658-47ff-9b0c-7b016ac4cb76"
                target="#e0dcf8c2-2283-4456-98a2-146e78ba5f26" kind="FLOW">
              <ownedComponentExchangeFunctionalExchangeAllocations xsi:type="org.polarsys.capella.core.data.fa:ComponentExchangeFunctionalExchangeAllocation"
                  id="67b68749-ba07-4bfc-9ed1-44be7251de5d" targetElement="#241f3901-11f0-4b00-a903-ed158cce73de"
                  sourceElement="#d8655737-39ab-4482-a934-ee847c7ff6bd"/>
              <ownedComponentExchangeFunctionalExchangeAllocations xsi:type="org.polarsys.capella.core.data.fa:ComponentExchangeFunctionalExchangeAllocation"
                  id="078b97ac-34a3-4ec8-b9dc-18891bacbf6e" targetElement="#1bbb9b2d-517c-4f77-a35c-b3aa3f9422b8"
                  sourceElement="#d8655737-39ab-4482-a934-ee847c7ff6bd"/>
            </ownedComponentExchanges>
            <ownedComponentExchangeCategories xsi:type="org.polarsys.capella.core.data.fa:ComponentExchangeCategory"
                id="7997c450-ffc1-4fb6-869b-ff10649ddbc6" name="ComponentExchangeCategory"
                exchanges="#9cbdd233-aff5-47dd-9bef-9be1277c77c3"/>
            <ownedLogicalComponents xsi:type="org.polarsys.capella.core.data.la:LogicalComponent"
                id="881b99aa-50ff-4c1c-a0aa-11fb376ebe1a" name="Part I">
              <ownedFunctionalAllocation xsi:type="org.polarsys.capella.core.data.fa:ComponentFunctionalAllocation"
                  id="651bbc3d-71e8-4355-bc5e-853e7b38b269" targetElement="#d817767f-68b7-49a5-aa47-13419d41df0a"
                  sourceElement="#881b99aa-50ff-4c1c-a0aa-11fb376ebe1a"/>
              <ownedFunctionalAllocation xsi:type="org.polarsys.capella.core.data.fa:ComponentFunctionalAllocation"
                  id="4e29d3a4-a712-40c4-84f0-fbb05400aa59" targetElement="#79e1e8a0-1b96-4272-919f-d60f553bed41"
                  sourceElement="#881b99aa-50ff-4c1c-a0aa-11fb376ebe1a"/>
              <ownedFeatures xsi:type="org.polarsys.capella.core.data.fa:ComponentPort"
                  id="b85c7c22-8561-49f4-ad93-4dba961464f7" name="CP 1" orientation="OUT"
                  kind="FLOW"/>
              <ownedFeatures xsi:type="org.polarsys.capella.core.data.cs:Part" id="38ed28c8-a9a3-4c94-8d54-be020866fa7f"
                  name="Part III" abstractType="#1788c8b1-dda2-44ac-bc08-e6ee8eea9d7a"/>
              <ownedLogicalComponents xsi:type="org.polarsys.capella.core.data.la:LogicalComponent"
                  id="1788c8b1-dda2-44ac-bc08-e6ee8eea9d7a" name="Part III">
                <ownedFeatures xsi:type="org.polarsys.capella.core.data.fa:ComponentPort"
                    id="52f76cfd-0ce7-4c7c-a6b3-f4c83b8a0eb5" name="CP 1" orientation="OUT"
                    kind="FLOW"/>
              </ownedLogicalComponents>
            </ownedLogicalComponents>
          </ownedLogicalComponentPkgs>
        </ownedLogicalComponents>
        <ownedLogicalComponents xsi:type="org.polarsys.capella.core.data.la:LogicalComponent"
            id="08e02248-504d-4ed8-a295-c7682a614f66" name="Prof. A. P. W. B. Dumbledore"
            description="&lt;p>Principal of Hogwarts, wearer of the elder wand and greatest mage of all time.&lt;/p>&#xA;"
            actor="true" human="true">
          <ownedFunctionalAllocation xsi:type="org.polarsys.capella.core.data.fa:ComponentFunctionalAllocation"
              id="fac5ccbe-00d1-4f0a-8cbc-781330113267" targetElement="#f708bc29-d69f-42a0-90cc-11fc01054cd0"
              sourceElement="#08e02248-504d-4ed8-a295-c7682a614f66"/>
          <ownedFunctionalAllocation xsi:type="org.polarsys.capella.core.data.fa:ComponentFunctionalAllocation"
              id="4202800b-4058-4075-9df5-59cc2ca92e3d" targetElement="#beaf5ba4-8fa9-4342-911f-0266bb29be45"
              sourceElement="#08e02248-504d-4ed8-a295-c7682a614f66"/>
          <ownedFeatures xsi:type="org.polarsys.capella.core.data.fa:ComponentPort"
              id="9dcf355a-84a7-44df-a480-8911a85fd0cd" name="CP 1" orientation="OUT"
              kind="FLOW">
            <ownedPortAllocations xsi:type="org.polarsys.capella.core.data.information:PortAllocation"
                id="7d31ab50-63d6-46bb-bf53-1716175beae3" targetElement="#cd696c20-84c9-47ec-aa63-6c46bfa506a9"
                sourceElement="#9dcf355a-84a7-44df-a480-8911a85fd0cd"/>
            <ownedPortAllocations xsi:type="org.polarsys.capella.core.data.information:PortAllocation"
                id="317715cb-376c-4df6-a32c-433e3c081f8d" targetElement="#db64f0c9-ea1c-4962-b043-1774547c36f7"
                sourceElement="#9dcf355a-84a7-44df-a480-8911a85fd0cd"/>
          </ownedFeatures>
        </ownedLogicalComponents>
        <ownedLogicalComponents xsi:type="org.polarsys.capella.core.data.la:LogicalComponent"
            id="6f463eed-c77b-4568-8078-beec0536f243" name="Prof. S. Snape" description="&lt;p>Good guy and teacher of brewing arts.&lt;/p>&#xA;"
            actor="true" human="true">
          <ownedFunctionalAllocation xsi:type="org.polarsys.capella.core.data.fa:ComponentFunctionalAllocation"
              id="b5090138-a5da-4ccd-a791-0226e8ba5eb7" targetElement="#a7acb298-d14b-4707-a419-fea272434541"
              sourceElement="#6f463eed-c77b-4568-8078-beec0536f243"/>
          <ownedFunctionalAllocation xsi:type="org.polarsys.capella.core.data.fa:ComponentFunctionalAllocation"
              id="6be1bdf2-60fc-4729-8388-a381f67765c2" targetElement="#4a2a7f3c-d223-4d44-94a7-50dd2906a70c"
              sourceElement="#6f463eed-c77b-4568-8078-beec0536f243"/>
          <ownedFeatures xsi:type="org.polarsys.capella.core.data.fa:ComponentPort"
              id="b4e39757-b0fd-41ff-a7b8-c9fc36de2ca9" name="CP 1" orientation="OUT"
              kind="FLOW">
            <ownedPortAllocations xsi:type="org.polarsys.capella.core.data.information:PortAllocation"
                id="a4e2bf11-0705-4f20-bf73-5fa5519954f7" targetElement="#0eae1038-95fe-48b7-af6f-ad6890f2c207"
                sourceElement="#b4e39757-b0fd-41ff-a7b8-c9fc36de2ca9"/>
            <ownedPortAllocations xsi:type="org.polarsys.capella.core.data.information:PortAllocation"
                id="74bd0ab3-6a28-4025-822e-90201445a56e" targetElement="#3612f112-f0c7-42ec-b0e9-f53afc1ef486"
                sourceElement="#b4e39757-b0fd-41ff-a7b8-c9fc36de2ca9"/>
          </ownedFeatures>
        </ownedLogicalComponents>
        <ownedLogicalComponents xsi:type="org.polarsys.capella.core.data.la:LogicalComponent"
            id="a8c46457-a702-41c4-a971-c815c4c5a674" name="Harry J. Potter" actor="true">
          <ownedFunctionalAllocation xsi:type="org.polarsys.capella.core.data.fa:ComponentFunctionalAllocation"
              id="8d836bd6-bea7-44f5-af22-806ab2ac4154" targetElement="#aa9931e3-116c-461e-8215-6b9fdbdd4a1b"
              sourceElement="#a8c46457-a702-41c4-a971-c815c4c5a674"/>
          <ownedFeatures xsi:type="org.polarsys.capella.core.data.fa:ComponentPort"
              id="42c60b17-b503-46d6-8b0c-f1ff0fd4b8ac" name="CP 1" orientation="IN"
              kind="FLOW">
            <ownedPortAllocations xsi:type="org.polarsys.capella.core.data.information:PortAllocation"
                id="14cabdd9-c36f-4e01-ad09-110f906ad725" targetElement="#ef435fb5-de1e-48ca-be00-40c79cc6a659"
                sourceElement="#42c60b17-b503-46d6-8b0c-f1ff0fd4b8ac"/>
          </ownedFeatures>
          <ownedFeatures xsi:type="org.polarsys.capella.core.data.fa:ComponentPort"
              id="438d9f44-8c6a-4151-98cc-360d8aa4f69f" name="CP 2" orientation="INOUT"
              kind="FLOW">
            <ownedPortAllocations xsi:type="org.polarsys.capella.core.data.information:PortAllocation"
                id="18fa81ee-8b16-4815-86ea-0c287ace43d8" targetElement="#ef435fb5-de1e-48ca-be00-40c79cc6a659"
                sourceElement="#438d9f44-8c6a-4151-98cc-360d8aa4f69f"/>
          </ownedFeatures>
          <ownedFeatures xsi:type="org.polarsys.capella.core.data.fa:ComponentPort"
              id="e0dcf8c2-2283-4456-98a2-146e78ba5f26" name="CP 3" orientation="IN"
              kind="FLOW">
            <ownedPortAllocations xsi:type="org.polarsys.capella.core.data.information:PortAllocation"
                id="dda7a62a-f25f-46d8-8f05-867c616914c1" targetElement="#570662e8-9f8b-4c96-b695-103a549b250a"
                sourceElement="#e0dcf8c2-2283-4456-98a2-146e78ba5f26"/>
          </ownedFeatures>
        </ownedLogicalComponents>
        <ownedLogicalComponents xsi:type="org.polarsys.capella.core.data.la:LogicalComponent"
            id="ff7b8672-84db-4b93-9fea-22a410907fb1" name="R. Weasley" actor="true"
            human="true">
          <ownedFunctionalAllocation xsi:type="org.polarsys.capella.core.data.fa:ComponentFunctionalAllocation"
              id="f5877b4d-460f-43be-8164-e4187c3e2d8b" targetElement="#c1a42acc-1f53-42bb-8404-77a5c08c414b"
              sourceElement="#ff7b8672-84db-4b93-9fea-22a410907fb1"/>
          <ownedFunctionalAllocation xsi:type="org.polarsys.capella.core.data.fa:ComponentFunctionalAllocation"
              id="daca6f59-ce7b-47a3-8ecd-3def9c800342" targetElement="#edbd1ad4-31c0-4d53-b856-3ffa60e0e99b"
              sourceElement="#ff7b8672-84db-4b93-9fea-22a410907fb1"/>
          <ownedFeatures xsi:type="org.polarsys.capella.core.data.fa:ComponentPort"
              id="db5681e4-4245-4207-a429-e89979f6ac71" name="CP 1" orientation="IN"
              kind="FLOW">
            <ownedPortAllocations xsi:type="org.polarsys.capella.core.data.information:PortAllocation"
                id="3ed5ae4f-8a4e-4690-9088-655990a1b77b" targetElement="#2178d219-e817-4a50-b451-74b19874a6bf"
                sourceElement="#db5681e4-4245-4207-a429-e89979f6ac71"/>
          </ownedFeatures>
          <ownedFeatures xsi:type="org.polarsys.capella.core.data.fa:ComponentPort"
              id="7c61d723-3658-47ff-9b0c-7b016ac4cb76" name="CP 2" orientation="OUT"
              kind="FLOW">
            <ownedPortAllocations xsi:type="org.polarsys.capella.core.data.information:PortAllocation"
                id="fee1fff5-d751-401b-bb3c-2114a74f0c8a" targetElement="#08fa1029-81c9-4402-ab57-e1a11e4d2ff2"
                sourceElement="#7c61d723-3658-47ff-9b0c-7b016ac4cb76"/>
            <ownedPortAllocations xsi:type="org.polarsys.capella.core.data.information:PortAllocation"
                id="0f6e1aa0-942a-40a9-930f-c7df34b9d8eb" targetElement="#65be1aca-b5da-480c-b16b-3d127ab29346"
                sourceElement="#7c61d723-3658-47ff-9b0c-7b016ac4cb76"/>
          </ownedFeatures>
        </ownedLogicalComponents>
        <ownedLogicalComponents xsi:type="org.polarsys.capella.core.data.la:LogicalComponent"
            id="3e0ee19f-0e3f-49d4-ae99-29bd4a3260c5" name="LogicalActor 5" actor="true"
            human="true"/>
        <ownedLogicalComponents xsi:type="org.polarsys.capella.core.data.la:LogicalComponent"
            id="b3888dad-a870-4b8b-97d4-0ddb83ef9251" name="Multiport" actor="true">
          <ownedFunctionalAllocation xsi:type="org.polarsys.capella.core.data.fa:ComponentFunctionalAllocation"
              id="4b5071a0-0aec-4ea3-9167-d9b649314db9" targetElement="#9c1885f5-fac7-48fd-9d54-a11092508867"
              sourceElement="#b3888dad-a870-4b8b-97d4-0ddb83ef9251"/>
          <ownedFeatures xsi:type="org.polarsys.capella.core.data.fa:ComponentPort"
              id="24c8b67b-9570-45f7-b383-c4a0b722b3b4" name="CP 1" orientation="OUT"
              kind="FLOW">
            <ownedPortAllocations xsi:type="org.polarsys.capella.core.data.information:PortAllocation"
                id="ebe9f53a-c601-4d2f-a978-394bc82dc78e" targetElement="#036c509f-768c-43f3-a568-f2911b546cb2"
                sourceElement="#24c8b67b-9570-45f7-b383-c4a0b722b3b4"/>
            <ownedPortAllocations xsi:type="org.polarsys.capella.core.data.information:PortAllocation"
                id="0fb6b5af-73a8-4b44-bd3f-541850b138ec" targetElement="#a596bcaf-605c-44ee-a420-073fbeb7574d"
                sourceElement="#24c8b67b-9570-45f7-b383-c4a0b722b3b4"/>
          </ownedFeatures>
        </ownedLogicalComponents>
        <ownedLogicalComponents xsi:type="org.polarsys.capella.core.data.la:LogicalComponent"
            id="57635b74-b251-4b9b-8cc3-706dcc7b65db" name="Left 2" actor="true">
          <ownedFeatures xsi:type="org.polarsys.capella.core.data.fa:ComponentPort"
              id="3e0a3791-cc99-4af5-b789-5b33451ca743" name="CP 1" orientation="OUT"
              kind="FLOW"/>
        </ownedLogicalComponents>
        <ownedLogicalComponents xsi:type="org.polarsys.capella.core.data.la:LogicalComponent"
            id="b3d9d50e-7592-4689-8ba7-e50f082cd71c" name="LA 9" actor="true" human="true">
          <ownedFunctionalAllocation xsi:type="org.polarsys.capella.core.data.fa:ComponentFunctionalAllocation"
              id="fa38a4f1-b17d-486a-aee0-644e03d7c3f0" targetElement="#b68b57a3-5e07-4854-8209-b84a13c24e44"
              sourceElement="#b3d9d50e-7592-4689-8ba7-e50f082cd71c"/>
          <ownedFeatures xsi:type="org.polarsys.capella.core.data.fa:ComponentPort"
              id="5d562aa6-738a-48ce-aeb9-eb9d656edc7b" name="CP 1" orientation="IN"
              kind="FLOW">
            <ownedPortAllocations xsi:type="org.polarsys.capella.core.data.information:PortAllocation"
                id="3ddcbe16-d1cf-460a-966a-e5db6bb2b8d9" targetElement="#2a172165-edbf-4cfb-b4e9-22f6387eca2c"
                sourceElement="#5d562aa6-738a-48ce-aeb9-eb9d656edc7b"/>
          </ownedFeatures>
        </ownedLogicalComponents>
        <ownedLogicalComponents xsi:type="org.polarsys.capella.core.data.la:LogicalComponent"
            id="4ec45aec-0d6a-411a-80ee-ebd3c1a53d2c" name="Derivation Example" actor="true">
          <ownedFunctionalAllocation xsi:type="org.polarsys.capella.core.data.fa:ComponentFunctionalAllocation"
              id="3d101a29-abb8-4510-956c-ab02e0f1b03c" targetElement="#83ba0220-54f2-48f7-bca1-cd87e39639f2"
              sourceElement="#4ec45aec-0d6a-411a-80ee-ebd3c1a53d2c"/>
        </ownedLogicalComponents>
        <ownedLogicalComponents xsi:type="org.polarsys.capella.core.data.la:LogicalComponent"
            id="92baed36-9319-42bf-86db-0089a77dd1db" name="LA 11" actor="true">
          <ownedFeatures xsi:type="org.polarsys.capella.core.data.fa:ComponentPort"
              id="4b3ba1cd-4201-46bb-bcd6-33c9604494a2" name="CP 1" orientation="OUT"
              kind="FLOW"/>
        </ownedLogicalComponents>
        <ownedLogicalComponents xsi:type="org.polarsys.capella.core.data.la:LogicalComponent"
            id="07c19a9f-153d-4b4a-9f02-014d916f3f1d" name="LA 12" actor="true">
          <ownedFeatures xsi:type="org.polarsys.capella.core.data.fa:ComponentPort"
              id="70c2b985-2e9f-4c3a-be43-39f9b960966d" name="CP 1" orientation="OUT"
              kind="FLOW"/>
        </ownedLogicalComponents>
        <ownedLogicalComponents xsi:type="org.polarsys.capella.core.data.la:LogicalComponent"
            id="8a7d2233-f115-4b75-bcda-b23814c05a6d" name="Cycle Actor Right" actor="true">
          <ownedFeatures xsi:type="org.polarsys.capella.core.data.fa:ComponentPort"
              id="baf47117-26e4-4fd3-af60-b33e87346772" name="CP 1" orientation="IN"
              kind="FLOW"/>
        </ownedLogicalComponents>
        <ownedLogicalComponents xsi:type="org.polarsys.capella.core.data.la:LogicalComponent"
            id="b911b6bc-bde5-4d43-87fd-e20748a6938e" name="Cycle Actor Left" actor="true">
          <ownedFeatures xsi:type="org.polarsys.capella.core.data.fa:ComponentPort"
              id="4e98c66f-fd6a-4f9c-9e88-8b4dca7d4112" name="CP 1" orientation="OUT"
              kind="FLOW"/>
        </ownedLogicalComponents>
        <ownedLogicalComponents xsi:type="org.polarsys.capella.core.data.la:LogicalComponent"
            id="54d9011d-ad5a-4750-a6b7-9963121550f3" name="Outsider" actor="true">
          <ownedFeatures xsi:type="org.polarsys.capella.core.data.fa:ComponentPort"
              id="3fcf0fa8-16d7-46f5-a0ac-790b7e0f4c62" name="CP 1" orientation="IN"
              kind="FLOW"/>
        </ownedLogicalComponents>
      </ownedLogicalComponentPkg>
      <ownedSystemAnalysisRealizations xsi:type="org.polarsys.capella.core.data.la:SystemAnalysisRealization"
          id="b315bb1e-01d9-41d6-ac83-2224908d93d4" targetElement="#79d35fe7-f172-4405-b499-48aef545148a"
          sourceElement="#853cb005-cba0-489b-8fe3-bb694ad4543b"/>
    </ownedArchitectures>
    <ownedArchitectures xsi:type="org.polarsys.capella.core.data.pa:PhysicalArchitecture"
        id="26e187b6-72e7-4872-8d8d-70b96243c96c" name="Physical Architecture">
      <ownedFunctionPkg xsi:type="org.polarsys.capella.core.data.pa:PhysicalFunctionPkg"
          id="35647c9a-34c7-4c21-94eb-951e0d4e5ec0" name="Physical Functions">
        <ownedPhysicalFunctions xsi:type="org.polarsys.capella.core.data.pa:PhysicalFunction"
            id="2bc60085-aac0-49f2-8e8d-88e04caaa91e" name="Root Physical Function">
          <ownedFunctionalChains xsi:type="org.polarsys.capella.core.data.fa:FunctionalChain"
              id="81bca302-8063-4ecd-bd3c-86654cb75c53" name="FunctionalChain">
            <ownedFunctionalChainInvolvements xsi:type="org.polarsys.capella.core.data.fa:FunctionalChainInvolvementFunction"
                id="325882f0-93c9-44dd-9e36-9d74bded7b63" involved="#2858aac2-c4cd-41e3-a9d0-a6b4ea95ad14"/>
            <ownedFunctionalChainInvolvements xsi:type="org.polarsys.capella.core.data.fa:FunctionalChainInvolvementFunction"
                id="3c8f4377-eb6c-469f-91b1-8e3a9a312a7b" involved="#d254c2aa-3fc4-4deb-a684-6191ace32c42"/>
            <ownedFunctionalChainInvolvements xsi:type="org.polarsys.capella.core.data.fa:FunctionalChainInvolvementFunction"
                id="9a4fc80a-4c60-4e35-829d-660e4b7e7e66" involved="#11906f7b-3ae9-4343-b998-95b170be2e2b"/>
            <ownedFunctionalChainInvolvements xsi:type="org.polarsys.capella.core.data.fa:FunctionalChainInvolvementFunction"
                id="8566c5d3-69fd-4009-b1e2-77f4129ee589" involved="#ab588f89-c3da-488b-a685-1309a3be9d9e"/>
            <ownedFunctionalChainInvolvements xsi:type="org.polarsys.capella.core.data.fa:FunctionalChainInvolvementFunction"
                id="290ee9d6-fed4-4b04-9b7b-71f1c025e2f6" involved="#0a43116d-c954-4fc3-ade1-7355ab218530"/>
            <ownedFunctionalChainInvolvements xsi:type="org.polarsys.capella.core.data.fa:FunctionalChainInvolvementLink"
                id="f9b2af9e-fea5-461d-9c60-f9120a4e2d44" involved="#0d89fd9d-9edd-4541-b5d8-c74f06f8b299"
                source="#325882f0-93c9-44dd-9e36-9d74bded7b63" target="#3c8f4377-eb6c-469f-91b1-8e3a9a312a7b"/>
          </ownedFunctionalChains>
          <ownedFunctions xsi:type="org.polarsys.capella.core.data.pa:PhysicalFunction"
              id="2858aac2-c4cd-41e3-a9d0-a6b4ea95ad14" name="Father Function">
            <outputs xsi:type="org.polarsys.capella.core.data.fa:FunctionOutputPort"
                id="e0cfe691-65d3-47ce-af32-50fa0973f8e2" name="FOP 1"/>
            <ownedFunctions xsi:type="org.polarsys.capella.core.data.pa:PhysicalFunction"
                id="d254c2aa-3fc4-4deb-a684-6191ace32c42" name="Child Function">
              <inputs xsi:type="org.polarsys.capella.core.data.fa:FunctionInputPort"
                  id="3481f92b-3bb1-4a35-842d-e07954d7e1ae" name="FIP 1"/>
              <ownedFunctionRealizations xsi:type="org.polarsys.capella.core.data.fa:FunctionRealization"
                  id="9066270c-9334-4509-aaae-7fb86bc97495" targetElement="#f708bc29-d69f-42a0-90cc-11fc01054cd0"
                  sourceElement="#d254c2aa-3fc4-4deb-a684-6191ace32c42"/>
            </ownedFunctions>
            <ownedFunctions xsi:type="org.polarsys.capella.core.data.pa:PhysicalFunction"
                id="0a43116d-c954-4fc3-ade1-7355ab218530" name="PhysicalFunction 5">
              <inputs xsi:type="org.polarsys.capella.core.data.fa:FunctionInputPort"
                  id="b3d1ae47-513b-4198-9df6-d4711117ecd4" name="FIP 1"/>
              <outputs xsi:type="org.polarsys.capella.core.data.fa:FunctionOutputPort"
                  id="4c4a1896-bfee-4caa-9e2c-780bbb3744c7" name="FOP 1"/>
            </ownedFunctions>
            <ownedFunctions xsi:type="org.polarsys.capella.core.data.pa:PhysicalFunction"
                id="11906f7b-3ae9-4343-b998-95b170be2e2b" name="PhysicalFunction 3"/>
            <ownedFunctionRealizations xsi:type="org.polarsys.capella.core.data.fa:FunctionRealization"
                id="5cf5a967-cf00-4478-8efd-fe75bbfa0b9b" targetElement="#f708bc29-d69f-42a0-90cc-11fc01054cd0"
                sourceElement="#2858aac2-c4cd-41e3-a9d0-a6b4ea95ad14"/>
          </ownedFunctions>
          <ownedFunctions xsi:type="org.polarsys.capella.core.data.pa:PhysicalFunction"
              id="ab588f89-c3da-488b-a685-1309a3be9d9e" name="PhysicalFunction 4">
            <outputs xsi:type="org.polarsys.capella.core.data.fa:FunctionOutputPort"
                id="a1d1911d-5770-43cf-8196-75d32b2dca9f" name="FOP 1"/>
          </ownedFunctions>
          <ownedFunctions xsi:type="org.polarsys.capella.core.data.pa:PhysicalFunction"
              id="6320d7e0-cfba-4298-a10c-820b02b5c7a9" name="PhysicalFunction 3">
            <inputs xsi:type="org.polarsys.capella.core.data.fa:FunctionInputPort"
                id="e2fdf6b0-9346-4d67-ad88-0c7e6f3c342d" name="FIP 1"/>
            <outputs xsi:type="org.polarsys.capella.core.data.fa:FunctionOutputPort"
                id="4ea99111-c6fe-485d-9efd-17d86a5884e3" name="FOP 1"/>
          </ownedFunctions>
          <ownedFunctions xsi:type="org.polarsys.capella.core.data.pa:PhysicalFunction"
              id="da53c21f-4fb8-4da7-8d58-12d7a600bfa6" name="Apping around">
            <inputs xsi:type="org.polarsys.capella.core.data.fa:FunctionInputPort"
                id="ffce0593-f02d-4af7-b4c4-d0263a5fa904" name="FIP 1"/>
            <ownedFunctionRealizations xsi:type="org.polarsys.capella.core.data.fa:FunctionRealization"
                id="428545d2-502e-46e2-93aa-0fc939ddd9cd" targetElement="#beaf5ba4-8fa9-4342-911f-0266bb29be45"
                sourceElement="#da53c21f-4fb8-4da7-8d58-12d7a600bfa6"/>
          </ownedFunctions>
          <ownedFunctions xsi:type="org.polarsys.capella.core.data.pa:PhysicalFunction"
              id="000b4e2b-c212-4793-a7e0-32099a7f0710" name="Maintain Switch Configuration">
            <inputs xsi:type="org.polarsys.capella.core.data.fa:FunctionInputPort"
                id="3565b44a-4cc1-42ae-934a-a4b6a7da37d1" name="FIP 1"/>
            <inputs xsi:type="org.polarsys.capella.core.data.fa:FunctionInputPort"
                id="3c7d4ce4-e351-495a-9ab7-0cbd2158d86c" name="FIP 2"/>
            <outputs xsi:type="org.polarsys.capella.core.data.fa:FunctionOutputPort"
                id="07b568f9-ee27-40a5-9592-763fd9145f92" name="FOP 1"/>
          </ownedFunctions>
          <ownedFunctions xsi:type="org.polarsys.capella.core.data.pa:PhysicalFunction"
              id="ee745644-07d7-40b9-ad7a-910dc8cbb805" name="Maintain Switch Firmware">
            <inputs xsi:type="org.polarsys.capella.core.data.fa:FunctionInputPort"
                id="067ebe5f-baab-433c-9cda-f7f558c7fda7" name="FIP 1"/>
            <inputs xsi:type="org.polarsys.capella.core.data.fa:FunctionInputPort"
                id="521468ed-7478-4958-867e-d0cca527252b" name="FIP 2"/>
            <outputs xsi:type="org.polarsys.capella.core.data.fa:FunctionOutputPort"
                id="67289c24-b7db-4743-ae76-40234dc95740" name="FOP 1"/>
            <outputs xsi:type="org.polarsys.capella.core.data.fa:FunctionOutputPort"
                id="64788be9-d27a-4631-b399-a6912a8bd349" name="FOP 2"/>
          </ownedFunctions>
          <ownedFunctions xsi:type="org.polarsys.capella.core.data.pa:PhysicalFunction"
              id="ec501851-09d9-40f3-9cb1-ea4ac72e5e10" name="Maintain Camera Firmware">
            <inputs xsi:type="org.polarsys.capella.core.data.fa:FunctionInputPort"
                id="ac3fbf85-520f-435f-8d75-181c050c0637" name="FIP 1"/>
            <outputs xsi:type="org.polarsys.capella.core.data.fa:FunctionOutputPort"
                id="e55e5a9c-b404-4163-bb87-c1468c6add96" name="FOP 1"/>
          </ownedFunctions>
          <ownedFunctions xsi:type="org.polarsys.capella.core.data.pa:PhysicalFunction"
              id="02a8c8c8-5d86-4559-81da-76c5d37d5e74" name="Inspect Cameras">
            <outputs xsi:type="org.polarsys.capella.core.data.fa:FunctionOutputPort"
                id="c93a8e07-c518-473d-a67b-516680ac27e0" name="FOP 1"/>
          </ownedFunctions>
          <ownedFunctionRealizations xsi:type="org.polarsys.capella.core.data.fa:FunctionRealization"
              id="be241014-1993-41a3-9ca0-976ed6713988" targetElement="#f28ec0f8-f3b3-43a0-8af7-79f194b29a2d"
              sourceElement="#2bc60085-aac0-49f2-8e8d-88e04caaa91e"/>
          <ownedFunctionalExchanges xsi:type="org.polarsys.capella.core.data.fa:FunctionalExchange"
              id="0d89fd9d-9edd-4541-b5d8-c74f06f8b299" name="FunctionalExchange 1"
              target="#3481f92b-3bb1-4a35-842d-e07954d7e1ae" source="#e0cfe691-65d3-47ce-af32-50fa0973f8e2"/>
          <ownedFunctionalExchanges xsi:type="org.polarsys.capella.core.data.fa:FunctionalExchange"
              id="0c97fb54-6027-43a7-8cef-901a6724ce8c" name="FunctionalExchange 2"
              target="#b3d1ae47-513b-4198-9df6-d4711117ecd4" source="#a1d1911d-5770-43cf-8196-75d32b2dca9f"/>
          <ownedFunctionalExchanges xsi:type="org.polarsys.capella.core.data.fa:FunctionalExchange"
              id="df56e23a-d5bd-470c-ac08-aab8d4dad211" name="FunctionalExchange 3"
              target="#e2fdf6b0-9346-4d67-ad88-0c7e6f3c342d" source="#4c4a1896-bfee-4caa-9e2c-780bbb3744c7"/>
          <ownedFunctionalExchanges xsi:type="org.polarsys.capella.core.data.fa:FunctionalExchange"
              id="2d0e9751-7bbc-4d7c-9eff-1426291b966a" name="FunctionalExchange 4"
              target="#ffce0593-f02d-4af7-b4c4-d0263a5fa904" source="#4ea99111-c6fe-485d-9efd-17d86a5884e3"/>
          <ownedFunctionalExchanges xsi:type="org.polarsys.capella.core.data.fa:FunctionalExchange"
              id="e6b9020e-c0d5-4b1e-921e-8d0b6eaa9027" name="communicate" target="#ac3fbf85-520f-435f-8d75-181c050c0637"
              source="#07b568f9-ee27-40a5-9592-763fd9145f92"/>
          <ownedFunctionalExchanges xsi:type="org.polarsys.capella.core.data.fa:FunctionalExchange"
              id="c0a9b744-d878-4fb4-a53f-fad12bb398ef" name="communicate" target="#ac3fbf85-520f-435f-8d75-181c050c0637"
              source="#67289c24-b7db-4743-ae76-40234dc95740"/>
          <ownedFunctionalExchanges xsi:type="org.polarsys.capella.core.data.fa:FunctionalExchange"
              id="52886c55-c2e5-4a42-8d12-e819f52a1cc4" name="communicate" target="#067ebe5f-baab-433c-9cda-f7f558c7fda7"
              source="#e55e5a9c-b404-4163-bb87-c1468c6add96"/>
          <ownedFunctionalExchanges xsi:type="org.polarsys.capella.core.data.fa:FunctionalExchange"
              id="2ad74c14-5f21-4441-a2bd-09a517fec2b5" name="communicate" target="#3565b44a-4cc1-42ae-934a-a4b6a7da37d1"
              source="#e55e5a9c-b404-4163-bb87-c1468c6add96"/>
          <ownedFunctionalExchanges xsi:type="org.polarsys.capella.core.data.fa:FunctionalExchange"
              id="2c99c5f9-8d3a-42cb-bfd5-95fea9ea5c2c" name="communicate" target="#521468ed-7478-4958-867e-d0cca527252b"
              source="#c93a8e07-c518-473d-a67b-516680ac27e0"/>
          <ownedFunctionalExchanges xsi:type="org.polarsys.capella.core.data.fa:FunctionalExchange"
              id="99673fe5-76ec-41c5-8cf2-cb775a6e24af" name="synchronize" target="#3c7d4ce4-e351-495a-9ab7-0cbd2158d86c"
              source="#64788be9-d27a-4631-b399-a6912a8bd349"/>
        </ownedPhysicalFunctions>
      </ownedFunctionPkg>
      <ownedAbstractCapabilityPkg xsi:type="org.polarsys.capella.core.data.la:CapabilityRealizationPkg"
          id="bcd6662b-5a6a-4d91-924f-5c420e2a42f1" name="Capabilities">
        <ownedCapabilityRealizations xsi:type="org.polarsys.capella.core.data.la:CapabilityRealization"
            id="3b27b052-6dd3-4e3d-81be-ef48cf75f383" name="CapabilityRealization">
          <ownedAbstractCapabilityRealizations xsi:type="org.polarsys.capella.core.data.interaction:AbstractCapabilityRealization"
              id="474aa7a5-656f-4e97-a112-6db2c45fc3c4" targetElement="#b80b3141-a7fc-48c7-84b2-1467dcef5fce"
              sourceElement="#3b27b052-6dd3-4e3d-81be-ef48cf75f383"/>
        </ownedCapabilityRealizations>
      </ownedAbstractCapabilityPkg>
      <ownedInterfacePkg xsi:type="org.polarsys.capella.core.data.cs:InterfacePkg"
          id="2cb789be-39ff-401f-a5fb-e2d60f02bc13" name="Interfaces"/>
      <ownedDataPkg xsi:type="org.polarsys.capella.core.data.information:DataPkg"
          id="cb4095f2-cc0b-42be-ba46-59950836eee2" name="Data"/>
      <ownedPhysicalComponentPkg xsi:type="org.polarsys.capella.core.data.pa:PhysicalComponentPkg"
          id="f7e20d0e-d219-4867-a287-5a56e2d9a63c" name="Structure">
        <ownedParts xsi:type="org.polarsys.capella.core.data.cs:Part" id="508deb8c-4d10-48f3-903e-40e482b1999a"
            name="Physical System" abstractType="#b9f9a83c-fb02-44f7-9123-9d86326de5f1"/>
        <ownedParts xsi:type="org.polarsys.capella.core.data.cs:Part" id="1bbbf55e-4d16-4c31-90f9-3e3e5fdfc9f8"
            name="PA 1" abstractType="#a0847e9c-8b82-407d-8143-e908e2db97a1"/>
        <ownedParts xsi:type="org.polarsys.capella.core.data.cs:Part" id="e03b5ea7-c5a9-47a2-86c1-ea4ac2be0ae2"
            name="Physical Actor" abstractType="#307a75e9-642d-4f68-b195-d57dc8dda60d"/>
        <ownedComponentExchanges xsi:type="org.polarsys.capella.core.data.fa:ComponentExchange"
            id="a8c0bb4c-6802-42a9-9ef7-abbd4371f5f8" name="C 1" source="#541cec0b-c7b4-4954-a2f1-4ae1783414d8"
            target="#5a5fb030-0a87-47f3-8f5d-da9d83493394" kind="FLOW">
          <ownedComponentExchangeFunctionalExchangeAllocations xsi:type="org.polarsys.capella.core.data.fa:ComponentExchangeFunctionalExchangeAllocation"
              id="f44514d1-eae7-4cc1-8191-a055d3e14895" targetElement="#df56e23a-d5bd-470c-ac08-aab8d4dad211"
              sourceElement="#a8c0bb4c-6802-42a9-9ef7-abbd4371f5f8"/>
        </ownedComponentExchanges>
        <ownedPhysicalLinks xsi:type="org.polarsys.capella.core.data.cs:PhysicalLink"
            id="5a73c75d-c9b7-4cac-9443-251abbfd3445" name="PL 1" linkEnds="#9286b6bb-afae-4bd3-9767-f9f410516a6f #6a27766f-0dc3-4d6c-99d2-9193f5524100"/>
        <ownedPhysicalLinks xsi:type="org.polarsys.capella.core.data.cs:PhysicalLink"
            id="da949a89-23c0-4487-88e1-f14b33326570" name="Cable 1" linkEnds="#f3722f0a-c7de-421d-b4aa-fea6f5278672 #682edffb-6b44-48c0-826b-32eb217eb81c"/>
        <ownedPhysicalComponents xsi:type="org.polarsys.capella.core.data.pa:PhysicalComponent"
            id="b9f9a83c-fb02-44f7-9123-9d86326de5f1" name="Physical System" nature="NODE">
          <ownedFunctionalAllocation xsi:type="org.polarsys.capella.core.data.fa:ComponentFunctionalAllocation"
              id="ea963420-6f0e-423a-915c-8c5f45f8bb6f" targetElement="#d254c2aa-3fc4-4deb-a684-6191ace32c42"
              sourceElement="#b9f9a83c-fb02-44f7-9123-9d86326de5f1"/>
          <ownedComponentExchanges xsi:type="org.polarsys.capella.core.data.fa:ComponentExchange"
              id="38191953-d6c6-434b-be58-30b576a62a41" name="C 1" source="#6bb295ca-e11e-468c-9205-27405d24cad9"
              target="#ed149aca-dba1-4260-a585-c8261f56f26a" kind="FLOW"/>
          <ownedComponentExchanges xsi:type="org.polarsys.capella.core.data.fa:ComponentExchange"
              id="dfc5f13a-1b8f-465e-8dd0-ef4dda0d109f" name="C 2" source="#4cb0d590-a90f-4766-9529-8d216a20b627"
              target="#5a5fb030-0a87-47f3-8f5d-da9d83493394" kind="FLOW"/>
          <ownedComponentExchanges xsi:type="org.polarsys.capella.core.data.fa:ComponentExchange"
              id="4b5bea95-9bc2-477c-a8b2-c4e54b5066fb" name="C 3" source="#c0645cb3-a9bc-4330-90aa-ab211d5091c4"
              target="#debe5e5c-c234-4f20-b04f-213f826eac1e" kind="FLOW"/>
          <ownedComponentExchanges xsi:type="org.polarsys.capella.core.data.fa:ComponentExchange"
              id="2681f26a-e492-4e5d-8b33-92fb00a48622" name="C 4" source="#d96c7025-9080-4790-99f4-e1fe68543e8c"
              target="#4c37367f-9098-4fd4-a60c-4807b03976f2" kind="FLOW"/>
          <ownedComponentExchanges xsi:type="org.polarsys.capella.core.data.fa:ComponentExchange"
              id="90e2a02f-3bd4-4d77-b16a-22a8a5a9c9eb" name="communication interface"
              source="#43b6cfff-89ab-4777-ac72-ce9de12626a8" target="#c014f9ce-eb57-42ed-96f4-42072d4e8827"
              kind="FLOW">
            <ownedComponentExchangeFunctionalExchangeAllocations xsi:type="org.polarsys.capella.core.data.fa:ComponentExchangeFunctionalExchangeAllocation"
                id="dd5aca0b-70fd-4ef9-9a11-0af3d220f58c" targetElement="#c0a9b744-d878-4fb4-a53f-fad12bb398ef"
                sourceElement="#90e2a02f-3bd4-4d77-b16a-22a8a5a9c9eb"/>
            <ownedComponentExchangeFunctionalExchangeAllocations xsi:type="org.polarsys.capella.core.data.fa:ComponentExchangeFunctionalExchangeAllocation"
                id="ffbbf248-4a68-47b0-be07-c2b45bcd4b3c" targetElement="#52886c55-c2e5-4a42-8d12-e819f52a1cc4"
                sourceElement="#90e2a02f-3bd4-4d77-b16a-22a8a5a9c9eb"/>
          </ownedComponentExchanges>
          <ownedComponentExchanges xsi:type="org.polarsys.capella.core.data.fa:ComponentExchange"
              id="3aa006b1-f954-4e8f-a4e9-2e9cd38555de" name="C 6" source="#c848495c-b3db-48ce-bf53-bac08440b6df"
              target="#7e56e3c5-341d-4144-92e0-8aceb67581cc" kind="FLOW">
            <ownedComponentExchangeFunctionalExchangeAllocations xsi:type="org.polarsys.capella.core.data.fa:ComponentExchangeFunctionalExchangeAllocation"
                id="c5ed6fcf-1ec3-407e-aa5c-d71466f9c6ad" targetElement="#2d0e9751-7bbc-4d7c-9eff-1426291b966a"
                sourceElement="#3aa006b1-f954-4e8f-a4e9-2e9cd38555de"/>
          </ownedComponentExchanges>
          <ownedComponentExchanges xsi:type="org.polarsys.capella.core.data.fa:ComponentExchange"
              id="dcc71dee-2eaa-429f-b7ae-1d24e742c88b" name="D 7" source="#d96c7025-9080-4790-99f4-e1fe68543e8c"
              target="#7e56e3c5-341d-4144-92e0-8aceb67581cc" kind="DELEGATION"/>
          <ownedComponentExchanges xsi:type="org.polarsys.capella.core.data.fa:ComponentExchange"
              id="0c19b624-594b-4049-b6e8-ec77344f3f2e" name="D 8" source="#c0645cb3-a9bc-4330-90aa-ab211d5091c4"
              target="#c848495c-b3db-48ce-bf53-bac08440b6df" kind="DELEGATION"/>
          <ownedComponentExchanges xsi:type="org.polarsys.capella.core.data.fa:ComponentExchange"
              id="a647a577-0dc1-454f-917f-ce1c89089a2f" name="C 9" source="#4f45fbfd-f397-4a4a-9dee-6b8231f39f68"
              target="#dea08a09-7a9f-4d65-bd65-9514237e5553" kind="FLOW"/>
          <ownedComponentExchanges xsi:type="org.polarsys.capella.core.data.fa:ComponentExchange"
              id="d150d2bd-eb86-4437-9b41-cfb399c6e251" name="C 10" source="#e3f98746-5763-4095-9067-0930af036062"
              target="#6ab06a96-0a0c-4335-97f2-3894b6156aff" kind="FLOW"/>
          <ownedComponentExchanges xsi:type="org.polarsys.capella.core.data.fa:ComponentExchange"
              id="25f46b82-1bb8-495a-b6bc-3ad086aad02e" name="Interface" source="#db2d7b36-8144-4ec7-8673-206faaf4590e"
              target="#f61701c6-bfc2-4549-91d9-f76efaf0c9ee" kind="FLOW"/>
          <ownedFeatures xsi:type="org.polarsys.capella.core.data.cs:Part" id="8eacdd59-47ea-4b3f-b238-e453d5d76a8f"
              name="PC 1" abstractType="#8a6d68c8-ac3d-4654-a07e-ada7adeed09f"/>
          <ownedFeatures xsi:type="org.polarsys.capella.core.data.cs:Part" id="f2c8cc06-a9a5-4c30-a615-a77658e84195"
              name="PC 3" abstractType="#f5d7980d-e1e9-4515-8bb0-be7e80ac5839"/>
          <ownedFeatures xsi:type="org.polarsys.capella.core.data.cs:Part" id="eed2d34e-bb98-415d-8e34-ea5431d52a7c"
              name="Vehicle" abstractType="#a2c7f619-b38a-4b92-94a5-cbaa631badfc">
            <ownedDeploymentLinks xsi:type="org.polarsys.capella.core.data.pa.deployment:PartDeploymentLink"
                id="6be08011-e67a-4598-bf22-4b3574e66b55" deployedElement="#76e9e937-07c3-4462-b5b3-df5c220b8372"
                location="#eed2d34e-bb98-415d-8e34-ea5431d52a7c"/>
          </ownedFeatures>
          <ownedFeatures xsi:type="org.polarsys.capella.core.data.cs:Part" id="5a702408-80b2-40ea-a44a-14f5085141f2"
              name="Vehicle" abstractType="#b327d900-abd2-4138-a111-9ff0684739d8">
            <ownedDeploymentLinks xsi:type="org.polarsys.capella.core.data.pa.deployment:PartDeploymentLink"
                id="64d80336-64a9-4573-8ca3-9f32426fb62b" deployedElement="#b935d1e4-285c-4dc0-b982-4fafa031a3cd"
                location="#5a702408-80b2-40ea-a44a-14f5085141f2"/>
          </ownedFeatures>
          <ownedFeatures xsi:type="org.polarsys.capella.core.data.cs:Part" id="80f5a248-f50f-4aea-9a59-7959b8c47cf8"
              name="Card 1 OS" abstractType="#7b188ad0-0d82-4b2c-9913-45292e537871">
            <ownedDeploymentLinks xsi:type="org.polarsys.capella.core.data.pa.deployment:PartDeploymentLink"
                id="5ef73c14-9ae9-4540-88fa-0decc4694e36" deployedElement="#582f72ce-4473-4fd6-bd0c-0da0983fb582"
                location="#80f5a248-f50f-4aea-9a59-7959b8c47cf8"/>
            <ownedDeploymentLinks xsi:type="org.polarsys.capella.core.data.pa.deployment:PartDeploymentLink"
                id="1368ad67-a114-4286-b032-848f9fa970c1" deployedElement="#c1a9d4bb-9471-47b4-9724-703fc7ab060e"
                location="#80f5a248-f50f-4aea-9a59-7959b8c47cf8"/>
          </ownedFeatures>
          <ownedFeatures xsi:type="org.polarsys.capella.core.data.cs:Part" id="892fb065-de0e-4fb7-a7b1-4dad6ecd4ded"
              name="Switch Firmware" abstractType="#c78b5d7c-be0c-4ed4-9d12-d447cb39304e"/>
          <ownedFeatures xsi:type="org.polarsys.capella.core.data.cs:Part" id="7fb03c87-29e1-4c9b-aad1-90fa4704defb"
              name="Switch Configuration" abstractType="#23c47b69-7352-481d-be88-498fb351adbe"/>
          <ownedFeatures xsi:type="org.polarsys.capella.core.data.cs:Part" id="b61a8bb7-0297-4153-9b45-87f88a54efcc"
              name="Camera Firmware" abstractType="#db2d86d7-48ee-478b-a6fc-d6387ab0032e"/>
          <ownedFeatures xsi:type="org.polarsys.capella.core.data.cs:Part" id="582f72ce-4473-4fd6-bd0c-0da0983fb582"
              name="Camera Driver SWC" abstractType="#74067f56-33bf-47f5-bb8b-f3604097f653"/>
          <ownedFeatures xsi:type="org.polarsys.capella.core.data.cs:Part" id="c1a9d4bb-9471-47b4-9724-703fc7ab060e"
              name="App 1 SWC" abstractType="#b80a6fcc-8d35-4675-a2e6-60efcbd61e27"/>
          <ownedFeatures xsi:type="org.polarsys.capella.core.data.cs:Part" id="5fdd33eb-2dbf-4b82-895c-5ae8442b63cf"
              name="Card 2 OS" abstractType="#09e19313-c824-467f-9fb5-95ed8b4e2d51">
            <ownedDeploymentLinks xsi:type="org.polarsys.capella.core.data.pa.deployment:PartDeploymentLink"
                id="98ac7481-0efe-4fa6-9239-da3b9109f9b9" deployedElement="#f8a4d0a5-1884-4dc5-af19-a46a8cdfe5fc"
                location="#5fdd33eb-2dbf-4b82-895c-5ae8442b63cf"/>
          </ownedFeatures>
          <ownedFeatures xsi:type="org.polarsys.capella.core.data.cs:Part" id="f8a4d0a5-1884-4dc5-af19-a46a8cdfe5fc"
              name="App 2 SWC" abstractType="#ca5af12c-5259-4844-aaac-9ca9f84aa90b"/>
          <ownedFeatures xsi:type="org.polarsys.capella.core.data.cs:Part" id="6b9749d7-c10b-4f63-abe3-0a3c8bbf5c96"
              name="APP SWA" abstractType="#e2acdad7-ef1d-4cbd-93ae-2dcfcbced6e5"/>
          <ownedFeatures xsi:type="org.polarsys.capella.core.data.cs:Part" id="a5999eca-f36c-45e0-8c07-d12064eca892"
              name="Standard Process" abstractType="#9e7ab9da-a7e2-4d19-8629-22d2a7edf42f"/>
          <ownedFeatures xsi:type="org.polarsys.capella.core.data.cs:Part" id="3edf7ab8-21c1-4761-b928-5f2995c09adf"
              name="PC 16" abstractType="#8bc4b7a6-1f90-4f5f-a6b4-08fd300fc927"/>
          <ownedFeatures xsi:type="org.polarsys.capella.core.data.cs:Part" id="87862d9c-f746-4cd2-812d-83fc223a44e5"
              name="PC 17" abstractType="#394d18b5-f213-4d9e-9bd0-a48e7bbe0676"/>
          <ownedFeatures xsi:type="org.polarsys.capella.core.data.cs:Part" id="61a54a77-f9c1-4505-963d-99f3ad783354"
              name="Random Node" abstractType="#d5259b69-1473-4b00-bb41-b94eb44abde5"/>
          <ownedFeatures xsi:type="org.polarsys.capella.core.data.cs:Part" id="2ab2867b-6d75-456a-a2b2-8b8fb2756fd9"
              name="Physical Node" abstractType="#4585a509-08e7-4f30-8107-9e70d6dd8ce4">
            <ownedDeploymentLinks xsi:type="org.polarsys.capella.core.data.pa.deployment:PartDeploymentLink"
                id="8cd233da-4e7a-4acd-9358-63d8f03eb4a9" deployedElement="#f5525981-b656-45f1-ae91-96ea4a93cd23"
                location="#2ab2867b-6d75-456a-a2b2-8b8fb2756fd9"/>
          </ownedFeatures>
          <ownedFeatures xsi:type="org.polarsys.capella.core.data.cs:Part" id="19192603-3708-40fb-b188-276c8bf067b9"
              name="PC Software" abstractType="#313f48f4-fb7e-47a8-b28a-76440932fcb9"/>
          <ownedFeatures xsi:type="org.polarsys.capella.core.data.cs:Part" id="f5525981-b656-45f1-ae91-96ea4a93cd23"
              name="Node Software" abstractType="#2de65884-8c89-4c55-8941-4aa1a07b8d86"/>
          <ownedFeatures xsi:type="org.polarsys.capella.core.data.cs:Part" id="b935d1e4-285c-4dc0-b982-4fafa031a3cd"
              name="Infotainment System" abstractType="#643069e4-aad0-4477-832d-d11913d87730"/>
          <ownedFeatures xsi:type="org.polarsys.capella.core.data.cs:Part" id="583931bc-2449-4120-aceb-13b8249bc320"
              name="PC 22" abstractType="#3b232b37-2aad-4753-a520-9f9369ef20ba"/>
          <ownedFeatures xsi:type="org.polarsys.capella.core.data.cs:Part" id="9cc3c38f-567e-4d21-93ca-a06ba31ba367"
              name="PC 23" abstractType="#76219da8-157b-429c-87fb-e1cef944ae3d"/>
          <ownedFeatures xsi:type="org.polarsys.capella.core.data.cs:Part" id="d09f949a-8b1d-4a6d-b4f6-f2829332b190"
              name="PC 24" abstractType="#d17f82db-f394-4454-beee-b48f5162d180"/>
          <ownedFeatures xsi:type="org.polarsys.capella.core.data.cs:Part" id="0dbf851e-d4e5-41cb-9951-4efa944e8553"
              name="Main Control Station" abstractType="#07ba7c6c-3a3e-4817-967d-a30a34808089"/>
          <ownedFeatures xsi:type="org.polarsys.capella.core.data.cs:Part" id="aebdb057-9adb-400e-b8f8-22702d7fbb53"
              name="Train Signal Controller" abstractType="#2c2888dc-4e8f-4d07-aca9-9f4de004266b"/>
          <ownedFeatures xsi:type="org.polarsys.capella.core.data.cs:Part" id="afba093f-fa4d-49df-b7f6-c651c9a5e96d"
              name="Level Crossing Barrier Control" abstractType="#a4cb3ff6-1289-4e27-91f2-4291cabe9db2"/>
          <ownedFeatures xsi:type="org.polarsys.capella.core.data.cs:Part" id="d52fff16-52b2-4611-bc4b-6d43dbcc7cea"
              name="Train Detection Sensor" abstractType="#57325353-a19c-4dec-8f6f-05a214eac1c5"/>
          <ownedFeatures xsi:type="org.polarsys.capella.core.data.cs:Part" id="b87a2622-548d-44f3-976a-29aae0664fbb"
              name="Track Circuit" abstractType="#2c907e35-bf5a-4421-ba51-5191af0a30f8"/>
          <ownedFeatures xsi:type="org.polarsys.capella.core.data.cs:Part" id="5b4465f5-d1be-4aca-b352-affb0e750a19"
              name="Signal Relay Box" abstractType="#954d934f-8804-454b-9ef2-ced201640891"/>
          <ownedFeatures xsi:type="org.polarsys.capella.core.data.cs:Part" id="21a3c535-ef54-48a9-b10a-9a2ba5551825"
              name="Communication Hub" abstractType="#7ae1d744-67b8-4506-8e39-be3006b0e5b9"/>
          <ownedFeatures xsi:type="org.polarsys.capella.core.data.cs:Part" id="39c7e225-04a4-408c-b8b6-835ab911fa6c"
              name="Trackside Signal Light" abstractType="#7b78da30-7f39-4000-a2d6-3f7c1b56a5f5"/>
          <ownedFeatures xsi:type="org.polarsys.capella.core.data.cs:Part" id="991a3c90-27fc-40c9-82c8-11f5fd9266c1"
              name="Emergency Stop Button" abstractType="#3924460c-321e-4300-8788-a6713dd64456"/>
          <ownedFeatures xsi:type="org.polarsys.capella.core.data.cs:Part" id="2bac1e59-870e-4e1a-bb93-3e9782307525"
              name="Train Speed Monitoring Unit" abstractType="#23faf496-7a2d-4a41-b92a-fc240d9b5924"/>
          <ownedFeatures xsi:type="org.polarsys.capella.core.data.cs:Part" id="f96fa4e8-6cd8-4385-85bf-ef9b3315be53"
              name="PC 35" abstractType="#dcad75de-d7d5-4f28-9fb2-b084c150eb30"/>
          <ownedFeatures xsi:type="org.polarsys.capella.core.data.cs:Part" id="3db53d71-799e-414d-be24-de061dc4ab9e"
              name="PC 36" abstractType="#d52fa55a-9952-47ca-bdcc-57a5e667469d"/>
          <ownedFeatures xsi:type="org.polarsys.capella.core.data.cs:Part" id="5075abd7-d5cd-4d0e-aff2-01f298bd30e7"
              name="PC 37" abstractType="#d4985173-656f-4327-95a8-2e7397729af9"/>
          <ownedFeatures xsi:type="org.polarsys.capella.core.data.cs:Part" id="651b384d-b3fd-4ca2-b8b6-71ac7eec9da2"
              name="PC 38" abstractType="#085ccdd7-5c9f-4c49-97e5-260c0a976d92"/>
          <ownedFeatures xsi:type="org.polarsys.capella.core.data.cs:Part" id="62a383f5-ae63-4887-bd35-d4a32e2cc67c"
              name="PC 39" abstractType="#161058ab-e831-44ba-a08b-34cc8a3c511e"/>
          <ownedComponentRealizations xsi:type="org.polarsys.capella.core.data.cs:ComponentRealization"
              id="7aaa4d4d-741f-4b58-a782-2dce998ccf0e" targetElement="#0d2edb8f-fa34-4e73-89ec-fb9a63001440"
              sourceElement="#b9f9a83c-fb02-44f7-9123-9d86326de5f1"/>
          <ownedComponentRealizations xsi:type="org.polarsys.capella.core.data.cs:ComponentRealization"
              id="7845e3bf-e397-4684-a970-3773088c5714" targetElement="#3bdd4fa2-5646-44a1-9fa6-80c68433ddb7"
              sourceElement="#b9f9a83c-fb02-44f7-9123-9d86326de5f1"/>
          <ownedComponentRealizations xsi:type="org.polarsys.capella.core.data.cs:ComponentRealization"
              id="413d2d84-bbe3-4adb-9b47-4cf764dcc8e9" targetElement="#f632888e-51bc-4c9f-8e81-73e9404de784"
              sourceElement="#b9f9a83c-fb02-44f7-9123-9d86326de5f1"/>
          <ownedComponentRealizations xsi:type="org.polarsys.capella.core.data.cs:ComponentRealization"
              id="af7ab50c-bfd1-4b57-a05e-f23dd68a42d3" targetElement="#37dfa5e6-a121-4ce9-8aa4-09a0c73dc2e9"
              sourceElement="#b9f9a83c-fb02-44f7-9123-9d86326de5f1"/>
          <ownedComponentRealizations xsi:type="org.polarsys.capella.core.data.cs:ComponentRealization"
              id="9333d363-3a8e-4cc7-bab6-3e4cf439aab5" targetElement="#f8c9df04-fcd5-479d-814b-696fa6050231"
              sourceElement="#b9f9a83c-fb02-44f7-9123-9d86326de5f1"/>
          <ownedComponentRealizations xsi:type="org.polarsys.capella.core.data.cs:ComponentRealization"
              id="fa4d950f-3758-4968-a253-01df2f85ccf9" targetElement="#e1e48763-7479-4f3a-8134-c82bb6705d58"
              sourceElement="#b9f9a83c-fb02-44f7-9123-9d86326de5f1"/>
          <ownedComponentRealizations xsi:type="org.polarsys.capella.core.data.cs:ComponentRealization"
              id="feef88e5-6734-4f21-a996-5aadfdd762d5" targetElement="#8df45b70-15cc-4d3a-99e4-593516392c5a"
              sourceElement="#b9f9a83c-fb02-44f7-9123-9d86326de5f1"/>
          <ownedPhysicalLinks xsi:type="org.polarsys.capella.core.data.cs:PhysicalLink"
              id="90517d41-da3e-430c-b0a9-e3badf416509" name="PL 1" linkEnds="#7400c2a3-913f-4a08-aca7-8dd7c389e5e9 #38c69508-f12f-4e1d-a8c1-a422cbf8f358">
            <ownedComponentExchangeAllocations xsi:type="org.polarsys.capella.core.data.fa:ComponentExchangeAllocation"
                id="ae693a3d-c018-47d7-8577-7fb4c475cc63" targetElement="#a647a577-0dc1-454f-917f-ce1c89089a2f"
                sourceElement="#90517d41-da3e-430c-b0a9-e3badf416509"/>
          </ownedPhysicalLinks>
          <ownedPhysicalLinks xsi:type="org.polarsys.capella.core.data.cs:PhysicalLink"
              id="dadc2348-c409-41e3-a017-b0c77cc5376b" name="Cable 2" linkEnds="#3ae9dd17-913d-4ca7-aff8-b241e167926b #62659f95-965b-4cf0-ae3a-89815c6e7b11"/>
          <ownedPhysicalLinks xsi:type="org.polarsys.capella.core.data.cs:PhysicalLink"
              id="b79c4fb0-cf3b-4161-8ca7-7daf7e39f53d" name="PL 3" linkEnds="#3ae9dd17-913d-4ca7-aff8-b241e167926b #ed650208-c575-43fb-aa69-aa56ae7f3829"/>
          <ownedPhysicalLinks xsi:type="org.polarsys.capella.core.data.cs:PhysicalLink"
              id="0386b680-150e-451a-aae1-91c82f3baedc" name="PL 4" linkEnds="#3ae9dd17-913d-4ca7-aff8-b241e167926b #eb33f35f-1dbf-42a6-af7f-57edc71fcb57"/>
          <ownedPhysicalLinks xsi:type="org.polarsys.capella.core.data.cs:PhysicalLink"
              id="520cd4a2-274c-426e-b799-75058f05ec10" name="PL 5" linkEnds="#3ae9dd17-913d-4ca7-aff8-b241e167926b #0ce8c144-a2d8-4a60-bbe1-07bd8c08718a"/>
          <ownedPhysicalLinks xsi:type="org.polarsys.capella.core.data.cs:PhysicalLink"
              id="5c55b11b-4911-40fb-9c4c-f1363dad846e" name="Control Signal" linkEnds="#c403d4f4-9633-42a2-a5d6-9e1df2655146 #6ae29909-b358-4964-9d56-412a5dc4b2f2"/>
          <ownedPhysicalLinks xsi:type="org.polarsys.capella.core.data.cs:PhysicalLink"
              id="aaec4139-9982-4abb-b27f-df3ceaf8e0a8" name="Signal Transmission Link"
              linkEnds="#781b3eb5-ab04-4677-a704-f42a987bef5a #c403d4f4-9633-42a2-a5d6-9e1df2655146"/>
          <ownedPhysicalLinks xsi:type="org.polarsys.capella.core.data.cs:PhysicalLink"
              id="4205ee10-8afd-45da-83db-0be04100b8fa" name="Communication Link"
              linkEnds="#c403d4f4-9633-42a2-a5d6-9e1df2655146 #6eed2367-eb48-4bf0-a1c8-bfd2f245bd3d"/>
          <ownedPhysicalLinks xsi:type="org.polarsys.capella.core.data.cs:PhysicalLink"
              id="58e19655-0094-49c1-bf73-aaddf1f60cff" name="Signal Control Link"
              linkEnds="#1f4ae78e-0602-4313-a9b7-60ec607141f8 #781b3eb5-ab04-4677-a704-f42a987bef5a"/>
          <ownedPhysicalLinks xsi:type="org.polarsys.capella.core.data.cs:PhysicalLink"
              id="c619ff57-aad7-4ad7-928a-77160235198a" name="Emergency Control Link"
              linkEnds="#781b3eb5-ab04-4677-a704-f42a987bef5a #a9554c35-de02-4c68-90fc-e3bcba791654"/>
          <ownedPhysicalLinks xsi:type="org.polarsys.capella.core.data.cs:PhysicalLink"
              id="890dc479-062c-416d-955f-b78e083e0e48" name="Detection Signal Link"
              linkEnds="#6ae29909-b358-4964-9d56-412a5dc4b2f2 #161568d6-9907-4c34-b9cc-a46fe81442a1"/>
          <ownedPhysicalLinks xsi:type="org.polarsys.capella.core.data.cs:PhysicalLink"
              id="0397b675-e78b-41a3-bf96-f2ae6cf7adde" name="Level Crossing Link"
              linkEnds="#6ae29909-b358-4964-9d56-412a5dc4b2f2 #1604610c-c437-40fc-ba61-d01431b1d961"/>
          <ownedPhysicalLinks xsi:type="org.polarsys.capella.core.data.cs:PhysicalLink"
              id="4a4be6cc-973e-4d2a-bf4e-3d5aad9f73e3" name="Track Circuit Link"
              linkEnds="#6ae29909-b358-4964-9d56-412a5dc4b2f2 #ef739eb8-10c2-4b27-aa76-636c89e2403b"/>
          <ownedPhysicalLinks xsi:type="org.polarsys.capella.core.data.cs:PhysicalLink"
              id="93b6d377-0718-4c5b-8bc0-b020122beb83" name="Track Monitoring Link"
              linkEnds="#5cbec23a-3f3e-4828-8f14-1be0c09e1b54 #ef739eb8-10c2-4b27-aa76-636c89e2403b"/>
          <ownedPhysicalLinks xsi:type="org.polarsys.capella.core.data.cs:PhysicalLink"
              id="6c607b75-504a-4d68-966b-0982fde3275e" name="PL 15" linkEnds="#9e155e28-d27a-4e07-89a3-0e67f54641cc #9e6265f2-df65-4535-a282-0e0780c94d32"/>
          <ownedPhysicalLinks xsi:type="org.polarsys.capella.core.data.cs:PhysicalLink"
              id="43a18315-8129-4f91-83de-c592ecea50ef" name="PL 16" linkEnds="#9e6265f2-df65-4535-a282-0e0780c94d32 #c3ffa5ba-bd4b-455e-b8a5-f98ae21f6a2b"/>
          <ownedPhysicalLinks xsi:type="org.polarsys.capella.core.data.cs:PhysicalLink"
              id="ace2d90c-9dc4-4279-a9c9-d84d1a490184" name="PL 17" linkEnds="#9e6265f2-df65-4535-a282-0e0780c94d32 #7eddc1b7-ebb3-43e9-ace0-095bc63ae89e"/>
          <ownedPhysicalLinks xsi:type="org.polarsys.capella.core.data.cs:PhysicalLink"
              id="b1cb63be-f670-4856-87ed-bf4305570457" name="PL 18" linkEnds="#c3ffa5ba-bd4b-455e-b8a5-f98ae21f6a2b #8bdff57a-971a-4c95-8ec9-5380c2c58c82"/>
          <ownedPhysicalComponents xsi:type="org.polarsys.capella.core.data.pa:PhysicalComponent"
              id="8a6d68c8-ac3d-4654-a07e-ada7adeed09f" name="PC 1" nature="NODE"/>
          <ownedPhysicalComponents xsi:type="org.polarsys.capella.core.data.pa:PhysicalComponent"
              id="f5d7980d-e1e9-4515-8bb0-be7e80ac5839" name="PC 3" kind="MATERIALS"
              nature="NODE">
            <ownedFeatures xsi:type="org.polarsys.capella.core.data.cs:PhysicalPort"
                id="6a27766f-0dc3-4d6c-99d2-9193f5524100" name="PP 2"/>
          </ownedPhysicalComponents>
          <ownedPhysicalComponents xsi:type="org.polarsys.capella.core.data.pa:PhysicalComponent"
              id="a2c7f619-b38a-4b92-94a5-cbaa631badfc" name="Vehicle" kind="HARDWARE"
              nature="NODE">
            <ownedFeatures xsi:type="org.polarsys.capella.core.data.cs:Part" id="b3ce3115-da3d-4ef7-abb5-bafcf3193c99"
                name="Sub PC" abstractType="#793e6da2-d019-4716-a5c5-af8ad550ca5e">
              <ownedDeploymentLinks xsi:type="org.polarsys.capella.core.data.pa.deployment:PartDeploymentLink"
                  id="53fdd3a3-9442-4a3b-ad21-e3e215734e88" deployedElement="#3edf7ab8-21c1-4761-b928-5f2995c09adf"
                  location="#b3ce3115-da3d-4ef7-abb5-bafcf3193c99"/>
            </ownedFeatures>
            <ownedPhysicalComponents xsi:type="org.polarsys.capella.core.data.pa:PhysicalComponent"
                id="793e6da2-d019-4716-a5c5-af8ad550ca5e" name="Sub PC" kind="FIRMWARE"
                nature="NODE">
              <ownedFeatures xsi:type="org.polarsys.capella.core.data.cs:PhysicalPort"
                  id="38c69508-f12f-4e1d-a8c1-a422cbf8f358" name="PP 1">
                <ownedComponentPortAllocations xsi:type="org.polarsys.capella.core.data.fa:ComponentPortAllocation"
                    id="c2cb630e-be2f-4857-8358-83f4a13da7ad" targetElement="#dea08a09-7a9f-4d65-bd65-9514237e5553"
                    sourceElement="#38c69508-f12f-4e1d-a8c1-a422cbf8f358"/>
              </ownedFeatures>
            </ownedPhysicalComponents>
          </ownedPhysicalComponents>
          <ownedPhysicalComponents xsi:type="org.polarsys.capella.core.data.pa:PhysicalComponent"
              id="b327d900-abd2-4138-a111-9ff0684739d8" name="Vehicle" kind="SOFTWARE_DEPLOYMENT_UNIT"
              nature="NODE">
            <ownedFeatures xsi:type="org.polarsys.capella.core.data.cs:Part" id="e0c9253f-443a-46f6-84c6-784c15da8c4e"
                name="Equipment compartment" abstractType="#3d68852d-fcc0-452c-af12-a2fbe22f81fa"/>
            <ownedFeatures xsi:type="org.polarsys.capella.core.data.cs:Part" id="6ca005db-b1f4-4447-89fd-92d5cbb0f08d"
                name="Sensor compartment" abstractType="#3f416925-9d8a-4e9c-99f3-e912efb23d2f"/>
            <ownedFeatures xsi:type="org.polarsys.capella.core.data.cs:Part" id="76e9e937-07c3-4462-b5b3-df5c220b8372"
                name="Deploy Sub PC" abstractType="#8a6c6ec9-095d-4d8b-9728-69bc79af5f27">
              <ownedDeploymentLinks xsi:type="org.polarsys.capella.core.data.pa.deployment:PartDeploymentLink"
                  id="c3fdca25-b778-4f0c-abf1-dcf4bc9486f0" deployedElement="#87862d9c-f746-4cd2-812d-83fc223a44e5"
                  location="#76e9e937-07c3-4462-b5b3-df5c220b8372"/>
            </ownedFeatures>
            <ownedPhysicalLinks xsi:type="org.polarsys.capella.core.data.cs:PhysicalLink"
                id="6d9a6777-472f-4045-8f54-700515fb3c70" name="PL 1" linkEnds="#2d1e2ad5-3439-4820-baa8-189966407ba2 #53c9fe29-18e2-4642-906e-b7507bf0ff39">
              <ownedComponentExchangeAllocations xsi:type="org.polarsys.capella.core.data.fa:ComponentExchangeAllocation"
                  id="352f150b-2d05-469d-956e-50173a1f3354" targetElement="#90e2a02f-3bd4-4d77-b16a-22a8a5a9c9eb"
                  sourceElement="#6d9a6777-472f-4045-8f54-700515fb3c70"/>
            </ownedPhysicalLinks>
            <ownedPhysicalComponents xsi:type="org.polarsys.capella.core.data.pa:PhysicalComponent"
                id="3d68852d-fcc0-452c-af12-a2fbe22f81fa" name="Equipment compartment"
                kind="FACILITIES" nature="NODE">
              <ownedFeatures xsi:type="org.polarsys.capella.core.data.cs:Part" id="5a3502c0-a75e-4b43-9d71-421ad7470d27"
                  name="Server" abstractType="#9137f463-7497-40c2-b20a-897158fdba9a"/>
              <ownedFeatures xsi:type="org.polarsys.capella.core.data.cs:Part" id="ea8cd402-3d9a-469a-a2ce-2bc1252c3a01"
                  name="Network Switch" abstractType="#b51ccc6f-5f96-4e28-b90e-72463a3b50cf">
                <ownedDeploymentLinks xsi:type="org.polarsys.capella.core.data.pa.deployment:PartDeploymentLink"
                    id="3bd34310-6648-42dc-a7c4-2eb84b40064d" deployedElement="#892fb065-de0e-4fb7-a7b1-4dad6ecd4ded"
                    location="#ea8cd402-3d9a-469a-a2ce-2bc1252c3a01"/>
                <ownedDeploymentLinks xsi:type="org.polarsys.capella.core.data.pa.deployment:PartDeploymentLink"
                    id="71c5f1e0-badb-4d9a-8172-706883fe0b97" deployedElement="#7fb03c87-29e1-4c9b-aad1-90fa4704defb"
                    location="#ea8cd402-3d9a-469a-a2ce-2bc1252c3a01"/>
              </ownedFeatures>
              <ownedPhysicalPath xsi:type="org.polarsys.capella.core.data.cs:PhysicalPath"
                  id="42c5ffb3-29b3-4580-a061-8f76833a3d37" name="card1 - card2 connection">
                <ownedComponentExchangeAllocations xsi:type="org.polarsys.capella.core.data.fa:ComponentExchangeAllocation"
                    id="aad63011-4a61-429f-ae42-04b3734117df" targetElement="#3aa006b1-f954-4e8f-a4e9-2e9cd38555de"
                    sourceElement="#42c5ffb3-29b3-4580-a061-8f76833a3d37"/>
                <ownedPhysicalPathInvolvements xsi:type="org.polarsys.capella.core.data.cs:PhysicalPathInvolvement"
                    id="f12ac9fc-87eb-4261-87d8-634936c72d0a" involved="#544549d6-2aa4-44c2-b2ae-a86302f48e62"
                    nextInvolvements="#3fced5b5-982f-412d-8710-3b771ea4e1df"/>
                <ownedPhysicalPathInvolvements xsi:type="org.polarsys.capella.core.data.cs:PhysicalPathInvolvement"
                    id="3fced5b5-982f-412d-8710-3b771ea4e1df" involved="#42ee9e89-d445-45a2-8280-028d4fb1038d"
                    nextInvolvements="#39149c76-c0f2-49ce-8707-1bdf2385f03b"/>
                <ownedPhysicalPathInvolvements xsi:type="org.polarsys.capella.core.data.cs:PhysicalPathInvolvement"
                    id="39149c76-c0f2-49ce-8707-1bdf2385f03b" involved="#ea8cd402-3d9a-469a-a2ce-2bc1252c3a01"
                    nextInvolvements="#9d1d00b9-bcfe-4a59-8d35-782ac53a528c"/>
                <ownedPhysicalPathInvolvements xsi:type="org.polarsys.capella.core.data.cs:PhysicalPathInvolvement"
                    id="9d1d00b9-bcfe-4a59-8d35-782ac53a528c" involved="#3078ec08-956a-4c61-87ed-0143d1d66715"
                    nextInvolvements="#7d088692-681e-4bd5-a404-6f958e6a357e"/>
                <ownedPhysicalPathInvolvements xsi:type="org.polarsys.capella.core.data.cs:PhysicalPathInvolvement"
                    id="7d088692-681e-4bd5-a404-6f958e6a357e" involved="#baa3047c-9cb4-40a7-9b67-b9b5f76fd2ee"/>
              </ownedPhysicalPath>
              <ownedPhysicalLinks xsi:type="org.polarsys.capella.core.data.cs:PhysicalLink"
                  id="42ee9e89-d445-45a2-8280-028d4fb1038d" name="Eth Cable 2" linkEnds="#f1c0db71-1927-4874-bf3e-0603a88f1d9b #22859552-3710-4e58-9aa6-caebd044c921">
                <ownedComponentExchangeAllocations xsi:type="org.polarsys.capella.core.data.fa:ComponentExchangeAllocation"
                    id="73556227-14bb-4189-abb3-f3e46d2ef200" targetElement="#4b5bea95-9bc2-477c-a8b2-c4e54b5066fb"
                    sourceElement="#42ee9e89-d445-45a2-8280-028d4fb1038d"/>
              </ownedPhysicalLinks>
              <ownedPhysicalLinks xsi:type="org.polarsys.capella.core.data.cs:PhysicalLink"
                  id="3078ec08-956a-4c61-87ed-0143d1d66715" name="Eth Cable 3" linkEnds="#5308754a-375f-4ab6-8d8f-86b30ea47288 #76d9c301-c0ad-4615-9f02-b804b018decf">
                <ownedComponentExchangeAllocations xsi:type="org.polarsys.capella.core.data.fa:ComponentExchangeAllocation"
                    id="517c5e31-039f-4bf7-bcce-34d5f4adb482" targetElement="#2681f26a-e492-4e5d-8b33-92fb00a48622"
                    sourceElement="#3078ec08-956a-4c61-87ed-0143d1d66715"/>
              </ownedPhysicalLinks>
              <ownedPhysicalComponents xsi:type="org.polarsys.capella.core.data.pa:PhysicalComponent"
                  id="9137f463-7497-40c2-b20a-897158fdba9a" name="Server" kind="HARDWARE"
                  nature="NODE">
                <ownedFeatures xsi:type="org.polarsys.capella.core.data.cs:Part" id="544549d6-2aa4-44c2-b2ae-a86302f48e62"
                    name="Compute Card 1" abstractType="#63be604e-883e-41ea-9023-fc74f29906fe">
                  <ownedDeploymentLinks xsi:type="org.polarsys.capella.core.data.pa.deployment:PartDeploymentLink"
                      id="eff74885-5660-4040-b0f6-4e0cb21e9adf" deployedElement="#80f5a248-f50f-4aea-9a59-7959b8c47cf8"
                      location="#544549d6-2aa4-44c2-b2ae-a86302f48e62"/>
                </ownedFeatures>
                <ownedFeatures xsi:type="org.polarsys.capella.core.data.cs:Part" id="baa3047c-9cb4-40a7-9b67-b9b5f76fd2ee"
                    name="Compute Card 2" abstractType="#3a982128-3281-4d37-8838-a6058b7a25d9">
                  <ownedDeploymentLinks xsi:type="org.polarsys.capella.core.data.pa.deployment:PartDeploymentLink"
                      id="160ae95d-6b10-4ca3-b91a-38b6e88b39b7" deployedElement="#5fdd33eb-2dbf-4b82-895c-5ae8442b63cf"
                      location="#baa3047c-9cb4-40a7-9b67-b9b5f76fd2ee"/>
                </ownedFeatures>
                <ownedPhysicalPath xsi:type="org.polarsys.capella.core.data.cs:PhysicalPath"
                    id="89220bad-373a-4ad9-9fa9-4334e9911d0c" name="PhysicalPath 1">
                  <ownedPhysicalPathInvolvements xsi:type="org.polarsys.capella.core.data.cs:PhysicalPathInvolvement"
                      id="be80c381-494f-4542-a8db-18acaa56c62d" involved="#baa3047c-9cb4-40a7-9b67-b9b5f76fd2ee"
                      nextInvolvements="#150272b4-5aa2-4c2e-b27b-c9ea17daefa7"/>
                  <ownedPhysicalPathInvolvements xsi:type="org.polarsys.capella.core.data.cs:PhysicalPathInvolvement"
                      id="150272b4-5aa2-4c2e-b27b-c9ea17daefa7" involved="#4dfacf58-0889-42cf-9b9d-f76229d08fe6"
                      nextInvolvements="#ba11a339-21da-4bfe-901c-570ef518853b"/>
                  <ownedPhysicalPathInvolvements xsi:type="org.polarsys.capella.core.data.cs:PhysicalPathInvolvement"
                      id="ba11a339-21da-4bfe-901c-570ef518853b" involved="#544549d6-2aa4-44c2-b2ae-a86302f48e62"/>
                </ownedPhysicalPath>
                <ownedPhysicalLinks xsi:type="org.polarsys.capella.core.data.cs:PhysicalLink"
                    id="4dfacf58-0889-42cf-9b9d-f76229d08fe6" name="PL 1" linkEnds="#22859552-3710-4e58-9aa6-caebd044c921 #5308754a-375f-4ab6-8d8f-86b30ea47288">
                  <ownedComponentExchangeAllocations xsi:type="org.polarsys.capella.core.data.fa:ComponentExchangeAllocation"
                      id="54aae94b-359f-440c-9bfa-26b6d06435de" targetElement="#d150d2bd-eb86-4437-9b41-cfb399c6e251"
                      sourceElement="#4dfacf58-0889-42cf-9b9d-f76229d08fe6"/>
                </ownedPhysicalLinks>
                <ownedPhysicalComponents xsi:type="org.polarsys.capella.core.data.pa:PhysicalComponent"
                    id="63be604e-883e-41ea-9023-fc74f29906fe" name="Compute Card 1"
                    kind="HARDWARE" nature="NODE">
                  <ownedFeatures xsi:type="org.polarsys.capella.core.data.cs:PhysicalPort"
                      id="22859552-3710-4e58-9aa6-caebd044c921" name="X2">
                    <ownedComponentPortAllocations xsi:type="org.polarsys.capella.core.data.fa:ComponentPortAllocation"
                        id="3faf316b-f393-4487-8f15-0f331210df6f" targetElement="#c0645cb3-a9bc-4330-90aa-ab211d5091c4"
                        sourceElement="#22859552-3710-4e58-9aa6-caebd044c921"/>
                    <ownedComponentPortAllocations xsi:type="org.polarsys.capella.core.data.fa:ComponentPortAllocation"
                        id="59c65c2f-0428-4bd1-803f-28962be21007" targetElement="#e3f98746-5763-4095-9067-0930af036062"
                        sourceElement="#22859552-3710-4e58-9aa6-caebd044c921"/>
                  </ownedFeatures>
                  <ownedFeatures xsi:type="org.polarsys.capella.core.data.cs:Part"
                      id="d3869c08-11f6-4e98-9322-da4209bed2ef" name="Cooling Fan"
                      abstractType="#65e82f3f-c5b7-44c1-bfea-8e20bb0230be"/>
                  <ownedPhysicalComponents xsi:type="org.polarsys.capella.core.data.pa:PhysicalComponent"
                      id="65e82f3f-c5b7-44c1-bfea-8e20bb0230be" name="Cooling Fan"
                      kind="HARDWARE" nature="NODE"/>
                </ownedPhysicalComponents>
                <ownedPhysicalComponents xsi:type="org.polarsys.capella.core.data.pa:PhysicalComponent"
                    id="3a982128-3281-4d37-8838-a6058b7a25d9" name="Compute Card 2"
                    kind="HARDWARE" nature="NODE">
                  <ownedFeatures xsi:type="org.polarsys.capella.core.data.cs:PhysicalPort"
                      id="5308754a-375f-4ab6-8d8f-86b30ea47288" name="X2">
                    <ownedComponentPortAllocations xsi:type="org.polarsys.capella.core.data.fa:ComponentPortAllocation"
                        id="689ad6cf-4ecf-46e9-bdb1-33d084b41112" targetElement="#d96c7025-9080-4790-99f4-e1fe68543e8c"
                        sourceElement="#5308754a-375f-4ab6-8d8f-86b30ea47288"/>
                    <ownedComponentPortAllocations xsi:type="org.polarsys.capella.core.data.fa:ComponentPortAllocation"
                        id="9d6c5595-e4d0-44ce-9eee-f979311e6aea" targetElement="#6ab06a96-0a0c-4335-97f2-3894b6156aff"
                        sourceElement="#5308754a-375f-4ab6-8d8f-86b30ea47288"/>
                  </ownedFeatures>
                </ownedPhysicalComponents>
              </ownedPhysicalComponents>
              <ownedPhysicalComponents xsi:type="org.polarsys.capella.core.data.pa:PhysicalComponent"
                  id="b51ccc6f-5f96-4e28-b90e-72463a3b50cf" name="Network Switch"
                  kind="HARDWARE" nature="NODE">
                <ownedFeatures xsi:type="org.polarsys.capella.core.data.cs:PhysicalPort"
                    id="53c9fe29-18e2-4642-906e-b7507bf0ff39" name="P1">
                  <ownedComponentPortAllocations xsi:type="org.polarsys.capella.core.data.fa:ComponentPortAllocation"
                      id="56ec9c8a-00ba-4dc2-9183-5c440b6f8198" targetElement="#c014f9ce-eb57-42ed-96f4-42072d4e8827"
                      sourceElement="#53c9fe29-18e2-4642-906e-b7507bf0ff39"/>
                </ownedFeatures>
                <ownedFeatures xsi:type="org.polarsys.capella.core.data.cs:PhysicalPort"
                    id="f1c0db71-1927-4874-bf3e-0603a88f1d9b" name="P3">
                  <ownedComponentPortAllocations xsi:type="org.polarsys.capella.core.data.fa:ComponentPortAllocation"
                      id="e6ffdec4-a443-46b5-b190-e6e006ae28b7" targetElement="#debe5e5c-c234-4f20-b04f-213f826eac1e"
                      sourceElement="#f1c0db71-1927-4874-bf3e-0603a88f1d9b"/>
                </ownedFeatures>
                <ownedFeatures xsi:type="org.polarsys.capella.core.data.cs:PhysicalPort"
                    id="76d9c301-c0ad-4615-9f02-b804b018decf" name="P2">
                  <ownedComponentPortAllocations xsi:type="org.polarsys.capella.core.data.fa:ComponentPortAllocation"
                      id="fea4735b-7774-466a-819a-169d7df71692" targetElement="#4c37367f-9098-4fd4-a60c-4807b03976f2"
                      sourceElement="#76d9c301-c0ad-4615-9f02-b804b018decf"/>
                </ownedFeatures>
              </ownedPhysicalComponents>
            </ownedPhysicalComponents>
            <ownedPhysicalComponents xsi:type="org.polarsys.capella.core.data.pa:PhysicalComponent"
                id="3f416925-9d8a-4e9c-99f3-e912efb23d2f" name="Sensor compartment"
                kind="FACILITIES" nature="NODE">
              <ownedFeatures xsi:type="org.polarsys.capella.core.data.cs:Part" id="8ea2373f-a397-4a72-b498-15cbbfc37248"
                  name="Camera Assembly" abstractType="#5bfc516b-c20d-4007-9a38-5ba0e889d0a4">
                <ownedDeploymentLinks xsi:type="org.polarsys.capella.core.data.pa.deployment:PartDeploymentLink"
                    id="77517e60-af9a-4d50-8cc4-ebc0cfb9838b" deployedElement="#b61a8bb7-0297-4153-9b45-87f88a54efcc"
                    location="#8ea2373f-a397-4a72-b498-15cbbfc37248"/>
              </ownedFeatures>
              <ownedPhysicalComponents xsi:type="org.polarsys.capella.core.data.pa:PhysicalComponent"
                  id="5bfc516b-c20d-4007-9a38-5ba0e889d0a4" name="Camera Assembly"
                  kind="HARDWARE" nature="NODE">
                <ownedFeatures xsi:type="org.polarsys.capella.core.data.cs:PhysicalPort"
                    id="2d1e2ad5-3439-4820-baa8-189966407ba2" name="PP 1">
                  <ownedComponentPortAllocations xsi:type="org.polarsys.capella.core.data.fa:ComponentPortAllocation"
                      id="efe9f882-148c-4c9d-8a73-a0e6e401ae73" targetElement="#43b6cfff-89ab-4777-ac72-ce9de12626a8"
                      sourceElement="#2d1e2ad5-3439-4820-baa8-189966407ba2"/>
                </ownedFeatures>
              </ownedPhysicalComponents>
            </ownedPhysicalComponents>
            <ownedPhysicalComponents xsi:type="org.polarsys.capella.core.data.pa:PhysicalComponent"
                id="8a6c6ec9-095d-4d8b-9728-69bc79af5f27" name="Deploy Sub PC" kind="PERSON"
                nature="NODE">
              <ownedFeatures xsi:type="org.polarsys.capella.core.data.cs:PhysicalPort"
                  id="7400c2a3-913f-4a08-aca7-8dd7c389e5e9" name="PP 1">
                <ownedComponentPortAllocations xsi:type="org.polarsys.capella.core.data.fa:ComponentPortAllocation"
                    id="b549b1da-6f26-4ce1-84ed-a013f3dfe33b" targetElement="#4f45fbfd-f397-4a4a-9dee-6b8231f39f68"
                    sourceElement="#7400c2a3-913f-4a08-aca7-8dd7c389e5e9"/>
              </ownedFeatures>
            </ownedPhysicalComponents>
          </ownedPhysicalComponents>
          <ownedPhysicalComponents xsi:type="org.polarsys.capella.core.data.pa:PhysicalComponent"
              id="7b188ad0-0d82-4b2c-9913-45292e537871" name="Card 1 OS" kind="SERVICES"
              nature="BEHAVIOR">
            <ownedFeatures xsi:type="org.polarsys.capella.core.data.fa:ComponentPort"
                id="c0645cb3-a9bc-4330-90aa-ab211d5091c4" name="CP 1" orientation="INOUT"
                kind="FLOW"/>
            <ownedFeatures xsi:type="org.polarsys.capella.core.data.fa:ComponentPort"
                id="e3f98746-5763-4095-9067-0930af036062" name="CP 2" orientation="OUT"
                kind="FLOW"/>
          </ownedPhysicalComponents>
          <ownedPhysicalComponents xsi:type="org.polarsys.capella.core.data.pa:PhysicalComponent"
              id="c78b5d7c-be0c-4ed4-9d12-d447cb39304e" name="Switch Firmware" kind="HARDWARE_COMPUTER"
              nature="BEHAVIOR">
            <ownedFunctionalAllocation xsi:type="org.polarsys.capella.core.data.fa:ComponentFunctionalAllocation"
                id="ae14187a-3a96-4e22-9fd0-390f9bf654eb" targetElement="#ee745644-07d7-40b9-ad7a-910dc8cbb805"
                sourceElement="#c78b5d7c-be0c-4ed4-9d12-d447cb39304e"/>
            <ownedFeatures xsi:type="org.polarsys.capella.core.data.fa:ComponentPort"
                id="debe5e5c-c234-4f20-b04f-213f826eac1e" name="CP 1" orientation="INOUT"
                kind="FLOW"/>
            <ownedFeatures xsi:type="org.polarsys.capella.core.data.fa:ComponentPort"
                id="4c37367f-9098-4fd4-a60c-4807b03976f2" name="CP 2" orientation="INOUT"
                kind="FLOW"/>
            <ownedFeatures xsi:type="org.polarsys.capella.core.data.fa:ComponentPort"
                id="c014f9ce-eb57-42ed-96f4-42072d4e8827" name="CP 3" orientation="INOUT"
                kind="FLOW">
              <ownedPortAllocations xsi:type="org.polarsys.capella.core.data.information:PortAllocation"
                  id="7a7095b9-166f-43df-b967-15f4110952b0" targetElement="#67289c24-b7db-4743-ae76-40234dc95740"
                  sourceElement="#c014f9ce-eb57-42ed-96f4-42072d4e8827"/>
              <ownedPortAllocations xsi:type="org.polarsys.capella.core.data.information:PortAllocation"
                  id="4e02174d-a6bc-4801-a79c-537ce0792a61" targetElement="#067ebe5f-baab-433c-9cda-f7f558c7fda7"
                  sourceElement="#c014f9ce-eb57-42ed-96f4-42072d4e8827"/>
            </ownedFeatures>
          </ownedPhysicalComponents>
          <ownedPhysicalComponents xsi:type="org.polarsys.capella.core.data.pa:PhysicalComponent"
              id="23c47b69-7352-481d-be88-498fb351adbe" name="Switch Configuration"
              kind="DATA" nature="BEHAVIOR">
            <ownedFunctionalAllocation xsi:type="org.polarsys.capella.core.data.fa:ComponentFunctionalAllocation"
                id="77fc97b5-7245-4122-8ab9-d8540a26ec60" targetElement="#000b4e2b-c212-4793-a7e0-32099a7f0710"
                sourceElement="#23c47b69-7352-481d-be88-498fb351adbe"/>
          </ownedPhysicalComponents>
          <ownedPhysicalComponents xsi:type="org.polarsys.capella.core.data.pa:PhysicalComponent"
              id="db2d86d7-48ee-478b-a6fc-d6387ab0032e" name="Camera Firmware" kind="SOFTWARE_EXECUTION_UNIT"
              nature="BEHAVIOR">
            <ownedFunctionalAllocation xsi:type="org.polarsys.capella.core.data.fa:ComponentFunctionalAllocation"
                id="3344b501-fa06-48a1-a212-03994cce113d" targetElement="#ec501851-09d9-40f3-9cb1-ea4ac72e5e10"
                sourceElement="#db2d86d7-48ee-478b-a6fc-d6387ab0032e"/>
            <ownedFeatures xsi:type="org.polarsys.capella.core.data.fa:ComponentPort"
                id="6bb295ca-e11e-468c-9205-27405d24cad9" name="CP 1" orientation="OUT"
                kind="FLOW"/>
            <ownedFeatures xsi:type="org.polarsys.capella.core.data.fa:ComponentPort"
                id="43b6cfff-89ab-4777-ac72-ce9de12626a8" name="CP 2" orientation="INOUT"
                kind="FLOW">
              <ownedPortAllocations xsi:type="org.polarsys.capella.core.data.information:PortAllocation"
                  id="a9bfe1dd-f204-4472-bfaa-8218941963c0" targetElement="#ac3fbf85-520f-435f-8d75-181c050c0637"
                  sourceElement="#43b6cfff-89ab-4777-ac72-ce9de12626a8"/>
              <ownedPortAllocations xsi:type="org.polarsys.capella.core.data.information:PortAllocation"
                  id="3a17af29-735a-4191-bf80-6de621a553f2" targetElement="#e55e5a9c-b404-4163-bb87-c1468c6add96"
                  sourceElement="#43b6cfff-89ab-4777-ac72-ce9de12626a8"/>
            </ownedFeatures>
          </ownedPhysicalComponents>
          <ownedPhysicalComponents xsi:type="org.polarsys.capella.core.data.pa:PhysicalComponent"
              id="74067f56-33bf-47f5-bb8b-f3604097f653" name="Camera Driver SWC" kind="SOFTWARE"
              nature="BEHAVIOR">
            <ownedFeatures xsi:type="org.polarsys.capella.core.data.fa:ComponentPort"
                id="ed149aca-dba1-4260-a585-c8261f56f26a" name="CP 1" orientation="IN"
                kind="FLOW"/>
            <ownedFeatures xsi:type="org.polarsys.capella.core.data.fa:ComponentPort"
                id="4cb0d590-a90f-4766-9529-8d216a20b627" name="CP 2" orientation="OUT"
                kind="FLOW"/>
          </ownedPhysicalComponents>
          <ownedPhysicalComponents xsi:type="org.polarsys.capella.core.data.pa:PhysicalComponent"
              id="b80a6fcc-8d35-4675-a2e6-60efcbd61e27" name="App 1 SWC" kind="SOFTWARE"
              nature="BEHAVIOR">
            <ownedFunctionalAllocation xsi:type="org.polarsys.capella.core.data.fa:ComponentFunctionalAllocation"
                id="9e83f103-4614-40e0-a8fb-1d879653a9f7" targetElement="#6320d7e0-cfba-4298-a10c-820b02b5c7a9"
                sourceElement="#b80a6fcc-8d35-4675-a2e6-60efcbd61e27"/>
            <ownedFeatures xsi:type="org.polarsys.capella.core.data.fa:ComponentPort"
                id="5a5fb030-0a87-47f3-8f5d-da9d83493394" name="CP 1" orientation="IN"
                kind="FLOW">
              <ownedPortAllocations xsi:type="org.polarsys.capella.core.data.information:PortAllocation"
                  id="42d9cb17-cc83-4995-b822-23c87a0d4ec7" targetElement="#e2fdf6b0-9346-4d67-ad88-0c7e6f3c342d"
                  sourceElement="#5a5fb030-0a87-47f3-8f5d-da9d83493394"/>
            </ownedFeatures>
            <ownedFeatures xsi:type="org.polarsys.capella.core.data.fa:ComponentPort"
                id="c848495c-b3db-48ce-bf53-bac08440b6df" name="CP 2" orientation="OUT"
                kind="FLOW">
              <ownedPortAllocations xsi:type="org.polarsys.capella.core.data.information:PortAllocation"
                  id="94571ba6-fe8d-46a6-9174-dba017aee1c3" targetElement="#4ea99111-c6fe-485d-9efd-17d86a5884e3"
                  sourceElement="#c848495c-b3db-48ce-bf53-bac08440b6df"/>
            </ownedFeatures>
          </ownedPhysicalComponents>
          <ownedPhysicalComponents xsi:type="org.polarsys.capella.core.data.pa:PhysicalComponent"
              id="09e19313-c824-467f-9fb5-95ed8b4e2d51" name="Card 2 OS" kind="SOFTWARE"
              nature="BEHAVIOR">
            <ownedFeatures xsi:type="org.polarsys.capella.core.data.fa:ComponentPort"
                id="d96c7025-9080-4790-99f4-e1fe68543e8c" name="CP 1" orientation="INOUT"
                kind="FLOW"/>
            <ownedFeatures xsi:type="org.polarsys.capella.core.data.fa:ComponentPort"
                id="6ab06a96-0a0c-4335-97f2-3894b6156aff" name="CP 2" orientation="IN"
                kind="FLOW"/>
          </ownedPhysicalComponents>
          <ownedPhysicalComponents xsi:type="org.polarsys.capella.core.data.pa:PhysicalComponent"
              id="ca5af12c-5259-4844-aaac-9ca9f84aa90b" name="App 2 SWC" kind="SOFTWARE"
              nature="BEHAVIOR">
            <ownedFunctionalAllocation xsi:type="org.polarsys.capella.core.data.fa:ComponentFunctionalAllocation"
                id="a3f47a43-0fc8-4371-baa6-72a862dc83be" targetElement="#da53c21f-4fb8-4da7-8d58-12d7a600bfa6"
                sourceElement="#ca5af12c-5259-4844-aaac-9ca9f84aa90b"/>
            <ownedFeatures xsi:type="org.polarsys.capella.core.data.fa:ComponentPort"
                id="7e56e3c5-341d-4144-92e0-8aceb67581cc" name="CP 1" orientation="IN"
                kind="FLOW">
              <ownedPortAllocations xsi:type="org.polarsys.capella.core.data.information:PortAllocation"
                  id="6b46da5e-f621-4566-8de2-48bac3bde4c1" targetElement="#ffce0593-f02d-4af7-b4c4-d0263a5fa904"
                  sourceElement="#7e56e3c5-341d-4144-92e0-8aceb67581cc"/>
            </ownedFeatures>
          </ownedPhysicalComponents>
          <ownedPhysicalComponents xsi:type="org.polarsys.capella.core.data.pa:PhysicalComponent"
              id="e2acdad7-ef1d-4cbd-93ae-2dcfcbced6e5" name="APP SWA" kind="SOFTWARE_APPLICATION"
              nature="BEHAVIOR"/>
          <ownedPhysicalComponents xsi:type="org.polarsys.capella.core.data.pa:PhysicalComponent"
              id="9e7ab9da-a7e2-4d19-8629-22d2a7edf42f" name="Standard Process" kind="PROCESSES"
              nature="BEHAVIOR"/>
          <ownedPhysicalComponents xsi:type="org.polarsys.capella.core.data.pa:PhysicalComponent"
              id="8bc4b7a6-1f90-4f5f-a6b4-08fd300fc927" name="PC 16" nature="BEHAVIOR">
            <ownedFeatures xsi:type="org.polarsys.capella.core.data.fa:ComponentPort"
                id="46c15875-2e61-4264-a387-56bfeb73dbe1" name="CP 1" orientation="OUT"
                kind="FLOW"/>
            <ownedFeatures xsi:type="org.polarsys.capella.core.data.fa:ComponentPort"
                id="dea08a09-7a9f-4d65-bd65-9514237e5553" name="CP 2" orientation="IN"
                kind="FLOW"/>
          </ownedPhysicalComponents>
          <ownedPhysicalComponents xsi:type="org.polarsys.capella.core.data.pa:PhysicalComponent"
              id="394d18b5-f213-4d9e-9bd0-a48e7bbe0676" name="PC 17" nature="BEHAVIOR">
            <ownedFeatures xsi:type="org.polarsys.capella.core.data.fa:ComponentPort"
                id="4f45fbfd-f397-4a4a-9dee-6b8231f39f68" name="CP 1" orientation="OUT"
                kind="FLOW"/>
          </ownedPhysicalComponents>
          <ownedPhysicalComponents xsi:type="org.polarsys.capella.core.data.pa:PhysicalComponent"
              id="d5259b69-1473-4b00-bb41-b94eb44abde5" name="Random Node" nature="NODE">
            <ownedFeatures xsi:type="org.polarsys.capella.core.data.cs:PhysicalPort"
                id="682edffb-6b44-48c0-826b-32eb217eb81c" name="Cable 1 Target"/>
            <ownedFeatures xsi:type="org.polarsys.capella.core.data.cs:PhysicalPort"
                id="3ae9dd17-913d-4ca7-aff8-b241e167926b" name="PP 2"/>
          </ownedPhysicalComponents>
          <ownedPhysicalComponents xsi:type="org.polarsys.capella.core.data.pa:PhysicalComponent"
              id="4585a509-08e7-4f30-8107-9e70d6dd8ce4" name="Physical Node" nature="NODE">
            <ownedFeatures xsi:type="org.polarsys.capella.core.data.cs:PhysicalPort"
                id="62659f95-965b-4cf0-ae3a-89815c6e7b11" name="PP 1"/>
          </ownedPhysicalComponents>
          <ownedPhysicalComponents xsi:type="org.polarsys.capella.core.data.pa:PhysicalComponent"
              id="313f48f4-fb7e-47a8-b28a-76440932fcb9" name="PC Software" nature="BEHAVIOR">
            <ownedFeatures xsi:type="org.polarsys.capella.core.data.fa:ComponentPort"
                id="db2d7b36-8144-4ec7-8673-206faaf4590e" name="CP 1" orientation="OUT"
                kind="FLOW"/>
          </ownedPhysicalComponents>
          <ownedPhysicalComponents xsi:type="org.polarsys.capella.core.data.pa:PhysicalComponent"
              id="2de65884-8c89-4c55-8941-4aa1a07b8d86" name="Node Software" nature="BEHAVIOR">
            <ownedFeatures xsi:type="org.polarsys.capella.core.data.fa:ComponentPort"
                id="f61701c6-bfc2-4549-91d9-f76efaf0c9ee" name="CP 1" orientation="IN"
                kind="FLOW"/>
          </ownedPhysicalComponents>
          <ownedPhysicalComponents xsi:type="org.polarsys.capella.core.data.pa:PhysicalComponent"
              id="643069e4-aad0-4477-832d-d11913d87730" name="Infotainment System"
              nature="BEHAVIOR">
            <ownedFunctionalAllocation xsi:type="org.polarsys.capella.core.data.fa:ComponentFunctionalAllocation"
                id="3438195c-9a99-4328-8c56-6f6a2cb37cb7" targetElement="#02a8c8c8-5d86-4559-81da-76c5d37d5e74"
                sourceElement="#643069e4-aad0-4477-832d-d11913d87730"/>
          </ownedPhysicalComponents>
          <ownedPhysicalComponents xsi:type="org.polarsys.capella.core.data.pa:PhysicalComponent"
              id="3b232b37-2aad-4753-a520-9f9369ef20ba" name="PC 22" nature="NODE">
            <ownedFeatures xsi:type="org.polarsys.capella.core.data.cs:PhysicalPort"
                id="ed650208-c575-43fb-aa69-aa56ae7f3829" name="PP 1"/>
          </ownedPhysicalComponents>
          <ownedPhysicalComponents xsi:type="org.polarsys.capella.core.data.pa:PhysicalComponent"
              id="76219da8-157b-429c-87fb-e1cef944ae3d" name="PC 23" nature="NODE">
            <ownedFeatures xsi:type="org.polarsys.capella.core.data.cs:PhysicalPort"
                id="eb33f35f-1dbf-42a6-af7f-57edc71fcb57" name="PP 1"/>
          </ownedPhysicalComponents>
          <ownedPhysicalComponents xsi:type="org.polarsys.capella.core.data.pa:PhysicalComponent"
              id="d17f82db-f394-4454-beee-b48f5162d180" name="PC 24" nature="NODE">
            <ownedFeatures xsi:type="org.polarsys.capella.core.data.cs:PhysicalPort"
                id="0ce8c144-a2d8-4a60-bbe1-07bd8c08718a" name="PP 1"/>
          </ownedPhysicalComponents>
          <ownedPhysicalComponents xsi:type="org.polarsys.capella.core.data.pa:PhysicalComponent"
              id="07ba7c6c-3a3e-4817-967d-a30a34808089" name="Main Control Station"
              nature="NODE">
            <ownedFeatures xsi:type="org.polarsys.capella.core.data.cs:PhysicalPort"
                id="c403d4f4-9633-42a2-a5d6-9e1df2655146" name="PP 1"/>
          </ownedPhysicalComponents>
          <ownedPhysicalComponents xsi:type="org.polarsys.capella.core.data.pa:PhysicalComponent"
              id="2c2888dc-4e8f-4d07-aca9-9f4de004266b" name="Train Signal Controller"
              nature="NODE">
            <ownedFeatures xsi:type="org.polarsys.capella.core.data.cs:PhysicalPort"
                id="6ae29909-b358-4964-9d56-412a5dc4b2f2" name="PP 2"/>
          </ownedPhysicalComponents>
          <ownedPhysicalComponents xsi:type="org.polarsys.capella.core.data.pa:PhysicalComponent"
              id="a4cb3ff6-1289-4e27-91f2-4291cabe9db2" name="Level Crossing Barrier Control"
              nature="NODE">
            <ownedFeatures xsi:type="org.polarsys.capella.core.data.cs:PhysicalPort"
                id="1604610c-c437-40fc-ba61-d01431b1d961" name="PP 1"/>
          </ownedPhysicalComponents>
          <ownedPhysicalComponents xsi:type="org.polarsys.capella.core.data.pa:PhysicalComponent"
              id="57325353-a19c-4dec-8f6f-05a214eac1c5" name="Train Detection Sensor"
              nature="NODE">
            <ownedFeatures xsi:type="org.polarsys.capella.core.data.cs:PhysicalPort"
                id="161568d6-9907-4c34-b9cc-a46fe81442a1" name="PP 1"/>
          </ownedPhysicalComponents>
          <ownedPhysicalComponents xsi:type="org.polarsys.capella.core.data.pa:PhysicalComponent"
              id="2c907e35-bf5a-4421-ba51-5191af0a30f8" name="Track Circuit" nature="NODE">
            <ownedFeatures xsi:type="org.polarsys.capella.core.data.cs:PhysicalPort"
                id="ef739eb8-10c2-4b27-aa76-636c89e2403b" name="PP 1"/>
          </ownedPhysicalComponents>
          <ownedPhysicalComponents xsi:type="org.polarsys.capella.core.data.pa:PhysicalComponent"
              id="954d934f-8804-454b-9ef2-ced201640891" name="Signal Relay Box" nature="NODE">
            <ownedFeatures xsi:type="org.polarsys.capella.core.data.cs:PhysicalPort"
                id="781b3eb5-ab04-4677-a704-f42a987bef5a" name="PP 1"/>
          </ownedPhysicalComponents>
          <ownedPhysicalComponents xsi:type="org.polarsys.capella.core.data.pa:PhysicalComponent"
              id="7ae1d744-67b8-4506-8e39-be3006b0e5b9" name="Communication Hub" nature="NODE">
            <ownedFeatures xsi:type="org.polarsys.capella.core.data.cs:PhysicalPort"
                id="6eed2367-eb48-4bf0-a1c8-bfd2f245bd3d" name="PP 1"/>
          </ownedPhysicalComponents>
          <ownedPhysicalComponents xsi:type="org.polarsys.capella.core.data.pa:PhysicalComponent"
              id="7b78da30-7f39-4000-a2d6-3f7c1b56a5f5" name="Trackside Signal Light"
              nature="NODE">
            <ownedFeatures xsi:type="org.polarsys.capella.core.data.cs:PhysicalPort"
                id="1f4ae78e-0602-4313-a9b7-60ec607141f8" name="PP 1"/>
          </ownedPhysicalComponents>
          <ownedPhysicalComponents xsi:type="org.polarsys.capella.core.data.pa:PhysicalComponent"
              id="3924460c-321e-4300-8788-a6713dd64456" name="Emergency Stop Button"
              nature="NODE">
            <ownedFeatures xsi:type="org.polarsys.capella.core.data.cs:PhysicalPort"
                id="a9554c35-de02-4c68-90fc-e3bcba791654" name="PP 1"/>
          </ownedPhysicalComponents>
          <ownedPhysicalComponents xsi:type="org.polarsys.capella.core.data.pa:PhysicalComponent"
              id="23faf496-7a2d-4a41-b92a-fc240d9b5924" name="Train Speed Monitoring Unit"
              nature="NODE">
            <ownedFeatures xsi:type="org.polarsys.capella.core.data.cs:PhysicalPort"
                id="5cbec23a-3f3e-4828-8f14-1be0c09e1b54" name="PP 1"/>
          </ownedPhysicalComponents>
          <ownedPhysicalComponents xsi:type="org.polarsys.capella.core.data.pa:PhysicalComponent"
              id="dcad75de-d7d5-4f28-9fb2-b084c150eb30" name="PC 35" nature="NODE">
            <ownedFeatures xsi:type="org.polarsys.capella.core.data.cs:Part" id="97f64e03-6c35-4b40-93b4-435287486326"
                name="PC 1" abstractType="#c9cf644e-a97b-4c5b-81d4-bf052ab52f35"/>
            <ownedFeatures xsi:type="org.polarsys.capella.core.data.cs:Part" id="b0a3ecf1-7827-46da-9207-d8c0c25b4053"
                name="PC 2" abstractType="#86268c87-29d1-4427-af68-bcd88779ce8e"/>
            <ownedFeatures xsi:type="org.polarsys.capella.core.data.cs:PhysicalPort"
                id="9e155e28-d27a-4e07-89a3-0e67f54641cc" name="PP 3"/>
            <ownedPhysicalLinks xsi:type="org.polarsys.capella.core.data.cs:PhysicalLink"
                id="39e96ffc-2f32-41b9-b406-ba82c78fe451" name="PL 1" linkEnds="#1ceea88f-63fe-4015-b73e-94ebcea67e1b #9e155e28-d27a-4e07-89a3-0e67f54641cc"/>
            <ownedPhysicalLinks xsi:type="org.polarsys.capella.core.data.cs:PhysicalLink"
                id="e3fa2759-4508-4b9b-b2e3-c5b39f3b9cdb" name="PL 2" linkEnds="#0adba03e-922d-4e0f-9637-d5d20533cc59 #9e155e28-d27a-4e07-89a3-0e67f54641cc"/>
            <ownedPhysicalComponents xsi:type="org.polarsys.capella.core.data.pa:PhysicalComponent"
                id="c9cf644e-a97b-4c5b-81d4-bf052ab52f35" name="PC 1" nature="NODE">
              <ownedFeatures xsi:type="org.polarsys.capella.core.data.cs:Part" id="dcef6050-426e-4ab7-94c7-2d75f6ee2c90"
                  name="PC 1" abstractType="#54039718-8e47-442e-98ad-44d0459a5170"/>
              <ownedPhysicalComponents xsi:type="org.polarsys.capella.core.data.pa:PhysicalComponent"
                  id="54039718-8e47-442e-98ad-44d0459a5170" name="PC 1" nature="NODE">
                <ownedFeatures xsi:type="org.polarsys.capella.core.data.cs:PhysicalPort"
                    id="1ceea88f-63fe-4015-b73e-94ebcea67e1b" name="PP 1"/>
              </ownedPhysicalComponents>
            </ownedPhysicalComponents>
            <ownedPhysicalComponents xsi:type="org.polarsys.capella.core.data.pa:PhysicalComponent"
                id="86268c87-29d1-4427-af68-bcd88779ce8e" name="PC 2" nature="NODE">
              <ownedFeatures xsi:type="org.polarsys.capella.core.data.cs:PhysicalPort"
                  id="0adba03e-922d-4e0f-9637-d5d20533cc59" name="PP 1"/>
            </ownedPhysicalComponents>
          </ownedPhysicalComponents>
          <ownedPhysicalComponents xsi:type="org.polarsys.capella.core.data.pa:PhysicalComponent"
              id="d52fa55a-9952-47ca-bdcc-57a5e667469d" name="PC 36" nature="NODE">
            <ownedFeatures xsi:type="org.polarsys.capella.core.data.cs:PhysicalPort"
                id="9e6265f2-df65-4535-a282-0e0780c94d32" name="PP 1"/>
          </ownedPhysicalComponents>
          <ownedPhysicalComponents xsi:type="org.polarsys.capella.core.data.pa:PhysicalComponent"
              id="d4985173-656f-4327-95a8-2e7397729af9" name="PC 37" nature="NODE">
            <ownedFeatures xsi:type="org.polarsys.capella.core.data.cs:PhysicalPort"
                id="c3ffa5ba-bd4b-455e-b8a5-f98ae21f6a2b" name="PP 1"/>
          </ownedPhysicalComponents>
          <ownedPhysicalComponents xsi:type="org.polarsys.capella.core.data.pa:PhysicalComponent"
              id="085ccdd7-5c9f-4c49-97e5-260c0a976d92" name="PC 38" nature="NODE">
            <ownedFeatures xsi:type="org.polarsys.capella.core.data.cs:PhysicalPort"
                id="7eddc1b7-ebb3-43e9-ace0-095bc63ae89e" name="PP 1"/>
          </ownedPhysicalComponents>
          <ownedPhysicalComponents xsi:type="org.polarsys.capella.core.data.pa:PhysicalComponent"
              id="161058ab-e831-44ba-a08b-34cc8a3c511e" name="PC 39" nature="NODE">
            <ownedFeatures xsi:type="org.polarsys.capella.core.data.cs:PhysicalPort"
                id="8bdff57a-971a-4c95-8ec9-5380c2c58c82" name="PP 1"/>
          </ownedPhysicalComponents>
        </ownedPhysicalComponents>
        <ownedPhysicalComponents xsi:type="org.polarsys.capella.core.data.pa:PhysicalComponent"
            id="a0847e9c-8b82-407d-8143-e908e2db97a1" name="PA 1" actor="true" human="true"
            nature="NODE">
          <ownedFunctionalAllocation xsi:type="org.polarsys.capella.core.data.fa:ComponentFunctionalAllocation"
              id="432b6d58-cc02-4286-b09c-507ce4c0a504" targetElement="#ab588f89-c3da-488b-a685-1309a3be9d9e"
              sourceElement="#a0847e9c-8b82-407d-8143-e908e2db97a1"/>
          <ownedFunctionalAllocation xsi:type="org.polarsys.capella.core.data.fa:ComponentFunctionalAllocation"
              id="c401311b-b9fa-44e2-bb55-a07fd3d7f0e5" targetElement="#0a43116d-c954-4fc3-ade1-7355ab218530"
              sourceElement="#a0847e9c-8b82-407d-8143-e908e2db97a1"/>
          <ownedFeatures xsi:type="org.polarsys.capella.core.data.cs:PhysicalPort"
              id="9286b6bb-afae-4bd3-9767-f9f410516a6f" name="PP 1"/>
          <ownedFeatures xsi:type="org.polarsys.capella.core.data.fa:ComponentPort"
              id="541cec0b-c7b4-4954-a2f1-4ae1783414d8" name="CP 2" orientation="OUT"
              kind="FLOW">
            <ownedPortAllocations xsi:type="org.polarsys.capella.core.data.information:PortAllocation"
                id="c4b88c66-f5eb-47c1-bd8f-fc369ab668ae" targetElement="#4c4a1896-bfee-4caa-9e2c-780bbb3744c7"
                sourceElement="#541cec0b-c7b4-4954-a2f1-4ae1783414d8"/>
          </ownedFeatures>
          <ownedFeatures xsi:type="org.polarsys.capella.core.data.fa:ComponentPort"
              id="43c342a9-b508-4b9a-9a39-e0393234f1f0" name="CP 3" orientation="IN"
              kind="FLOW"/>
        </ownedPhysicalComponents>
        <ownedPhysicalComponents xsi:type="org.polarsys.capella.core.data.pa:PhysicalComponent"
            id="307a75e9-642d-4f68-b195-d57dc8dda60d" name="Physical Actor" actor="true"
            nature="NODE">
          <ownedFeatures xsi:type="org.polarsys.capella.core.data.cs:Part" id="a62f79e0-64b6-4f49-83bd-57f12d541ae3"
              name="Physical Component" abstractType="#fdb34c92-7c49-491d-bf11-dd139930786e">
            <ownedDeploymentLinks xsi:type="org.polarsys.capella.core.data.pa.deployment:PartDeploymentLink"
                id="bb7bb536-31c7-492b-ab80-df36134be93e" deployedElement="#19192603-3708-40fb-b188-276c8bf067b9"
                location="#a62f79e0-64b6-4f49-83bd-57f12d541ae3"/>
          </ownedFeatures>
          <ownedPhysicalComponents xsi:type="org.polarsys.capella.core.data.pa:PhysicalComponent"
              id="fdb34c92-7c49-491d-bf11-dd139930786e" name="Physical Component"
              nature="NODE">
            <ownedFeatures xsi:type="org.polarsys.capella.core.data.cs:PhysicalPort"
                id="f3722f0a-c7de-421d-b4aa-fea6f5278672" name="Cable 1 Source"/>
          </ownedPhysicalComponents>
        </ownedPhysicalComponents>
      </ownedPhysicalComponentPkg>
      <ownedLogicalArchitectureRealizations xsi:type="org.polarsys.capella.core.data.pa:LogicalArchitectureRealization"
          id="8e73951a-fa1c-42d6-aa8a-bcc9c987e01b" targetElement="#853cb005-cba0-489b-8fe3-bb694ad4543b"
          sourceElement="#26e187b6-72e7-4872-8d8d-70b96243c96c"/>
    </ownedArchitectures>
    <ownedArchitectures xsi:type="org.polarsys.capella.core.data.epbs:EPBSArchitecture"
        id="0403e462-f3c1-41ee-8b1e-4dc65331a006" name="EPBS Architecture">
      <ownedAbstractCapabilityPkg xsi:type="org.polarsys.capella.core.data.la:CapabilityRealizationPkg"
          id="172f927b-651a-49b7-8cbc-7a8374ffcf76" name="Capabilities"/>
      <ownedConfigurationItemPkg xsi:type="org.polarsys.capella.core.data.epbs:ConfigurationItemPkg"
          id="7e7a78fe-8769-4dff-9e4f-dd740d298592" name="Structure">
        <ownedParts xsi:type="org.polarsys.capella.core.data.cs:Part" id="db7ca640-2a70-4550-bca9-60f480941cee"
            name="System" abstractType="#9abb92e7-24d3-4156-ba41-9151bb2fe4b1"/>
        <ownedConfigurationItems xsi:type="org.polarsys.capella.core.data.epbs:ConfigurationItem"
            id="9abb92e7-24d3-4156-ba41-9151bb2fe4b1" name="System" kind="SystemCI">
          <ownedPhysicalArtifactRealizations xsi:type="org.polarsys.capella.core.data.epbs:PhysicalArtifactRealization"
              id="02710af8-3a90-4c60-a77d-a64c890312d4" targetElement="#b9f9a83c-fb02-44f7-9123-9d86326de5f1"
              sourceElement="#9abb92e7-24d3-4156-ba41-9151bb2fe4b1"/>
        </ownedConfigurationItems>
      </ownedConfigurationItemPkg>
      <ownedPhysicalArchitectureRealizations xsi:type="org.polarsys.capella.core.data.epbs:PhysicalArchitectureRealization"
          id="ac8a0ebb-4f6a-4c18-86a6-05f3f1661d12" targetElement="#26e187b6-72e7-4872-8d8d-70b96243c96c"
          sourceElement="#0403e462-f3c1-41ee-8b1e-4dc65331a006"/>
    </ownedArchitectures>
  </ownedModelRoots>
</org.polarsys.capella.core.data.capellamodeller:Project><|MERGE_RESOLUTION|>--- conflicted
+++ resolved
@@ -3727,25 +3727,8 @@
                 sourceElement="#2f8ed849-fbda-4902-82ec-cbf8104ae686"/>
           </ownedComponentExchanges>
           <ownedComponentExchanges xsi:type="org.polarsys.capella.core.data.fa:ComponentExchange"
-<<<<<<< HEAD
-              id="f350dfd4-5997-4fab-b3d2-9a5214ae263c" name="C 28" source="#5269e15c-69fb-45fd-88a0-08d4ab5f5211"
-              target="#684d4388-3615-40a7-b81d-f97647294a67" kind="FLOW"/>
-          <ownedComponentExchanges xsi:type="org.polarsys.capella.core.data.fa:ComponentExchange"
-              id="fe3756df-2a89-45f3-91a3-0fc2e614afd0" name="C 29" source="#ac7447ba-b89c-47f9-8390-d7db74c6e02c"
-              target="#ec443534-9c07-44be-96d7-802bfa32e67b" kind="FLOW"/>
-          <ownedComponentExchanges xsi:type="org.polarsys.capella.core.data.fa:ComponentExchange"
-              id="68212e30-0dcc-4b5f-83f2-0062f1feb1ba" name="Left to LC 2" source="#b24e2673-493c-4f43-9e37-619b35ac5452"
-              target="#5da72784-c5fe-4283-8832-218ecc1c6526" kind="FLOW"/>
-          <ownedComponentExchanges xsi:type="org.polarsys.capella.core.data.fa:ComponentExchange"
-              id="da4b0e27-8850-4358-97dd-90f4e032cf10" name="Right to Target" source="#34e4c983-e70a-424d-9ce4-858bd92cb925"
-              target="#4b0f396a-0f77-4675-a702-3575d67f6e05" kind="FLOW"/>
-          <ownedComponentExchanges xsi:type="org.polarsys.capella.core.data.fa:ComponentExchange"
-              id="58322776-25ab-42c7-93ee-44d37e8e7144" name="outer extended" source="#ed788945-9729-4d56-a1fa-0554bee65324"
-              target="#4f903b92-1748-42ff-be33-a95472e20d13" kind="FLOW"/>
-=======
               id="43158e15-f8d1-49e3-bc01-7222edcbf839" name="C 28" source="#f413a1aa-61d7-41d1-aa0b-60744965204f"
               target="#36fb9559-675b-4efd-87fd-b20aa893cd44" kind="FLOW"/>
->>>>>>> a5669e39
           <ownedFeatures xsi:type="org.polarsys.capella.core.data.cs:Part" id="a3194240-cd17-4998-8f8b-785233487ec3"
               name="Campus" abstractType="#6583b560-6d2f-4190-baa2-94eef179c8ea"/>
           <ownedFeatures xsi:type="org.polarsys.capella.core.data.fa:ComponentPort"
@@ -3815,21 +3798,10 @@
               name="Cycle Parent" abstractType="#57bcce8e-e1fb-45dc-aaa1-4c5748b02b5d"/>
           <ownedFeatures xsi:type="org.polarsys.capella.core.data.cs:Part" id="f6763b23-b5cc-491c-a428-a004cf9963fe"
               name="LC 25" abstractType="#d6eb2818-656a-4a5b-b2f3-0792211fa6c0"/>
-<<<<<<< HEAD
-          <ownedFeatures xsi:type="org.polarsys.capella.core.data.cs:Part" id="22bf0991-c6cd-43dd-9129-9edff619c1bb"
-              name="Real leftie" abstractType="#3253a54d-6df2-4638-bd13-65e51c577758"/>
-          <ownedFeatures xsi:type="org.polarsys.capella.core.data.cs:Part" id="64f28085-f6dc-4141-8864-47c195423f04"
-              name="Parent LC" abstractType="#77b3349c-9184-478a-b005-893a4d789b47"/>
-          <ownedFeatures xsi:type="org.polarsys.capella.core.data.cs:Part" id="4e1f6130-335b-4e4b-87fa-91f31d72b927"
-              name="Left LC" abstractType="#d2eec5a9-1de4-44f5-bd99-60bab004f00c"/>
-          <ownedFeatures xsi:type="org.polarsys.capella.core.data.cs:Part" id="a939c41a-e8ca-4823-b317-775451b1817c"
-              name="Right LC" abstractType="#65622f9e-21af-4030-986e-bd4096e4f313"/>
-=======
           <ownedFeatures xsi:type="org.polarsys.capella.core.data.cs:Part" id="278978f9-995d-493f-b8ed-1fc8e4aa3aaf"
               name="Parent" abstractType="#eb966300-e6a2-40b4-ab9c-98fa1d6d04ad"/>
           <ownedFeatures xsi:type="org.polarsys.capella.core.data.cs:Part" id="11f75091-5849-48b3-b8bc-a660814944e9"
               name="LC 27" abstractType="#c6fd5f4e-f184-4a54-8320-f3bfd5ca7fdc"/>
->>>>>>> a5669e39
           <ownedComponentRealizations xsi:type="org.polarsys.capella.core.data.cs:ComponentRealization"
               id="0f8b10b5-d460-4055-bd34-7e4a33e94b5e" targetElement="#230c4621-7e0a-4d0a-9db2-d4ba5e97b3df"
               sourceElement="#0d2edb8f-fa34-4e73-89ec-fb9a63001440"/>
@@ -4514,44 +4486,6 @@
                 sourceElement="#d6eb2818-656a-4a5b-b2f3-0792211fa6c0"/>
           </ownedLogicalComponents>
           <ownedLogicalComponents xsi:type="org.polarsys.capella.core.data.la:LogicalComponent"
-<<<<<<< HEAD
-              id="3253a54d-6df2-4638-bd13-65e51c577758" name="Real leftie">
-            <ownedFeatures xsi:type="org.polarsys.capella.core.data.fa:ComponentPort"
-                id="ac7447ba-b89c-47f9-8390-d7db74c6e02c" name="CP 1" orientation="IN"
-                kind="FLOW"/>
-          </ownedLogicalComponents>
-          <ownedLogicalComponents xsi:type="org.polarsys.capella.core.data.la:LogicalComponent"
-              id="77b3349c-9184-478a-b005-893a4d789b47" name="Parent LC">
-            <ownedComponentExchanges xsi:type="org.polarsys.capella.core.data.fa:ComponentExchange"
-                id="f9897b61-602d-4c18-a72d-f4521e7c094f" name="Target to LC 1" source="#138c1c84-713d-4567-9304-30364330b5a9"
-                target="#4b0f396a-0f77-4675-a702-3575d67f6e05" kind="FLOW"/>
-            <ownedComponentExchanges xsi:type="org.polarsys.capella.core.data.fa:ComponentExchange"
-                id="25f152df-7309-46d1-88ea-b34772c3eb34" name="inner extended" source="#386f8111-bd45-4bd0-a22b-b8f6c4b1216a"
-                target="#a662d5a2-beb0-469b-b947-f663ecf8f482" kind="FLOW"/>
-            <ownedFeatures xsi:type="org.polarsys.capella.core.data.cs:Part" id="22881485-4989-49c0-8068-5af004d1db63"
-                name="Child LC 1" abstractType="#5694dff8-0645-4155-b836-7736a89f5c39"/>
-            <ownedFeatures xsi:type="org.polarsys.capella.core.data.cs:Part" id="47cc117b-3760-470b-9474-0472d149d194"
-                name="Child LC 2" abstractType="#6a9d5145-d41d-4a28-a4fe-eb98b6f3da39"/>
-            <ownedFeatures xsi:type="org.polarsys.capella.core.data.fa:ComponentPort"
-                id="4b0f396a-0f77-4675-a702-3575d67f6e05" name="CP 3" orientation="IN"
-                kind="FLOW"/>
-            <ownedLogicalComponents xsi:type="org.polarsys.capella.core.data.la:LogicalComponent"
-                id="5694dff8-0645-4155-b836-7736a89f5c39" name="Child LC 1">
-              <ownedFeatures xsi:type="org.polarsys.capella.core.data.fa:ComponentPort"
-                  id="138c1c84-713d-4567-9304-30364330b5a9" name="CP 1" orientation="OUT"
-                  kind="FLOW"/>
-              <ownedFeatures xsi:type="org.polarsys.capella.core.data.fa:ComponentPort"
-                  id="386f8111-bd45-4bd0-a22b-b8f6c4b1216a" name="CP 2" orientation="OUT"
-                  kind="FLOW"/>
-            </ownedLogicalComponents>
-            <ownedLogicalComponents xsi:type="org.polarsys.capella.core.data.la:LogicalComponent"
-                id="6a9d5145-d41d-4a28-a4fe-eb98b6f3da39" name="Child LC 2">
-              <ownedFeatures xsi:type="org.polarsys.capella.core.data.fa:ComponentPort"
-                  id="5da72784-c5fe-4283-8832-218ecc1c6526" name="CP 1" orientation="IN"
-                  kind="FLOW"/>
-              <ownedFeatures xsi:type="org.polarsys.capella.core.data.fa:ComponentPort"
-                  id="a662d5a2-beb0-469b-b947-f663ecf8f482" name="CP 2" orientation="IN"
-=======
               id="eb966300-e6a2-40b4-ab9c-98fa1d6d04ad" name="Parent">
             <ownedComponentExchanges xsi:type="org.polarsys.capella.core.data.fa:ComponentExchange"
                 id="dea2a292-b2ed-49c0-bbe8-cb684e8f5ced" name="C 1" source="#f413a1aa-61d7-41d1-aa0b-60744965204f"
@@ -4570,32 +4504,13 @@
                 id="e4762db6-9b43-4e4c-9fb4-6c8c4f1df8e6" name="LC 2">
               <ownedFeatures xsi:type="org.polarsys.capella.core.data.fa:ComponentPort"
                   id="b271db2c-c841-4b80-b6d4-68f154ee2d23" name="CP 1" orientation="IN"
->>>>>>> a5669e39
                   kind="FLOW"/>
             </ownedLogicalComponents>
           </ownedLogicalComponents>
           <ownedLogicalComponents xsi:type="org.polarsys.capella.core.data.la:LogicalComponent"
-<<<<<<< HEAD
-              id="d2eec5a9-1de4-44f5-bd99-60bab004f00c" name="Left LC">
-            <ownedFeatures xsi:type="org.polarsys.capella.core.data.fa:ComponentPort"
-                id="b24e2673-493c-4f43-9e37-619b35ac5452" name="CP 1" orientation="OUT"
-                kind="FLOW"/>
-            <ownedFeatures xsi:type="org.polarsys.capella.core.data.fa:ComponentPort"
-                id="ed788945-9729-4d56-a1fa-0554bee65324" name="CP 2" orientation="OUT"
-                kind="FLOW"/>
-          </ownedLogicalComponents>
-          <ownedLogicalComponents xsi:type="org.polarsys.capella.core.data.la:LogicalComponent"
-              id="65622f9e-21af-4030-986e-bd4096e4f313" name="Right LC">
-            <ownedFeatures xsi:type="org.polarsys.capella.core.data.fa:ComponentPort"
-                id="34e4c983-e70a-424d-9ce4-858bd92cb925" name="CP 1" orientation="OUT"
-                kind="FLOW"/>
-            <ownedFeatures xsi:type="org.polarsys.capella.core.data.fa:ComponentPort"
-                id="4f903b92-1748-42ff-be33-a95472e20d13" name="CP 2" orientation="IN"
-=======
               id="c6fd5f4e-f184-4a54-8320-f3bfd5ca7fdc" name="LC 27">
             <ownedFeatures xsi:type="org.polarsys.capella.core.data.fa:ComponentPort"
                 id="36fb9559-675b-4efd-87fd-b20aa893cd44" name="CP 1" orientation="IN"
->>>>>>> a5669e39
                 kind="FLOW"/>
           </ownedLogicalComponents>
           <ownedLogicalComponentPkgs xsi:type="org.polarsys.capella.core.data.la:LogicalComponentPkg"
